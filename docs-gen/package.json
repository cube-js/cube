--- conflicted
+++ resolved
@@ -8,14 +8,9 @@
   ],
   "scripts": {
     "lint": "tslint --project ./tsconfig.json",
-<<<<<<< HEAD
-    "generate": "typedoc --excludeNotExported --excludeExternals --includeDeclarations --plugin ./dist/index.js --hideSources --hideIndexes --externalPattern '/**/react/**/*.d.ts' --out ../docs/Cube.js-Frontend --name @cubejs-client-react ../packages/cubejs-client-react/index.d.ts",
-    "dev-generate": "copyfiles --up 1 ./src/**/*.hbs ./dist/ && yarn generate",
-=======
     "generate": "yarn build && yarn gen-docs",
     "gen-docs": "typedoc --excludeExternals --includeDeclarations --plugin ./dist/index.js --hideSources --hideIndexes --out ../docs/Cube.js-Frontend --name @cubejs-client-core ../packages/cubejs-client-core/index.d.ts",
     "dev-gen": "copyfiles --up 1 ./src/**/*.hbs ./dist/ && yarn gen-docs",
->>>>>>> 11d974a3
     "build": "rm -rf dist && tsc --sourceMap false --declaration false && copyfiles --up 1 ./src/**/*.hbs ./dist/",
     "watch": "tsc-watch",
     "prepublishOnly": "yarn test",
