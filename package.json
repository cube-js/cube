{
  "name": "cubejs",
  "version": "0.1.0",
  "description": "",
  "private": true,
  "workspaces": {
    "packages": [
      "rust/*",
      "packages/*"
    ],
    "nohoist": [
      "packages/cubejs-client-ngx/*",
      "**/vue/*"
    ]
  },
  "scripts": {
    "build": "rollup -c",
    "watch": "rollup -c -w",
    "watch-local": "CUBEJS_API_URL=http://localhost:6020/cubejs-api/v1 rollup -c -w",
    "lint:npm": "yarn npmPkgJsonLint packages/*/package.json rust/package.json",
    "lint": "yarn lint:npm && yarn lerna run lint",
    "lint:fix": "lerna run lint:fix",
    "tsc": "tsc --build",
    "tsc:watch": "tsc --build --watch",
<<<<<<< HEAD
    "clean": "rimraf packages/*/{tsconfig.tsbuildinfo,lib,dist}",
    "postinstall": "lerna link",
    "link:dev": "cd ./packages/cubejs-backend-shared && yarn link && cd ../cubejs-backend-cloud && yarn link && cd ../cubejs-backend-native && yarn link && cd ../cubejs-server && yarn link && cd ../cubejs-server-core && yarn link && cd ../cubejs-api-gateway && yarn link && cd ../cubejs-schema-compiler && yarn link && cd ../cubejs-query-orchestrator && yarn link && cd ../cubejs-athena-driver && yarn link && cd ../cubejs-duckdb-driver && yarn link && cd ../cubejs-bigquery-driver && yarn link && cd ../cubejs-postgres-driver && yarn link && cd ../cubejs-databricks-jdbc-driver && yarn link && cd ../cubejs-mssql-driver && yarn link && cd ../cubejs-clickhouse-driver && yarn link && cd ../cubejs-snowflake-driver && yarn link && cd ../cubejs-cubestore-driver && yarn link && cd ../cubejs-templates && yarn link && cd ../cubejs-client-core && yarn link && cd ../cubejs-client-ws-transport && yarn link && cd ../cubejs-playground && yarn link && cd ../cubejs-event-emitter && yarn link",
    "link:transai": "cd ./packages/cubejs-backend-shared && yarn link && yarn install && cd ../cubejs-backend-cloud && yarn link && yarn install && cd ../cubejs-backend-native && yarn link && yarn install && cd ../cubejs-server && yarn link && yarn install && yarn install && cd ../cubejs-server-core && yarn link && yarn install && cd ../cubejs-api-gateway && yarn link && yarn install && cd ../cubejs-schema-compiler && yarn link && yarn install && cd ../cubejs-query-orchestrator && yarn link && yarn install && cd ../cubejs-postgres-driver && yarn link && yarn install && cd ../cubejs-cubestore-driver && yarn link && yarn install && cd ../cubejs-event-emitter && yarn link && yarn install"
=======
    "clean": "rimraf packages/*/{tsconfig.tsbuildinfo,lib,dist}"
>>>>>>> ca12eca7
  },
  "author": "Cube Dev, Inc.",
  "dependencies": {
    "@typescript-eslint/eslint-plugin": "^4.17.0",
    "core-js": "^3.34.0",
    "lerna": "^8.2.1"
  },
  "files": [
    "src",
    "dist"
  ],
  "devDependencies": {
    "@babel/core": "^7.13.8",
    "@babel/plugin-transform-runtime": "^7.13.9",
    "@babel/preset-env": "^7.13.9",
    "@babel/preset-react": "^7.12.13",
    "@babel/preset-typescript": "^7.13.0",
    "@babel/runtime": "^7.13.9",
    "@rollup/plugin-alias": "^3.1.2",
    "@rollup/plugin-babel": "^5.3.0",
    "@rollup/plugin-commonjs": "^17.1.0",
    "@rollup/plugin-node-resolve": "^11.2.0",
    "@types/fs-extra": "^9.0.1",
    "@types/jest": "^27",
    "flush-promises": "^1.0.2",
    "husky": "^5.0.4",
    "is-ci": "^2.0.0",
    "less": "^3.13.1",
    "npm-package-json-lint": "^5.1.0",
    "postcss": "^8.2.8",
    "prettier": "^2.0.5",
    "rimraf": "^3.0.2",
    "rollup": "2.53.1",
    "rollup-plugin-peer-deps-external": "^2.2.4",
    "typescript": "~5.2.2"
  },
  "repository": {
    "type": "git",
    "url": "https://github.com/cube-js/cube.git"
  },
  "resolutions": {
    "es5-ext": "0.10.53",
    "lodash": "^4.17.0",
    "@types/node": "^18",
    "@types/ramda": "0.27.40",
    "thrift": "0.20.0"
  },
  "license": "MIT",
  "packageManager": "yarn@1.22.19"
}<|MERGE_RESOLUTION|>--- conflicted
+++ resolved
@@ -22,14 +22,8 @@
     "lint:fix": "lerna run lint:fix",
     "tsc": "tsc --build",
     "tsc:watch": "tsc --build --watch",
-<<<<<<< HEAD
     "clean": "rimraf packages/*/{tsconfig.tsbuildinfo,lib,dist}",
-    "postinstall": "lerna link",
-    "link:dev": "cd ./packages/cubejs-backend-shared && yarn link && cd ../cubejs-backend-cloud && yarn link && cd ../cubejs-backend-native && yarn link && cd ../cubejs-server && yarn link && cd ../cubejs-server-core && yarn link && cd ../cubejs-api-gateway && yarn link && cd ../cubejs-schema-compiler && yarn link && cd ../cubejs-query-orchestrator && yarn link && cd ../cubejs-athena-driver && yarn link && cd ../cubejs-duckdb-driver && yarn link && cd ../cubejs-bigquery-driver && yarn link && cd ../cubejs-postgres-driver && yarn link && cd ../cubejs-databricks-jdbc-driver && yarn link && cd ../cubejs-mssql-driver && yarn link && cd ../cubejs-clickhouse-driver && yarn link && cd ../cubejs-snowflake-driver && yarn link && cd ../cubejs-cubestore-driver && yarn link && cd ../cubejs-templates && yarn link && cd ../cubejs-client-core && yarn link && cd ../cubejs-client-ws-transport && yarn link && cd ../cubejs-playground && yarn link && cd ../cubejs-event-emitter && yarn link",
     "link:transai": "cd ./packages/cubejs-backend-shared && yarn link && yarn install && cd ../cubejs-backend-cloud && yarn link && yarn install && cd ../cubejs-backend-native && yarn link && yarn install && cd ../cubejs-server && yarn link && yarn install && yarn install && cd ../cubejs-server-core && yarn link && yarn install && cd ../cubejs-api-gateway && yarn link && yarn install && cd ../cubejs-schema-compiler && yarn link && yarn install && cd ../cubejs-query-orchestrator && yarn link && yarn install && cd ../cubejs-postgres-driver && yarn link && yarn install && cd ../cubejs-cubestore-driver && yarn link && yarn install && cd ../cubejs-event-emitter && yarn link && yarn install"
-=======
-    "clean": "rimraf packages/*/{tsconfig.tsbuildinfo,lib,dist}"
->>>>>>> ca12eca7
   },
   "author": "Cube Dev, Inc.",
   "dependencies": {
