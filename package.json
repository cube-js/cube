--- conflicted
+++ resolved
@@ -57,23 +57,16 @@
     "husky": "^5.0.4",
     "is-ci": "^2.0.0",
     "lerna": "^3.13.1",
-<<<<<<< HEAD
     "less": "^4.1.1",
     "postcss": "^8.2.8",
+    "npm-package-json-lint": "^5.1.0",
     "prettier": "^2.0.5",
     "rimraf": "^3.0.2",
     "rollup": "^2.40.0",
     "rollup-plugin-less": "^1.1.3",
     "rollup-plugin-local-resolve": "^1.0.7",
     "rollup-plugin-postcss": "^4.0.0",
-    "typescript": "^4.1.3"
-=======
-    "npm-package-json-lint": "^5.1.0",
-    "prettier": "^2.0.5",
-    "rimraf": "^3.0.2",
-    "rollup": "^2.40.0",
     "typescript": "~4.1.5"
->>>>>>> a1b42017
   },
   "repository": {
     "type": "git",
