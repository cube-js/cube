--- conflicted
+++ resolved
@@ -66,11 +66,7 @@
     "url": "https://github.com/cube-js/cube.git"
   },
   "resolutions": {
-<<<<<<< HEAD
-    "@types/node": "^16",
-=======
     "@types/node": "^18",
->>>>>>> 33b13832
     "@types/ramda": "0.27.40"
   },
   "license": "MIT",
