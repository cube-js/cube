--- conflicted
+++ resolved
@@ -28,13 +28,8 @@
     "@babel/runtime": "^7.0.0",
     "@cubejs-client/core": "^0.17.10",
     "@types/fs-extra": "^9.0.1",
-<<<<<<< HEAD
-    "@types/jest": "^25.2.1",
-    "babel-eslint": "^10.1.0",
-=======
     "@types/jest" : "^26.0.3",
     "prettier" : "^2.0.5",
->>>>>>> cf046f4a
     "babel-runtime": "^6.26.0",
     "babelrc-rollup": "^3.0.0",
     "eslint": "6.8.0",
