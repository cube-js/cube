---
title: '@cubejs-client/core'
permalink: /@cubejs-client-core
category: Cube.js Frontend
subCategory: Reference
menuOrder: 2
---

Vanilla JavaScript Cube.js client.

## cubejs

▸  **cubejs**(**apiToken**: string, **options**: [CubeJSApiOptions](#cube-js-api-options)): *[CubejsApi](#cubejs-api)*

Creates an instance of the `CubejsApi`. The API entry point.

```js
import cubejs from '@cubejs-client/core';
const cubejsApi = cubejs(
  'CUBEJS-API-TOKEN',
  { apiUrl: 'http://localhost:4000/cubejs-api/v1' }
);
```

**Parameters:**

Name | Type | Description |
------ | ------ | ------ |
apiToken | string | [API token](security) is used to authorize requests and determine SQL database you're accessing. In the development mode, Cube.js Backend will print the API token to the console on on startup. Can be an async function without arguments that returns the API token. |
options | [CubeJSApiOptions](#cube-js-api-options) | - |

**Returns:** *[CubejsApi](#cubejs-api)*

## CubejsApi

Main class for accessing Cube.js API

### load

▸  **load**(**query**: [Query](#query), **options?**: [LoadMethodOptions](#load-method-options)): *Promise‹[ResultSet](#result-set)›*

Fetch data for the passed `query`.

```js
import cubejs from '@cubejs-client/core';
import Chart from 'chart.js';
import chartjsConfig from './toChartjsData';

const cubejsApi = cubejs('CUBEJS_TOKEN');

const resultSet = await cubejsApi.load({
 measures: ['Stories.count'],
 timeDimensions: [{
   dimension: 'Stories.time',
   dateRange: ['2015-01-01', '2015-12-31'],
   granularity: 'month'
  }]
});

const context = document.getElementById('myChart');
new Chart(context, chartjsConfig(resultSet));
```

**Parameters:**

Name | Type | Description |
------ | ------ | ------ |
query | [Query](#query) | [Query object](query-format)  |
options? | [LoadMethodOptions](#load-method-options) | - |

**Returns:** *Promise‹[ResultSet](#result-set)›*

▸  **load**(**query**: [Query](#query), **options?**: [LoadMethodOptions](#load-method-options), **callback?**: [LoadMethodCallback](#load-method-callback)‹[ResultSet](#result-set)›): *void*

**Parameters:**

Name | Type |
------ | ------ |
query | [Query](#query) |
options? | [LoadMethodOptions](#load-method-options) |
callback? | [LoadMethodCallback](#load-method-callback)‹[ResultSet](#result-set)› |

**Returns:** *void*

### meta

▸  **meta**(**options?**: [LoadMethodOptions](#load-method-options)): *Promise‹[Meta](#meta)›*

Get meta description of cubes available for querying.

**Parameters:**

Name | Type |
------ | ------ |
options? | [LoadMethodOptions](#load-method-options) |

**Returns:** *Promise‹[Meta](#meta)›*

▸  **meta**(**options?**: [LoadMethodOptions](#load-method-options), **callback?**: [LoadMethodCallback](#load-method-callback)‹[Meta](#meta)›): *void*

**Parameters:**

Name | Type |
------ | ------ |
options? | [LoadMethodOptions](#load-method-options) |
callback? | [LoadMethodCallback](#load-method-callback)‹[Meta](#meta)› |

**Returns:** *void*

### sql

▸  **sql**(**query**: [Query](#query), **options?**: [LoadMethodOptions](#load-method-options)): *Promise‹[SqlQuery](#sql-query)›*

Get generated SQL string for the given `query`.

**Parameters:**

Name | Type | Description |
------ | ------ | ------ |
query | [Query](#query) | [Query object](query-format)  |
options? | [LoadMethodOptions](#load-method-options) | - |

**Returns:** *Promise‹[SqlQuery](#sql-query)›*

▸  **sql**(**query**: [Query](#query), **options?**: [LoadMethodOptions](#load-method-options), **callback?**: [LoadMethodCallback](#load-method-callback)‹[SqlQuery](#sql-query)›): *void*

**Parameters:**

Name | Type |
------ | ------ |
query | [Query](#query) |
options? | [LoadMethodOptions](#load-method-options) |
callback? | [LoadMethodCallback](#load-method-callback)‹[SqlQuery](#sql-query)› |

**Returns:** *void*

## HttpTransport

Default transport implementation.

### constructor

\+  **new HttpTransport**(**options**: [TransportOptions](#transport-options)): *[HttpTransport](#http-transport)*

**Parameters:**

Name | Type |
------ | ------ |
options | [TransportOptions](#transport-options) |

**Returns:** *[HttpTransport](#http-transport)*

### request

▸  **request**(**method**: string, **params**: any): () => *Promise‹any›*

*Implementation of ITransport*

**Parameters:**

Name | Type |
------ | ------ |
method | string |
params | any |

## Meta

Contains information about available cubes and it's members.

### defaultTimeDimensionNameFor

▸  **defaultTimeDimensionNameFor**(**memberName**: string): *string*

**Parameters:**

Name | Type |
------ | ------ |
memberName | string |

**Returns:** *string*

### filterOperatorsForMember

▸  **filterOperatorsForMember**(**memberName**: string, **memberType**: [MemberType](#member-type)): *any*

**Parameters:**

Name | Type |
------ | ------ |
memberName | string |
memberType | [MemberType](#member-type) |

**Returns:** *any*

### membersForQuery

▸  **membersForQuery**(**query**: [Query](#query), **memberType**: [MemberType](#member-type)): *any*

Get all members of a specific type for a given query.
If empty query is provided no filtering is done based on query context and all available members are retrieved.

**Parameters:**

Name | Type | Description |
------ | ------ | ------ |
query | [Query](#query) | context query to provide filtering of members available to add to this query  |
memberType | [MemberType](#member-type) | - |

**Returns:** *any*

### resolveMember

▸  **resolveMember**(**memberName**: string, **memberType**: [MemberType](#member-type)): *Object*

Get meta information for member of a cube
Member meta information contains:
```javascript
{
  name,
  title,
  shortTitle,
  type,
  description,
  format
}
```

**Parameters:**

Name | Type | Description |
------ | ------ | ------ |
memberName | string | Fully qualified member name in a form `Cube.memberName` |
memberType | [MemberType](#member-type) | - |

**Returns:** *Object*

## ProgressResult

### stage

▸  **stage**(): *string*

**Returns:** *string*

### timeElapsed

▸  **timeElapsed**(): *string*

**Returns:** *string*

## ResultSet

Provides a convenient interface for data manipulation.

### constructor

\+  **new ResultSet**(**loadResponse**: [LoadResponse](#load-response)‹T›, **options?**: Object): *[ResultSet](#result-set)*

Creates a new instance of ResultSet based on [LoadResponse](#load-response) data.

```js
import cubejs, { ResultSet } from '@cubejs-client/core';

const cubejsApi = cubejs('CUBEJS_TOKEN');

const resultSet = await cubejsApi.load({
 measures: ['Stories.count'],
 timeDimensions: [{
   dimension: 'Stories.time',
   dateRange: ['2015-01-01', '2015-12-31'],
   granularity: 'month'
  }]
});

const copy = new ResultSet(resultSet.loadResponse);
```

**Parameters:**

Name | Type |
------ | ------ |
loadResponse | [LoadResponse](#load-response)‹T› |
options? | Object |

**Returns:** *[ResultSet](#result-set)*

### chartPivot

▸  **chartPivot**(**pivotConfig?**: [PivotConfig](#pivot-config)): *[ChartPivotRow](#chart-pivot-row)[]*

Returns normalized query result data in the following format.

You can find the examples of using the `pivotConfig` [here](#pivot-config)
```js
// For the query
{
  measures: ['Stories.count'],
  timeDimensions: [{
    dimension: 'Stories.time',
    dateRange: ['2015-01-01', '2015-12-31'],
    granularity: 'month'
  }]
}

// ResultSet.chartPivot() will return
[
  { "x":"2015-01-01T00:00:00", "Stories.count": 27120, "xValues": ["2015-01-01T00:00:00"] },
  { "x":"2015-02-01T00:00:00", "Stories.count": 25861, "xValues": ["2015-02-01T00:00:00"]  },
  { "x":"2015-03-01T00:00:00", "Stories.count": 29661, "xValues": ["2015-03-01T00:00:00"]  },
  //...
]
```

**Parameters:**

Name | Type |
------ | ------ |
pivotConfig? | [PivotConfig](#pivot-config) |

**Returns:** *[ChartPivotRow](#chart-pivot-row)[]*

### drillDown

▸  **drillDown**(**drillDownLocator**: [DrillDownLocator](#drill-down-locator), **pivotConfig?**: [PivotConfig](#pivot-config)): *[Query](#query) | null*

Returns a measure drill down query.

Provided you have a measure with the defined `drillMemebers` on the `Orders` cube
```js
measures: {
  count: {
    type: `count`,
    drillMembers: [Orders.status, Users.city, count],
  },
  // ...
}
```

Then you can use the `drillDown` method to see the rows that contribute to that metric
```js
resultSet.drillDown(
  {
    xValues,
    yValues,
  },
  // you should pass the `pivotConfig` if you have used it for axes manipulation
  pivotConfig
)
```

the result will be a query with the required filters applied and the dimensions/measures filled out
```js
{
  measures: ['Orders.count'],
  dimensions: ['Orders.status', 'Users.city'],
  filters: [
    // dimension and measure filters
  ],
  timeDimensions: [
    //...
  ]
}
```

**Parameters:**

Name | Type |
------ | ------ |
drillDownLocator | [DrillDownLocator](#drill-down-locator) |
pivotConfig? | [PivotConfig](#pivot-config) |

**Returns:** *[Query](#query) | null*

### pivot

▸  **pivot**(**pivotConfig?**: [PivotConfig](#pivot-config)): *[PivotRow](#pivot-row)[]*

Base method for pivoting [ResultSet](#result-set) data.
Most of the times shouldn't be used directly and [chartPivot](#result-set-chart-pivot)
or (tablePivot)[#table-pivot] should be used instead.

You can find the examples of using the `pivotConfig` [here](#pivot-config)
```js
// For query
{
  measures: ['Stories.count'],
  timeDimensions: [{
    dimension: 'Stories.time',
    dateRange: ['2015-01-01', '2015-03-31'],
    granularity: 'month'
  }]
}

// ResultSet.pivot({ x: ['Stories.time'], y: ['measures'] }) will return
[
  {
    xValues: ["2015-01-01T00:00:00"],
    yValuesArray: [
      [['Stories.count'], 27120]
    ]
  },
  {
    xValues: ["2015-02-01T00:00:00"],
    yValuesArray: [
      [['Stories.count'], 25861]
    ]
  },
  {
    xValues: ["2015-03-01T00:00:00"],
    yValuesArray: [
      [['Stories.count'], 29661]
    ]
  }
]
```

**Parameters:**

Name | Type |
------ | ------ |
pivotConfig? | [PivotConfig](#pivot-config) |

**Returns:** *[PivotRow](#pivot-row)[]*

### query

▸  **query**(): *[Query](#query)*

**Returns:** *[Query](#query)*

### rawData

▸  **rawData**(): *T[]*

**Returns:** *T[]*

### series

▸  **series**‹**SeriesItem**›(**pivotConfig?**: [PivotConfig](#pivot-config)): *[Series](#series)‹SeriesItem›[]*

Returns an array of series with key, title and series data.
```js
// For the query
{
  measures: ['Stories.count'],
  timeDimensions: [{
    dimension: 'Stories.time',
    dateRange: ['2015-01-01', '2015-12-31'],
    granularity: 'month'
  }]
}

// ResultSet.series() will return
[
  {
    key: 'Stories.count',
    title: 'Stories Count',
    series: [
      { x: '2015-01-01T00:00:00', value: 27120 },
      { x: '2015-02-01T00:00:00', value: 25861 },
      { x: '2015-03-01T00:00:00', value: 29661 },
      //...
    ],
  },
]
```

**Type parameters:**

- **SeriesItem**

**Parameters:**

Name | Type |
------ | ------ |
pivotConfig? | [PivotConfig](#pivot-config) |

**Returns:** *[Series](#series)‹SeriesItem›[]*

### seriesNames

▸  **seriesNames**(**pivotConfig?**: [PivotConfig](#pivot-config)): *[SeriesNamesColumn](#series-names-column)[]*

Returns an array of series objects, containing `key` and `title` parameters.
```js
// For query
{
  measures: ['Stories.count'],
  timeDimensions: [{
    dimension: 'Stories.time',
    dateRange: ['2015-01-01', '2015-12-31'],
    granularity: 'month'
  }]
}

// ResultSet.seriesNames() will return
[
  {
    key: 'Stories.count',
    title: 'Stories Count',
    yValues: ['Stories.count'],
  },
]
```

**Parameters:**

Name | Type |
------ | ------ |
pivotConfig? | [PivotConfig](#pivot-config) |

**Returns:** *[SeriesNamesColumn](#series-names-column)[]*

### tableColumns

▸  **tableColumns**(**pivotConfig?**: [PivotConfig](#pivot-config)): *[TableColumn](#table-column)[]*

Returns an array of column definitions for `tablePivot`.

For example:
```js
// For the query
{
  measures: ['Stories.count'],
  timeDimensions: [{
    dimension: 'Stories.time',
    dateRange: ['2015-01-01', '2015-12-31'],
    granularity: 'month'
  }]
}

// ResultSet.tableColumns() will return
[
  {
    key: 'Stories.time',
    dataIndex: 'Stories.time',
    title: 'Stories Time',
    shortTitle: 'Time',
    type: 'time',
    format: undefined,
  },
  {
    key: 'Stories.count',
    dataIndex: 'Stories.count',
    title: 'Stories Count',
    shortTitle: 'Count',
    type: 'count',
    format: undefined,
  },
  //...
]
```

In case we want to pivot the table axes
```js
// Let's take this query as an example
{
  measures: ['Orders.count'],
  dimensions: ['Users.country', 'Users.gender']
}

// and put the dimensions on `y` axis
resultSet.tableColumns({
  x: [],
  y: ['Users.country', 'Users.gender', 'measures']
})
```

then `tableColumns` will group the table head and return
```js
{
  key: 'Germany',
  type: 'string',
  title: 'Users Country Germany',
  shortTitle: 'Germany',
  meta: undefined,
  format: undefined,
  children: [
    {
      key: 'male',
      type: 'string',
      title: 'Users Gender male',
      shortTitle: 'male',
      meta: undefined,
      format: undefined,
      children: [
        {
          // ...
          dataIndex: 'Germany.male.Orders.count',
          shortTitle: 'Count',
        },
      ],
    },
    {
      // ...
      shortTitle: 'female',
      children: [
        {
          // ...
          dataIndex: 'Germany.female.Orders.count',
          shortTitle: 'Count',
        },
      ],
    },
  ],
},
// ...
```

**Parameters:**

Name | Type |
------ | ------ |
pivotConfig? | [PivotConfig](#pivot-config) |

**Returns:** *[TableColumn](#table-column)[]*

### tablePivot

▸  **tablePivot**(**pivotConfig?**: [PivotConfig](#pivot-config)): *Array‹object›*

Returns normalized query result data prepared for visualization in the table format.

You can find the examples of using the `pivotConfig` [here](#pivot-config)

For example:
```js
// For the query
{
  measures: ['Stories.count'],
  timeDimensions: [{
    dimension: 'Stories.time',
    dateRange: ['2015-01-01', '2015-12-31'],
    granularity: 'month'
  }]
}

// ResultSet.tablePivot() will return
[
  { "Stories.time": "2015-01-01T00:00:00", "Stories.count": 27120 },
  { "Stories.time": "2015-02-01T00:00:00", "Stories.count": 25861 },
  { "Stories.time": "2015-03-01T00:00:00", "Stories.count": 29661 },
  //...
]
```

**Parameters:**

Name | Type |
------ | ------ |
pivotConfig? | [PivotConfig](#pivot-config) |

**Returns:** *Array‹object›*

### getNormalizedPivotConfig

▸ `static` **getNormalizedPivotConfig**(**query**: [Query](#query), **pivotConfig?**: Partial‹[PivotConfig](#pivot-config)›): *[PivotConfig](#pivot-config)*

**Parameters:**

Name | Type |
------ | ------ |
query | [Query](#query) |
pivotConfig? | Partial‹[PivotConfig](#pivot-config)› |

**Returns:** *[PivotConfig](#pivot-config)*

## SqlQuery

### rawQuery

▸  **rawQuery**(): *[SqlData](#sql-data)*

**Returns:** *[SqlData](#sql-data)*

### sql

▸  **sql**(): *string*

**Returns:** *string*

## ITransport

### request

▸  **request**(**method**: string, **params**: any): () => *Promise‹void›*

**Parameters:**

Name | Type |
------ | ------ |
method | string |
params | any |

<<<<<<< HEAD
## TimeDimensionGranularities

• **DAY** = "day"

• **HOUR** = "hour"

• **MONTH** = "month"

• **WEEK** = "week"

• **YEAR** = "year"

#### Annotation
=======
## Annotation
>>>>>>> 3396fbe2

Name | Type |
------ | ------ |
format? | "currency" &#124; "percentage" |
shortTitle | string |
title | string |
type | string |

#### ChartPivotRow

Name | Type |
------ | ------ |
x | string |
xValues | string[] |

#### Column

Name | Type |
------ | ------ |
key | string |
series | [] |
title | string |

#### CubeJSApiOptions

Name | Type | Description |
------ | ------ | ------ |
apiUrl | string | URL of your Cube.js Backend. By default, in the development environment it is `http://localhost:4000/cubejs-api/v1` |
credentials? | "omit" &#124; "same-origin" &#124; "include" | - |
headers? | Record‹string, string› | - |
pollInterval? | number | - |
transport? | [ITransport](#i-transport) | Transport implementation to use. [HttpTransport](#http-transport) will be used by default. |

#### DrillDownLocator

Name | Type |
------ | ------ |
xValues | string[] |
yValues? | string[] |

#### Filter

Name | Type |
------ | ------ |
dimension? | string |
member? | string |
operator | string |
values? | string[] |

#### LoadMethodCallback

Ƭ **LoadMethodCallback**: *function*

#### LoadMethodOptions

Name | Type | Description |
------ | ------ | ------ |
progressCallback? |  | - |
mutexKey? | string | Key to store the current request's MUTEX inside the `mutexObj`. MUTEX object is used to reject orphaned queries results when new queries are sent. For example: if two queries are sent with the same `mutexKey` only the last one will return results. |
mutexObj? | Object | Object to store MUTEX |
subscribe? | boolean | Pass `true` to use continuous fetch behavior. |

#### LoadResponse

Name | Type |
------ | ------ |
annotation | [QueryAnnotations](#query-annotations) |
data | T[] |
lastRefreshTime | string |
query | [Query](#query) |

#### MemberType

Ƭ **MemberType**: *"measures" | "dimensions" | "segments"*

#### PivotConfig

Configuration object that contains information about pivot axes and other options.

Let's apply `pivotConfig` and see how it affects the axes
```js
// Example query
{
  measures: ['Orders.count'],
  dimensions: ['Users.country', 'Users.gender']
}
```
If we put the `Users.gender` dimension on **y** axis
```js
resultSet.tablePivot({
  x: ['Users.country'],
  y: ['Users.gender', 'measures']
})
```

The resulting table will look the following way

| Users Country | male, Orders.count | female, Orders.count |
| ------------- | ------------------ | -------------------- |
| Australia     | 3                  | 27                   |
| Germany       | 10                 | 12                   |
| US            | 5                  | 7                    |

Now let's put the `Users.country` dimension on **y** axis instead
```js
resultSet.tablePivot({
  x: ['Users.gender'],
  y: ['Users.country', 'measures'],
});
```

in this case the `Users.country` values will be laid out on **y** or **columns** axis

| Users Gender | Australia, Orders.count | Germany, Orders.count | US, Orders.count |
| ------------ | ----------------------- | --------------------- | ---------------- |
| male         | 3                       | 10                    | 5                |
| female       | 27                      | 12                    | 7                |

It's also possible to put the `measures` on **x** axis. But in either case it should always be the last item of the array.
```js
resultSet.tablePivot({
  x: ['Users.gender', 'measures'],
  y: ['Users.country'],
});
```

| Users Gender | measures     | Australia | Germany | US  |
| ------------ | ------------ | --------- | ------- | --- |
| male         | Orders.count | 3         | 10      | 5   |
| female       | Orders.count | 27        | 12      | 7   |

Name | Type | Description |
------ | ------ | ------ |
fillMissingDates? | boolean &#124; null | If `true` missing dates on the time dimensions will be filled with `0` for all measures.Note: the `fillMissingDates` option set to `true` will override any **order** applied to the query |
x? | string[] | Dimensions to put on **x** or **rows** axis. |
y? | string[] | Dimensions to put on **y** or **columns** axis. |

#### PivotRow

Name | Type |
------ | ------ |
xValues | Array‹string &#124; number› |
yValuesArray | Array‹[string[], number]› |

#### ProgressResponse

Name | Type |
------ | ------ |
stage | string |
timeElapsed | number |

#### Query

Name | Type |
------ | ------ |
dimensions? | string[] |
filters? | [Filter](#filter)[] |
limit? | number |
measures? | string[] |
offset? | number |
order? | object |
renewQuery? | boolean |
segments? | string[] |
timeDimensions? | [TimeDimension](#time-dimension)[] |
timezone? | string |
ungrouped? | boolean |

#### QueryAnnotations

Name | Type |
------ | ------ |
dimensions | Record‹string, [Annotation](#annotation)› |
measures | Record‹string, [Annotation](#annotation)› |
timeDimensions | Record‹string, [Annotation](#annotation)› |

#### QueryOrder

Ƭ **QueryOrder**: *"asc" | "desc"*

#### Series

Name | Type |
------ | ------ |
key | string |
series | T[] |
title | string |

#### SeriesNamesColumn

Name | Type |
------ | ------ |
key | string |
title | string |
yValues | string[] |

#### SqlApiResponse

Name | Type |
------ | ------ |
sql | [SqlData](#sql-data) |

#### SqlData

Name | Type |
------ | ------ |
aliasNameToMember | Record‹string, string› |
cacheKeyQueries | object |
dataSource | boolean |
external | boolean |
sql | [SqlQueryTuple](#sql-query-tuple) |

#### SqlQueryTuple

Ƭ **SqlQueryTuple**: *[string, boolean | string | number]*

#### TableColumn

Name | Type |
------ | ------ |
children? | [TableColumn](#table-column)[] |
dataIndex | string |
format? | any |
key | string |
meta | any |
shortTitle | string |
title | string |
type | string &#124; number |

#### TimeDimension

Name | Type |
------ | ------ |
dateRange? | string &#124; string[] |
dimension | string |
granularity? | [TimeDimensionGranularity](#time-dimension-granularity) |

## TimeDimensionGranularity

Ƭ **TimeDimensionGranularity**: *"hour" | "day" | "week" | "month" | "year"*

#### TransportOptions

Name | Type | Description |
------ | ------ | ------ |
apiUrl | string | path to `/cubejs-api/v1` |
authorization | string | [jwt auth token](security) |
credentials? | "omit" &#124; "same-origin" &#124; "include" | - |
headers? | Record‹string, string› | custom headers |<|MERGE_RESOLUTION|>--- conflicted
+++ resolved
@@ -692,23 +692,7 @@
 method | string |
 params | any |
 
-<<<<<<< HEAD
-## TimeDimensionGranularities
-
-• **DAY** = "day"
-
-• **HOUR** = "hour"
-
-• **MONTH** = "month"
-
-• **WEEK** = "week"
-
-• **YEAR** = "year"
-
-#### Annotation
-=======
 ## Annotation
->>>>>>> 3396fbe2
 
 Name | Type |
 ------ | ------ |
