--- conflicted
+++ resolved
@@ -59,140 +59,6 @@
         `company`
       ]
 
-    }
-  ]
-});
-```
-
-```yaml
-views:
-  - name: orders
-
-    cubes:
-<<<<<<< HEAD
-      - join_path: base_orders
-=======
-      - name: orders.users
-
->>>>>>> d962c058
-        includes:
-          - status
-          - created_date
-          - total_amount
-          - total_amount_shipped
-          - count
-          - average_order_value
-      
-      - join_path: base_orders.line_items.products
-        includes: 
-          - name: name
-            alias: product
-
-      - join_path: base_orders.users
-        prefix: true
-        includes: *
-        excludes:
-          - company
-
-```
-
-</CodeTabs>
-
-
-Views can be queried the same way as cubes; the example below show how to query
-the above view with SQL API:
-
-```sql
-SELECT 
-  users_city,
-  total_amount
-FROM orders
-GROUP BY 1
-```
-
-Views also do not define any pre-aggregations, instead they re-use
-pre-aggregations defined by the underlying cubes.
-
-## Parameters
-
-### <--{"id" : "Parameters"}--> name
-
-The `name` parameter serves as the identifier of a view. It must be unique among
-_all cubes and views_ within a deployment and follow the [naming
-conventions][ref-naming].
-
-<CodeTabs>
-
-```javascript
-view(`active_users`, {});
-```
-
-```yaml
-views:
-  - name: active_users
-```
-
-</CodeTabs>
-
-### <--{"id" : "Parameters"}--> description
-
-A description of the view allows your team to better understand what its purpose
-is. It is a very simple and yet useful tool that gives a hint to everyone and
-ensures that data is interpreted correctly by users.
-
-<CodeTabs>
-
-```javascript
-view(`active_users`, {
-  description: `14 days rolling count of active users`,
-});
-```
-
-```yaml
-views:
-  - name: active_users
-    description: 14 days rolling count of active users
-```
-
-</CodeTabs>
-
-### <--{"id" : "Parameters"}--> cubes
-
-Use `cubes` parameter in view to include exposed cubes in bulk.
-You can build your view by combining multiple joined cubes together and specifying the path by which they should be joined for that particular view. 
-
-<CodeTabs>
-
-```javascript
-view(`orders`, {
-  cubes: [
-    {
-      join_path: base_orders,
-      includes: [
-        `status`,
-        `created_date`,
-        `total_amount`,
-        `total_amount_shipped`,
-        `count`,
-        `average_order_value`
-      ]
-    },
-    {
-      join_path: base_orders.line_items.products,
-      includes: [
-        {
-          name: `name`,
-          alias: `product`
-        }
-      ]
-    },
-    {
-      join_path: base_orders.users,
-      prefix: true
-      includes: `*`,
-      excludes: [
-        `company`
-      ]
     }
   ]
 });
@@ -224,6 +90,135 @@
           - company
 
 ```
+
+</CodeTabs>
+
+
+Views can be queried the same way as cubes; the example below show how to query
+the above view with SQL API:
+
+```sql
+SELECT 
+  users_city,
+  total_amount
+FROM orders
+GROUP BY 1
+```
+
+Views also do not define any pre-aggregations, instead they re-use
+pre-aggregations defined by the underlying cubes.
+
+## Parameters
+
+### <--{"id" : "Parameters"}--> name
+
+The `name` parameter serves as the identifier of a view. It must be unique among
+_all cubes and views_ within a deployment and follow the [naming
+conventions][ref-naming].
+
+<CodeTabs>
+
+```javascript
+view(`active_users`, {});
+```
+
+```yaml
+views:
+  - name: active_users
+```
+
+</CodeTabs>
+
+### <--{"id" : "Parameters"}--> description
+
+A description of the view allows your team to better understand what its purpose
+is. It is a very simple and yet useful tool that gives a hint to everyone and
+ensures that data is interpreted correctly by users.
+
+<CodeTabs>
+
+```javascript
+view(`active_users`, {
+  description: `14 days rolling count of active users`,
+});
+```
+
+```yaml
+views:
+  - name: active_users
+    description: 14 days rolling count of active users
+```
+
+</CodeTabs>
+
+### <--{"id" : "Parameters"}--> cubes
+
+Use `cubes` parameter in view to include exposed cubes in bulk.
+You can build your view by combining multiple joined cubes together and specifying the path by which they should be joined for that particular view. 
+
+<CodeTabs>
+
+```javascript
+view(`orders`, {
+  cubes: [
+    {
+      join_path: base_orders,
+      includes: [
+        `status`,
+        `created_date`,
+        `total_amount`,
+        `total_amount_shipped`,
+        `count`,
+        `average_order_value`
+      ]
+    },
+    {
+      join_path: base_orders.line_items.products,
+      includes: [
+        {
+          name: `name`,
+          alias: `product`
+        }
+      ]
+    },
+    {
+      join_path: base_orders.users,
+      prefix: true
+      includes: `*`,
+      excludes: [
+        `company`
+      ]
+    }
+  ]
+});
+```
+
+```yaml
+views:
+  - name: orders
+
+    cubes:
+      - join_path: base_orders
+        includes:
+          - status
+          - created_date
+          - total_amount
+          - total_amount_shipped
+          - count
+          - average_order_value
+      
+      - join_path: base_orders.line_items.products
+        includes: 
+          - name: name
+            alias: product
+
+      - join_path: base_orders.users
+        prefix: true
+        includes: *
+        excludes:
+          - company
+
+```
 </CodeTabs>
 
 When listing cubes to expose, you need to provide a `join_path` parameter. It uses dot notation to describe the join path: `cube_1.cube_2.cube_3`.
