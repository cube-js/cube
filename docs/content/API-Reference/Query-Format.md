--- conflicted
+++ resolved
@@ -508,14 +508,9 @@
 - `compareDateRange`: An array of date ranges to compare a measure change over
   previous period
 - `granularity`: A granularity for a time dimension. It supports the following
-<<<<<<< HEAD
-  values `second`, `minute`, `hour`, `day`, `week`, `month`, `quarter` `year`. If you pass
-  `null` to the granularity, Cube.js will only perform filtering by a specified
-=======
-  values `second`, `minute`, `hour`, `day`, `week`, `month`, `year`. If you pass
-  `null` to the granularity, Cube will only perform filtering by a specified
->>>>>>> 3607c67e
-  time dimension, without grouping.
+  values `second`, `minute`, `hour`, `day`, `week`, `month`, `quarter` `year`.
+  If you pass `null` to the granularity, Cube.js will only perform filtering by
+  a specified time dimension, without grouping.
 
 ```javascript
 {
