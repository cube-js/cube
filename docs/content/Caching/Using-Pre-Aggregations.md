---
title: Using Pre-Aggregations
permalink: /caching/using-pre-aggregations
category: Caching
menuOrder: 3
---

Pre-aggregations is a powerful way to speed up your Cube.js queries. There are
many configuration options to consider. Please make sure to also check [this
Pre-Aggregations page in the data schema section][ref-preaggs].

## Refresh Strategy

Refresh strategy can be customized by setting the
[refreshKey][ref-preaggs-refresh-key] property for the pre-aggregation.

The default value of `refreshKey` is `every: '1 hour'`. It can be redefined
either by providing SQL:

```javascript
cube(`Orders`, {
  // ...

  preAggregations: {
    amountByCreated: {
      type: `rollup`,
      measureReferences: [amount],
      timeDimensionReference: createdAt,
      granularity: `month`,
      refreshKey: {
        sql: `SELECT MAX(created_at) FROM orders`,
      },
    },
  },
});
```

Or by providing a refresh time interval:

```javascript
cube(`Orders`, {
  // ...

  preAggregations: {
    amountByCreated: {
      type: `rollup`,
      measureReferences: [amount],
      timeDimensionReference: createdAt,
      granularity: `month`,
      refreshKey: {
        every: `12 hour`,
      },
    },
  },
});
```

## Background Refresh

You can refresh pre-aggregations in the background by setting
`scheduledRefresh: true`.

In development mode, Cube.js enables background refresh by default and will
refresh all pre-aggregations marked with the
[`scheduledRefresh`](/pre-aggregations#scheduled-refresh) parameter.

Please consult the [Production Checklist][ref-production-checklist-refresh] for
best practices on running background refresh in production environments.

```js
cube(`Orders`, {
  // ...

  preAggregations: {
    amountByCreated: {
      type: `rollup`,
      measureReferences: [amount],
      timeDimensionReference: createdAt,
      granularity: `month`,
      scheduledRefresh: true,
    },
  },
});
```

## Read Only Data Source

In some cases, it may not be possible to stage pre-aggregation query results in
materialized tables in the source database. For example, the database driver may
not support it, or the source database may be read-only.

To fallback to a strategy where the pre-aggregation query results are downloaded
without first being materialized, set the `readOnly` property of
[`driverFactory`][ref-config-driverfactory] in your configuration:

```javascript
const PostgresDriver = require('@cubejs-backend/postgres-driver');

module.exports = {
  driverFactory: () =>
    new PostgresDriver({
      readOnly: true,
    }),
};
```

<!-- prettier-ignore-start -->
[[warning |]]
| Read only pre-aggregations are only suitable for small datasets
| since they require loading all the data into Cube.js process memory. We **do not**
| recommend using `readOnly` mode for production workloads.
<!-- prettier-ignore-end -->

By default, Cube.js uses temporary tables to extract data types from executed
query while `readOnly` is `false`. If the driver is used in `readOnly` mode, it
will use heuristics to extract data types from the database's response, but this
strategy has certain limitations:

- The aggregation results can be empty, and Cube.js will throw an exception
  because it is impossible to detect types
- Data types can be incorrectly inferred, in rare cases

We highly recommend leaving `readOnly` unset or explicitly setting it to
`false`.

## Partitioning

[Partitioning][wiki-partitioning] is an extremely effective optimization for
improving data access. It effectively "shards" the data between multiple tables,
splitting them by a defined attribute. An incoming query would be checked for
this attribute, and **only** valid partitions required to satisfy it are
selected. This results in faster refresh times due to unnecessary data not being
scanned and processed, and possibly even reduced cost, depending on your
database solution.

Cube.js supports [both time][ref-preagg-time-part] and
[segment-based][ref-preagg-segment-part] partitioning. However, it must first be
enabled for each pre-aggregation.

[Time-based partitioning][ref-preagg-time-part] is especially helpful for
incremental refreshes; when configured, Cube.js will only refresh partitions as
necessary. Without incremental refreshing, Cube.js will re-calculate the entire
pre-aggregation whenever [the refresh key][ref-preaggs-refresh-key] changes.


## Garbage Collection

When pre-aggregations are refreshed, Cube.js will create new pre-aggregation
tables each time a version change is detected. This allows for seamless,
transparent hot swapping of tables for users of any database, even for those
without DDL transactions support.

However, it does lead to orphaned tables which need to be collected over time.
By default, Cube.js will store all content versions for 10 minutes and all
structure versions for 7 days. Then it will retain only the most recent ones and
orphaned tables are dropped from the database.

## Inspecting Pre-Aggregations

Cube Store partially supports the MySQL protocol. This allows you to execute
simple queries using a familiar SQL syntax. To check which pre-aggregations are
managed by Cube Store, for example, you could run the following query:

```sql
SELECT * FROM information_schema.tables;
```

These pre-aggregations are stored as Parquet files under the `.cubestore/`
folder in the project root during development.

## Running in Production

Cube Store is enabled by default when running Cube.js in development mode. In
production, Cube Store **must** run as a separate process. The easiest way to do
this is to use the official Docker images for Cube.js and Cube Store.

You can run Cube Store with Docker with the following command:

```bash
docker run -p 3030:3030 cubejs/cubestore
```

<!-- prettier-ignore-start -->
[[info | ]]
| Cube Store can further be configured via environment variables. To see a
| complete reference, please consult the [Cube Store section of the Environment
| Variables reference][ref-config-env].
<!-- prettier-ignore-end -->

Next, run Cube.js and tell it to connect to Cube Store running on `localhost`
(on the default port `3030`):

```bash
docker run -p 4000:4000 \
  -e CUBEJS_CUBESTORE_HOST=localhost \
  -v ${PWD}:/cube/conf \
  cubejs/cube
```

In the command above, we're specifying `CUBEJS_CUBESTORE_HOST` to let Cube.js
know where Cube Store is running.

You can also use Docker Compose to achieve the same:

```yaml
version: '2.2'
services:
  cubestore:
    image: cubejs/cubestore:latest
    environment:
      - CUBESTORE_REMOTE_DIR=/cube/data
    volumes:
      - .cubestore:/cube/data

  cube:
    image: cubejs/cube:latest
    ports:
      - 4000:4000
    environment:
      - CUBEJS_CUBESTORE_HOST=localhost
      - CUBEJS_CUBESTORE_PORT=3030
    depends_on:
      - cubestore
    links:
      - cubestore
    volumes:
      - ./schema:/cube/conf/schema
```

### Scaling

<!-- prettier-ignore-start -->
[[warning | ]]
| Cube Store _can_ be run in a single instance mode, but this is usually
| unsuitable for production deployments. For high concurrency and data
| throughput, we **strongly** recommend running Cube Store as a cluster of
| multiple instances instead.
<!-- prettier-ignore-end -->

Scaling Cube Store for a higher concurrency is relatively simple when running in
cluster mode. Because [the storage layer](#running-in-production-storage) is
decoupled from the query processing engine, you can horizontally scale your Cube
Store cluster for as much concurrency as you require.

In cluster mode, Cube Store runs two kinds of nodes:

- a single **router** node handles incoming client connections, manages database
  metadata and serves simple queries.
- multiple **worker** nodes which execute SQL queries

In terms of configuration, both the router and worker nodes **must** specify the
`CUBESTORE_SERVER_NAME` environment variable. Additionally, the router node
**must** specify the `CUBESTORE_META_PORT` and `CUBESTORE_WORKERS` environment
variables; worker nodes **must** specify the `CUBESTORE_WORKER_PORT` and
`CUBESTORE_META_ADDR` environment variables. More information about these
variables can be found [in the Environment Variables reference][ref-config-env].

<!-- prettier-ignore-start -->
[[info | ]]
| To fully take advantage of the worker nodes in the cluster, we **strongly**
| recommend using [partitioned pre-aggregations][self-partitioning].
<!-- prettier-ignore-end -->

A sample Docker Compose stack setting this up might look like:

```yaml
version: '2.2'
services:
  cubestore_router:
    restart: always
    image: cubejs/cubestore:latest
    environment:
      - CUBESTORE_LOG_LEVEL=trace
      - CUBESTORE_SERVER_NAME=cubestore_router:9999
      - CUBESTORE_META_PORT=9999
      - CUBESTORE_WORKERS=cubestore_worker_1:9001,cubestore_worker_2:9001
      - CUBESTORE_REMOTE_DIR=/cube/data
    expose:
      - 9999 # This exposes the Metastore endpoint
      - 3030 # This exposes the HTTP endpoint for CubeJS
    volumes:
      - .cubestore:/cube/data
  cubestore_worker_1:
    restart: always
    image: cubejs/cubestore:latest
    environment:
      - CUBESTORE_SERVER_NAME=cubestore_worker_1:9001
      - CUBESTORE_WORKER_PORT=9001
      - CUBESTORE_META_ADDR=cubestore_router:9999
      - CUBESTORE_REMOTE_DIR=/cube/data
    depends_on:
      - cubestore_router
    expose:
      - 9001
    volumes:
      - .cubestore:/cube/data
  cubestore_worker_2:
    restart: always
    image: cubejs/cubestore:latest
    environment:
      - CUBESTORE_SERVER_NAME=cubestore_worker_2:9001
      - CUBESTORE_WORKER_PORT=9001
      - CUBESTORE_META_ADDR=cubestore_router:9999
      - CUBESTORE_REMOTE_DIR=/cube/data
    depends_on:
      - cubestore_router
    expose:
      - 9001
    volumes:
      - .cubestore:/cube/data
  cube:
    image: cubejs/cube:latest
    ports:
      - 4000:4000
      - 9999
    environment:
      - CUBEJS_CUBESTORE_HOST=cubestore_router
      - CUBEJS_CUBESTORE_PORT=9999
    depends_on:
      - cubestore_router
    volumes:
      - .:/cube/conf
```

### Storage

<!-- prettier-ignore-start -->
[[warning | ]]
| Cube Store can only use one type of remote storage at runtime.
<!-- prettier-ignore-end -->

Cube Store makes use of a separate storage layer for storing metadata as well as
for persisting pre-aggregations as Parquet files. Cube Store can use both AWS S3
and Google Cloud, or if desired, a local path on the server.

A simplified example using Google Cloud might look like:

```yaml
version: '2.2'
services:
  cubestore:
    image: cubejs/cubestore:latest
    environment:
      - CUBESTORE_GCS_BUCKET=<BUCKET_NAME_IN_GCS>
      - CUBESTORE_GCS_SUB_PATH=/
      - CUBESTORE_AWS_ACCESS_KEY_ID=<AWS_ACCESS_KEY_ID>
      - CUBESTORE_AWS_SECRET_ACCESS_KEY=<AWS_SECRET_ACCESS_KEY>
      - CUBESTORE_REMOTE_DIR=/cube/data
    volumes:
      - .cubestore:/cube/data
  cube:
    image: cubejs/cube:latest
    ports:
      - 4000:4000
    environment:
      - CUBEJS_CUBESTORE_HOST=localhost
      - CUBEJS_CUBESTORE_PORT=3030
      # For better performance, specify an export bucket
      - CUBEJS_DB_BQ_EXPORT_BUCKET=<EXPORT_BUCKET_NAME_IN_GCS>
    depends_on:
      - cubestore
    links:
      - cubestore
    volumes:
      - ./schema:/cube/conf/schema
```

[wiki-partitioning]: https://en.wikipedia.org/wiki/Partition_(database)
[ref-config-env]: /reference/environment-variables#cube-store
[ref-schema-timedimension]: /types-and-formats#dimensions-types-time
[ref-preaggs]: /pre-aggregations
[ref-preagg-time-part]: /pre-aggregations#rollup-time-partitioning
[ref-preagg-segment-part]: /pre-aggregations#rollup-segment-partitioning
[ref-preaggs-refresh-key]: /pre-aggregations#refresh-key
[ref-config-extdbtype]: /config#options-reference-external-db-type
[ref-config-driverfactory]: /config#options-reference-driver-factory
[ref-config-extdriverfactory]: /config#options-reference-external-driver-factory
[ref-production-checklist-refresh]:
  /deployment/production-checklist#set-up-refresh-worker
<<<<<<< HEAD

## Pre-Aggregations Storage

The default pre-aggregations storage in Cube.js is its own purpose-built storage layer: Cube Store.

Alternatively, you can store pre-aggregations either **internally** in the source database, or **externally**  in databases such as MySQL or Postgres.

In order to make external pre-aggregations work outside of Cube Store, you should set the
[`externalDriverFactory`][ref-config-extdriverfactory] and
[`externalDbType`][ref-config-extdbtype] properties in your `cube.js`
configuration file. These properties can also be set through the environment
variables.

```bash
CUBEJS_EXT_DB_HOST=<YOUR_DB_HOST_HERE>
CUBEJS_EXT_DB_PORT=<YOUR_DB_PORT_HERE>
CUBEJS_EXT_DB_NAME=<YOUR_DB_NAME_HERE>
CUBEJS_EXT_DB_USER=<YOUR_DB_USER_HERE>
CUBEJS_EXT_DB_PASS=<YOUR_DB_PASS_HERE>
CUBEJS_EXT_DB_TYPE=<SUPPORTED_DB_TYPE_HERE>
```

<!-- prettier-ignore-start -->
[[warning |]]
| Please be aware of the limitations when using internal and external (outside of Cube Store) pre-aggregations.
<!-- prettier-ignore-end -->

![](https://raw.githubusercontent.com/cube-js/cube.js/master/docs/content/Caching/pre-aggregations.png)

#### Some known limitations when using Postgres/MySQL as a storage layer listed below.

**Performance issues with high cardinality rollups:** Queries over billions of
datapoints or higher start exhibiting severe latency issues, negatively
impacting end-user experience.

**Lack of HyperLogLog support:** The HyperLogLog algorithm makes fast work of
distinct counts in queries, a common analytical operation. Unfortunately,
support between database vendors varies greatly, and therefore cannot be
guaranteed.

**Degraded performance for big `UNION ALL` queries:** A practical example of
this would be when querying over a date range using a pre-aggregation with a
`partitionGranularity`. The query would use several partitioned tables to
deliver the result set, and therefore needs to join all valid partitions.

**Poor JOIN performance across rolled up tables:** This often affects workloads
which require cross database joins.

**Table/schema name length mismatches:** A common issue when working across
different database types is that different databases have different length
limits on table names. Cube.js allows working around the issue with `sqlAlias`
but this becomes cumbersome with lots of pre-aggregations.

**SQL type differences between source and external database:** Different
databases often specify types differently, which can cause type mismatch issues.
This is also a common issue and source of frustration which Cube Store resolves.

#### Internal pre-aggregations

Internal pre-aggregations are not considered production-ready due to several
shortcomings, as noted below.

**Concurrency:** Databases (especially RDBMs) generally cannot handle high
concurrency without special configuration. Application databases such as MySQL
and Postgres do support concurrency, but often cannot cope with the demands of
analytical queries without significant tuning. On the other hand, data
warehousing solutions such as Athena and BigQuery often limit the number of
concurrent connections too.

**Latency:** Data warehousing solutions (such as BigQuery or Redshift) are often
slow to return results.

**Cost:** Some databases charge by the amount of data scanned for each query
(such as AWS Athena and BigQuery). Repeatedly querying for this data can easily
rack up costs.
=======
[self-partitioning]: #partitioning
>>>>>>> aacf062b
<|MERGE_RESOLUTION|>--- conflicted
+++ resolved
@@ -365,6 +365,81 @@
       - ./schema:/cube/conf/schema
 ```
 
+## Pre-Aggregations Storage
+
+The default pre-aggregations storage in Cube.js is its own purpose-built storage layer: Cube Store.
+
+Alternatively, you can store pre-aggregations either **internally** in the source database, or **externally**  in databases such as MySQL or Postgres.
+
+In order to make external pre-aggregations work outside of Cube Store, you should set the
+[`externalDriverFactory`][ref-config-extdriverfactory] and
+[`externalDbType`][ref-config-extdbtype] properties in your `cube.js`
+configuration file. These properties can also be set through the environment
+variables.
+
+```bash
+CUBEJS_EXT_DB_HOST=<YOUR_DB_HOST_HERE>
+CUBEJS_EXT_DB_PORT=<YOUR_DB_PORT_HERE>
+CUBEJS_EXT_DB_NAME=<YOUR_DB_NAME_HERE>
+CUBEJS_EXT_DB_USER=<YOUR_DB_USER_HERE>
+CUBEJS_EXT_DB_PASS=<YOUR_DB_PASS_HERE>
+CUBEJS_EXT_DB_TYPE=<SUPPORTED_DB_TYPE_HERE>
+```
+
+<!-- prettier-ignore-start -->
+[[warning |]]
+| Please be aware of the limitations when using internal and external (outside of Cube Store) pre-aggregations.
+<!-- prettier-ignore-end -->
+
+![](https://raw.githubusercontent.com/cube-js/cube.js/master/docs/content/Caching/pre-aggregations.png)
+
+#### Some known limitations when using Postgres/MySQL as a storage layer listed below.
+
+**Performance issues with high cardinality rollups:** Queries over billions of
+datapoints or higher start exhibiting severe latency issues, negatively
+impacting end-user experience.
+
+**Lack of HyperLogLog support:** The HyperLogLog algorithm makes fast work of
+distinct counts in queries, a common analytical operation. Unfortunately,
+support between database vendors varies greatly, and therefore cannot be
+guaranteed.
+
+**Degraded performance for big `UNION ALL` queries:** A practical example of
+this would be when querying over a date range using a pre-aggregation with a
+`partitionGranularity`. The query would use several partitioned tables to
+deliver the result set, and therefore needs to join all valid partitions.
+
+**Poor JOIN performance across rolled up tables:** This often affects workloads
+which require cross database joins.
+
+**Table/schema name length mismatches:** A common issue when working across
+different database types is that different databases have different length
+limits on table names. Cube.js allows working around the issue with `sqlAlias`
+but this becomes cumbersome with lots of pre-aggregations.
+
+**SQL type differences between source and external database:** Different
+databases often specify types differently, which can cause type mismatch issues.
+This is also a common issue and source of frustration which Cube Store resolves.
+
+#### Internal pre-aggregations
+
+Internal pre-aggregations are not considered production-ready due to several
+shortcomings, as noted below.
+
+**Concurrency:** Databases (especially RDBMs) generally cannot handle high
+concurrency without special configuration. Application databases such as MySQL
+and Postgres do support concurrency, but often cannot cope with the demands of
+analytical queries without significant tuning. On the other hand, data
+warehousing solutions such as Athena and BigQuery often limit the number of
+concurrent connections too.
+
+**Latency:** Data warehousing solutions (such as BigQuery or Redshift) are often
+slow to return results.
+
+**Cost:** Some databases charge by the amount of data scanned for each query
+(such as AWS Athena and BigQuery). Repeatedly querying for this data can easily
+rack up costs.
+
 [wiki-partitioning]: https://en.wikipedia.org/wiki/Partition_(database)
 [ref-config-env]: /reference/environment-variables#cube-store
 [ref-schema-timedimension]: /types-and-formats#dimensions-types-time
@@ -377,82 +452,4 @@
 [ref-config-extdriverfactory]: /config#options-reference-external-driver-factory
 [ref-production-checklist-refresh]:
   /deployment/production-checklist#set-up-refresh-worker
-<<<<<<< HEAD
-
-## Pre-Aggregations Storage
-
-The default pre-aggregations storage in Cube.js is its own purpose-built storage layer: Cube Store.
-
-Alternatively, you can store pre-aggregations either **internally** in the source database, or **externally**  in databases such as MySQL or Postgres.
-
-In order to make external pre-aggregations work outside of Cube Store, you should set the
-[`externalDriverFactory`][ref-config-extdriverfactory] and
-[`externalDbType`][ref-config-extdbtype] properties in your `cube.js`
-configuration file. These properties can also be set through the environment
-variables.
-
-```bash
-CUBEJS_EXT_DB_HOST=<YOUR_DB_HOST_HERE>
-CUBEJS_EXT_DB_PORT=<YOUR_DB_PORT_HERE>
-CUBEJS_EXT_DB_NAME=<YOUR_DB_NAME_HERE>
-CUBEJS_EXT_DB_USER=<YOUR_DB_USER_HERE>
-CUBEJS_EXT_DB_PASS=<YOUR_DB_PASS_HERE>
-CUBEJS_EXT_DB_TYPE=<SUPPORTED_DB_TYPE_HERE>
-```
-
-<!-- prettier-ignore-start -->
-[[warning |]]
-| Please be aware of the limitations when using internal and external (outside of Cube Store) pre-aggregations.
-<!-- prettier-ignore-end -->
-
-![](https://raw.githubusercontent.com/cube-js/cube.js/master/docs/content/Caching/pre-aggregations.png)
-
-#### Some known limitations when using Postgres/MySQL as a storage layer listed below.
-
-**Performance issues with high cardinality rollups:** Queries over billions of
-datapoints or higher start exhibiting severe latency issues, negatively
-impacting end-user experience.
-
-**Lack of HyperLogLog support:** The HyperLogLog algorithm makes fast work of
-distinct counts in queries, a common analytical operation. Unfortunately,
-support between database vendors varies greatly, and therefore cannot be
-guaranteed.
-
-**Degraded performance for big `UNION ALL` queries:** A practical example of
-this would be when querying over a date range using a pre-aggregation with a
-`partitionGranularity`. The query would use several partitioned tables to
-deliver the result set, and therefore needs to join all valid partitions.
-
-**Poor JOIN performance across rolled up tables:** This often affects workloads
-which require cross database joins.
-
-**Table/schema name length mismatches:** A common issue when working across
-different database types is that different databases have different length
-limits on table names. Cube.js allows working around the issue with `sqlAlias`
-but this becomes cumbersome with lots of pre-aggregations.
-
-**SQL type differences between source and external database:** Different
-databases often specify types differently, which can cause type mismatch issues.
-This is also a common issue and source of frustration which Cube Store resolves.
-
-#### Internal pre-aggregations
-
-Internal pre-aggregations are not considered production-ready due to several
-shortcomings, as noted below.
-
-**Concurrency:** Databases (especially RDBMs) generally cannot handle high
-concurrency without special configuration. Application databases such as MySQL
-and Postgres do support concurrency, but often cannot cope with the demands of
-analytical queries without significant tuning. On the other hand, data
-warehousing solutions such as Athena and BigQuery often limit the number of
-concurrent connections too.
-
-**Latency:** Data warehousing solutions (such as BigQuery or Redshift) are often
-slow to return results.
-
-**Cost:** Some databases charge by the amount of data scanned for each query
-(such as AWS Athena and BigQuery). Repeatedly querying for this data can easily
-rack up costs.
-=======
-[self-partitioning]: #partitioning
->>>>>>> aacf062b
+[self-partitioning]: #partitioning