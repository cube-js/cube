import React from 'react';

import { Col, Menu } from 'antd';
import cx from 'classnames';
import omit from 'lodash/omit';

import MenuItem from '../templates/MenuItem';
import * as styles from '../../../static/styles/index.module.scss';
import { useFrameworkOfChoice } from '../../stores/frameworkOfChoice';
import {
  Frontmatter,
  MarkdownNode,
  MobileModes,
  ParsedNodeResults,
  Scopes,
} from '../../types';
import { MenuMode } from 'antd/lib/menu';
import { layout } from '../../theme';

const menuOrder = [
  'Cube.js Introduction',
  'Getting Started',
  'Configuration',
  'Data Modeling',
  'Caching',
  'Authentication & Authorization',
  'REST API',
  'GraphQL API',
  'SQL API',
  'Frontend Integrations',
  'Workspace',
  'Deployment',
  'Monitoring',
  'Examples & Tutorials',
  'FAQs',
<<<<<<< HEAD
  'Reference',
=======
  'Release Notes',
  'Style Guide',
  'Reference'
>>>>>>> d962c058
];

const nameRules: Record<string, string> = {
  'Getting Started with Cube.js Schema': 'Introduction',
  'cubejs-backend-server-core': '@cubejs-backend/server-core',
  'cubejs-backend-server': '@cubejs-backend/server',
  'Code Reusability: Export and Import': 'Export and Import',
  'Code Reusability: Extending Cubes': 'Extending Cubes',
  'Code Reusability: Schema Generation': 'Schema Generation',
  'Daily, Weekly, Monthly Active Users': 'Active Users',
};

const getMenuTitle = (title: string) => nameRules[title] || title;

const frontmatterItem = ({ title, menuTitle, permalink }: Frontmatter) => (
  <MenuItem
    to={permalink}
    title={getMenuTitle(menuTitle || title)}
    key={permalink}
  />
);
const nodeParser = ({ frontmatter }: MarkdownNode) =>
  frontmatterItem(frontmatter);

type Props = {
  mode: MenuMode;
  mobileMode?: MobileModes;
  scope?: Scopes;
  selectedKeys?: string[];
  items: ParsedNodeResults;
};

const defaultProps: Props = {
  mode: 'inline',
  mobileMode: MobileModes.CONTENT,
  scope: Scopes.DEFAULT,
  selectedKeys: [],
  items: {},
};

const MainMenu: React.FC<Props> = (props = defaultProps) => {
  const menuProps = omit(props, ['mobileMode', 'scope']);
  const [frameworkOfChoice] = useFrameworkOfChoice();

  return (
    <Col
      {...layout.leftSidebar.width}
      xs={props.mobileMode === 'menu' ? 24 : 0}
      className={cx(styles.menuWrapperCol)}
    >
      <div className={cx(styles.menuWrapper, styles.menuWrapperHack)}>
        <Menu {...menuProps} className={styles.antMenu}>
          <MenuItem to="/" title="Home" />
          {menuOrder.map((item) => {
            const subcategoryData = props.items[item];
            const subCategoryNames = Object.keys(subcategoryData);

            const filteredSubcategoryData = subCategoryNames.reduce((result, subCategoryName) => {
              const items = subcategoryData[subCategoryName]

              if (items.length > 0) {
                return {
                  ...result,
                  [subCategoryName]: items,
                }
              }
              return result;
            }, {} as typeof subcategoryData);

            if (
              subCategoryNames.length === 1 &&
              filteredSubcategoryData[subCategoryNames[0]].length === 1
            ) {
              return nodeParser(filteredSubcategoryData[subCategoryNames[0]][0]);
            }
            return (
              <Menu.SubMenu
                key={item}
                title={getMenuTitle(item)}
                className={styles.antSubMenu}
              >
                {Object.keys(filteredSubcategoryData).map((subCategory) => {
                  if (subCategory === 'nocat') {
                    const subItems = filteredSubcategoryData[subCategory].filter(
                      (subItem: MarkdownNode) => {
                        return (
                          !subItem.frontmatter.frameworkOfChoice ||
                          subItem.frontmatter.frameworkOfChoice ===
                            frameworkOfChoice
                        );
                      }
                    );

                    return subItems.map(nodeParser);
                  }
                  return (
                    <Menu.ItemGroup key={subCategory} title={subCategory}>
                      {filteredSubcategoryData[subCategory].map(nodeParser)}
                    </Menu.ItemGroup>
                  );
                })}
              </Menu.SubMenu>
            );
          })}
        </Menu>
      </div>
    </Col>
  );
};

export default MainMenu;<|MERGE_RESOLUTION|>--- conflicted
+++ resolved
@@ -33,13 +33,8 @@
   'Monitoring',
   'Examples & Tutorials',
   'FAQs',
-<<<<<<< HEAD
-  'Reference',
-=======
-  'Release Notes',
   'Style Guide',
   'Reference'
->>>>>>> d962c058
 ];
 
 const nameRules: Record<string, string> = {
