--- conflicted
+++ resolved
@@ -310,8 +310,6 @@
 
 </InfoBox>
 
-<<<<<<< HEAD
-=======
 In the example above, the filter on a time dimension accepts two values: the
 lower and the upper bounds of a date range. If a filter accepts multiple values,
 they are passed to the function as individual parameters:
@@ -334,7 +332,6 @@
 })
 ```
 
->>>>>>> 33b13832
 ## `FILTER_GROUP`
 
 If you use `FILTER_PARAMS` in your query more than once, you must wrap them
