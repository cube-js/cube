--- conflicted
+++ resolved
@@ -676,8 +676,6 @@
 | ------------------------- | ---------------------- | --------------------- |
 | A valid database username | N/A                    | N/A                   |
 
-<<<<<<< HEAD
-=======
 ## `CUBEJS_DB_QUERY_DEFAULT_LIMIT`
 
 The default [row limit][ref-row-limit] in the result set if it's not explicitly
@@ -687,7 +685,6 @@
 | ------------------------- | ---------------------- | --------------------- |
 | A positive integer number | `10000`                | `10000`               |
 
->>>>>>> 33b13832
 ## `CUBEJS_DB_QUERY_LIMIT`
 
 The maximum [row limit][ref-row-limit] in the result set.
@@ -1558,8 +1555,4 @@
   https://docs.snowflake.com/en/user-guide/warehouses.html
 [wiki-tz-database]: https://en.wikipedia.org/wiki/List_of_tz_database_time_zones
 [ref-sql-api]: /product/apis-integrations/sql-api
-<<<<<<< HEAD
-[ref-row-limit]: /product/data-modeling/queries#row-limit
-=======
-[ref-row-limit]: /product/apis-integrations/queries#row-limit
->>>>>>> 33b13832
+[ref-row-limit]: /product/apis-integrations/queries#row-limit