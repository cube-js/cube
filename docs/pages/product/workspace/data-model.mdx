--- conflicted
+++ resolved
@@ -126,13 +126,6 @@
 />
 
 ## Generating data model files
-<<<<<<< HEAD
-
-You can generate data model files when [creating a new
-deployment][ref-creating-deployment] or at later moment. To open the data model
-wizard, click on the <Btn>...</Btn> button on the right and select <Btn>Generate
-data model</Btn>:
-=======
 
 You can generate data model files when [creating a new
 deployment][ref-creating-deployment] or at later moment. To open the data model
@@ -156,32 +149,10 @@
 If you'd like to use the UI to create a pre-aggregation, you can click on the
 <Btn>...</Btn> button on the right and select <Btn>Add rollup</Btn> to open
 [Rollup Designer][ref-rollup-designer]:
->>>>>>> 33b13832
 
 <Screenshot
   highlight="inset(17.5% 0 50% 80% round 10px)"
   src="https://ucarecdn.com/0f9684c2-a7f5-48a2-9fac-32e050beba5d/"
-<<<<<<< HEAD
-/>
-
-It is safe to generate data model files for tables that already have matching cubes.
-In that case, existing files will be renamed by appending `.backup` to their names.
-You would also be able to review changes to files on the <Btn>Changes</Btn> tab:
-
-<Screenshot src="https://ucarecdn.com/a8d53348-8441-41f3-969c-df46d41d78b6/" />
-
-
-## Creating pre-aggregations
-
-If you'd like to use the UI to create a pre-aggregation, you can click on the
-<Btn>...</Btn> button on the right and select <Btn>Add rollup</Btn> to open
-[Rollup Designer][ref-rollup-designer]:
-
-<Screenshot
-  highlight="inset(17.5% 0 50% 80% round 10px)"
-  src="https://ucarecdn.com/0f9684c2-a7f5-48a2-9fac-32e050beba5d/"
-=======
->>>>>>> 33b13832
 />
 
 [ref-data-modeling]: /product/data-modeling/overview
