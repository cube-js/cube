# DuckDB

[DuckDB][duckdb] is an in-process SQL OLAP database management system, and has
support for querying data in CSV, JSON and Parquet formats from an AWS
S3-compatible blob storage. This means you can [query data stored in AWS S3,
Google Cloud Storage, or Cloudflare R2][duckdb-docs-s3-import].
You can also use the `CUBEJS_DB_DUCKDB_DATABASE_PATH` environment variable to
connect to a local DuckDB database.

<Diagram src="https://ucarecdn.com/d3e42677-83ce-4ad8-8ac9-c39d3b74e252/" />

Cube can also connect to [MotherDuck][motherduck], a cloud-based serverless
analytics platform built on DuckDB. When connected to MotherDuck, DuckDB uses
[hybrid execution][motherduck-docs-architecture] and routes queries to S3
through MotherDuck for better performance.

<Diagram src="https://ucarecdn.com/4fbb7247-379c-48a3-b298-0d87922e2531/" />

## Prerequisites

- A set of IAM credentials which allow access to the S3-compatible data source.
  Credentials are only required for private S3 buckets.
- The region of the bucket
- The name of a bucket to query data from

## Setup

### Manual

Add the following to a `.env` file in your Cube project:

```dotenv
CUBEJS_DB_TYPE=duckdb
```

### Cube Cloud

In Cube Cloud, select&nbsp;<Btn>DuckDB</Btn> when creating a new deployment
and fill in the required fields:

<Screenshot
  alt="Cube Cloud DuckDB Configuration Screen"
  src="https://ucarecdn.com/ffad02b1-a563-47e4-bbc0-0302ab046ccd/"
/>

<InfoBox>

If you are not using MotherDuck, leave the&nbsp;<Btn>MotherDuck Token</Btn>
field blank.

</InfoBox>

<InfoBox>

You can also explore how DuckDB works with Cube if you create a [demo
deployment][ref-demo-deployment] in Cube Cloud.

</InfoBox>

## Environment Variables

| Environment Variable                    | Description                                                                                                           | Possible Values                                               | Required |
| --------------------------------------- | --------------------------------------------------------------------------------------------------------------------- | ------------------------------------------------------------- | :------: |
| `CUBEJS_DB_DUCKDB_MEMORY_LIMIT`         | The maximum memory limit for DuckDB. Equivalent to `SET memory_limit=<MEMORY_LIMIT>`. Default is 75% of available RAM | A valid memory limit                                          |    ❌    |                                    ✅                                     |
| `CUBEJS_DB_DUCKDB_SCHEMA`               | The [default search schema][link-duckdb-configuration-ref]                                                            | A valid schema name                                           |    ❌    |                                    ✅                                     |
| `CUBEJS_DB_DUCKDB_MOTHERDUCK_TOKEN`     | The service token to use for connections to MotherDuck                                                                | A valid [MotherDuck service token][motherduck-docs-svc-token] |    ❌    |                                    ✅                                     |
| `CUBEJS_DB_DUCKDB_DATABASE_PATH`        | The database filepath to use for connection to a local database.                                                      | A valid duckdb database file path                             |    ❌    |                                    ✅                                     |
| `CUBEJS_DB_DUCKDB_S3_ACCESS_KEY_ID`     | The Access Key ID to use for database connections                                                                     | A valid Access Key ID                                         |    ❌    |                                    ✅                                     |
| `CUBEJS_DB_DUCKDB_S3_SECRET_ACCESS_KEY` | The Secret Access Key to use for database connections                                                                 | A valid Secret Access Key                                     |    ❌    |                                    ✅                                     |
| `CUBEJS_DB_DUCKDB_S3_ENDPOINT`          | The S3 endpoint                                                                                                       | A valid [S3 endpoint][duckdb-docs-s3-import]                  |    ❌    |                                    ✅                                     |
| `CUBEJS_DB_DUCKDB_S3_REGION`            | The [region of the bucket][duckdb-docs-s3-import]                                                                     | A valid AWS region                                            |    ❌    |                                    ✅                                     |
| `CUBEJS_DB_DUCKDB_S3_USE_SSL`           | Use SSL for connection                                                                                                | A boolean                                                     |    ❌    |                                    ❌                                     |
| `CUBEJS_DB_DUCKDB_S3_URL_STYLE`         | To choose the S3 URL style(vhost or path)                                                                             | 'vhost' or 'path'                                             |    ❌    |                                    ❌                                     |
| `CUBEJS_DB_DUCKDB_S3_SESSION_TOKEN`     | The token for the S3 session                                                                                          | A valid Session Token                                         |    ❌    |                                    ✅                                     |
| `CUBEJS_DB_DUCKDB_EXTENSIONS`           | A comma-separated list of DuckDB extensions	to install and load                                                       | A comma-separated list of DuckDB extensions                   |    ❌    |                                    ✅                                     |
<<<<<<< HEAD
| `CUBEJS_DB_DUCKDB_COMMUNITY_EXTENSIONS` | A comma-separated list of DuckDB community extensions	to install and load                                             | A comma-separated list of DuckDB community extensions         |    ❌    |                                    ✅                                     |
=======
| `CUBEJS_CONCURRENCY` | The number of [concurrent queries][ref-data-source-concurrency] to the data source | A valid number |    ❌    |

[ref-data-source-concurrency]: /product/configuration/concurrency#data-source-concurrency

>>>>>>> ca62aa0e
## Pre-Aggregation Feature Support

### count_distinct_approx

Measures of type
[`count_distinct_approx`][ref-schema-ref-types-formats-countdistinctapprox] can
be used in pre-aggregations when using DuckDB as a source database. To learn
more about DuckDB's support for approximate aggregate functions, [click
here][duckdb-docs-approx-agg-fns].

## Pre-Aggregation Build Strategies

<InfoBox>

To learn more about pre-aggregation build strategies, [head
here][ref-caching-using-preaggs-build-strats].

</InfoBox>

| Feature       | Works with read-only mode? | Is default? |
| ------------- | :------------------------: | :---------: |
| Batching      |             ❌             |     ✅      |
| Export Bucket |             -              |      -      |

By default, DuckDB uses a [batching][self-preaggs-batching] strategy to build
pre-aggregations.

### Batching

No extra configuration is required to configure batching for DuckDB.

### Export Bucket

DuckDB does not support export buckets.

## SSL

Cube does not require any additional configuration to enable SSL as DuckDB
connections are made over HTTPS.

[duckdb]: https://duckdb.org/
[duckdb-docs-approx-agg-fns]:
  https://duckdb.org/docs/sql/aggregates.html#approximate-aggregates
[duckdb-docs-s3-import]: https://duckdb.org/docs/guides/import/s3_import
[link-duckdb-configuration-ref]: https://duckdb.org/docs/sql/configuration.html#configuration-reference
[motherduck]: https://motherduck.com/
[motherduck-docs-architecture]:
  https://motherduck.com/docs/architecture-and-capabilities#hybrid-execution
[motherduck-docs-svc-token]:
  https://motherduck.com/docs/authenticating-to-motherduck/#authentication-using-a-service-token
[ref-caching-large-preaggs]:
  /product/caching/using-pre-aggregations#export-bucket
[ref-caching-using-preaggs-build-strats]:
  /product/caching/using-pre-aggregations#pre-aggregation-build-strategies
[ref-schema-ref-types-formats-countdistinctapprox]: /reference/data-model/types-and-formats#count_distinct_approx
[self-preaggs-batching]: #batching
[ref-demo-deployment]: /product/deployment/cloud/deployments#demo-deployments<|MERGE_RESOLUTION|>--- conflicted
+++ resolved
@@ -73,14 +73,11 @@
 | `CUBEJS_DB_DUCKDB_S3_URL_STYLE`         | To choose the S3 URL style(vhost or path)                                                                             | 'vhost' or 'path'                                             |    ❌    |                                    ❌                                     |
 | `CUBEJS_DB_DUCKDB_S3_SESSION_TOKEN`     | The token for the S3 session                                                                                          | A valid Session Token                                         |    ❌    |                                    ✅                                     |
 | `CUBEJS_DB_DUCKDB_EXTENSIONS`           | A comma-separated list of DuckDB extensions	to install and load                                                       | A comma-separated list of DuckDB extensions                   |    ❌    |                                    ✅                                     |
-<<<<<<< HEAD
 | `CUBEJS_DB_DUCKDB_COMMUNITY_EXTENSIONS` | A comma-separated list of DuckDB community extensions	to install and load                                             | A comma-separated list of DuckDB community extensions         |    ❌    |                                    ✅                                     |
-=======
 | `CUBEJS_CONCURRENCY` | The number of [concurrent queries][ref-data-source-concurrency] to the data source | A valid number |    ❌    |
 
 [ref-data-source-concurrency]: /product/configuration/concurrency#data-source-concurrency
 
->>>>>>> ca62aa0e
 ## Pre-Aggregation Feature Support
 
 ### count_distinct_approx
