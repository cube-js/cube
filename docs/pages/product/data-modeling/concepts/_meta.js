module.exports = {
  "publicity": "Publicity",
<<<<<<< HEAD
=======
  "calculated-members": "Calculated members",
>>>>>>> 33b13832
  "code-reusability-extending-cubes": "Extending cubes",
  "polymorphic-cubes": "Polymorphic cubes",
  "data-blending": "Data blending",
  "working-with-joins": "Working with joins"
}<|MERGE_RESOLUTION|>--- conflicted
+++ resolved
@@ -1,9 +1,6 @@
 module.exports = {
   "publicity": "Publicity",
-<<<<<<< HEAD
-=======
   "calculated-members": "Calculated members",
->>>>>>> 33b13832
   "code-reusability-extending-cubes": "Extending cubes",
   "polymorphic-cubes": "Polymorphic cubes",
   "data-blending": "Data blending",
