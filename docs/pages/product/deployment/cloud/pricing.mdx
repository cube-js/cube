---
redirect_from:
  - /cloud/pricing
---

# Pricing in Cube Cloud

Cube Cloud pricing is based on resource consumption which we measure
using [Cube Consumption Units](#cube-consumption-unit) in 5 minute intervals.
Each [pricing plan](#pricing-plans) has different features and functionality
that you should review as you think about what is right for your business.

## Cube Consumption Unit

A **Cube Consumption Unit** (CCU) is a way to measure resource consumption
used to run Cube Cloud infrastructure and [resources](#resources) within it. 

The price of a CCU is determined by the pricing plan you're subscribed to.

Each plan determines the features, scalability, availability, as well as the [speed and
scope of support][ref-support] you may receive for your deployment.

During your deployment, Premium, Enterprise, and Enterprise Premier customers can set
[Budgets][ref-cloud-budgets] to make sure you know your usage is on track and as expected.

[ref-cloud-budgets]: /product/workspace/budgets

### Resources

The following resource types incur CCU consumption (measured in 5-minute intervals):

| Resource type             | CCUs per hour                                  |
| ------------------------- | :--------------------------------------------: |
| Production Cluster        |                       4                        |
| Development Instance      |                       1                        |
| Cube Store Worker         |                       1                        |
| Cube API Instance         |                       1                        |
| Query History             | Depends on a [chosen tier](#query-history-tiers) |
| [Dedicated infrastructure][ref-dedicated-infra] | 3 |
| [Audit Log][ref-audit-log] | 4 |
| [Monitoring Integrations][ref-monitoring-integrations] | Depends on a [chosen tier](#monitoring-integrations-tiers) |

### Query History tiers

[Query History][ref-query-history] and [Performance Insights][ref-performance-insights]
features analyze and visualize the data available under the following tiers:

| Tier | CCUs per hour | API requests        | Data retention |
| ---- | :-----------: | ------------------- | -------------- |
| XS   | 0             | Up to 50,000/day    | 1 day          |
| S    | 2             | Up to 100,000/day   | 7 days         |
| M    | 5             | Up to 250,000/day   | 14 days        |
| L    | 10            | Up to 500,000/day   | 21 days        |
| XL   | 20            | Up to 1,000,000/day | 30 days        |

You can upgrade to the chosen tier by reaching out to your dedicated customer success
manager (CSM).

### Monitoring Integrations tiers

[Monitoring Integrations][ref-monitoring-integrations] feature has the following tiers:

| Tier | CCUs per hour | Exported data  |
| ---- | :-----------: | -------------- |
| XS   | 1             | Up to 10 GB/mo |
| S    | 2             | Up to 25 GB/mo |
| M    | 4             | Up to 50 GB/mo |

You can [upgrade][ref-monitoring-integrations-config] to a chosen tier in the
<Btn>Settings</Btn> of your deployment.

## Pricing plans

### Free

**Free plan is designed for development and testing purposes.** It is not
intended for production use.

It offers up to two [Development Instances][ref-cloud-deployment-dev-instance].

You can review its [support terms][ref-free-plan-support] and [limits][ref-cloud-limits].

### Starter

**Starter plan targets low-scale production that is not business-critical.**

It offers a [Production Cluster][ref-cloud-deployment-prod-cluster], the ability
to use third-party packages from the npm registry, AWS and GCP support in select
regions, pre-aggregations of up to 150GB in size, auto-suspend controls, and
[semantic layer sync][ref-sls] with a single BI tool (such as Preset or Metabase).

You can review its [pricing and minimums][cube-pricing], [support
terms][ref-starter-plan-support], and [limits][ref-cloud-limits].

### Premium

**Premium plan is designed for basic small-scale production deployments.**

<<<<<<< HEAD
It offers everything in the [Starter plan](#starter) as well as support for
[custom domains][ref-cloud-custom-domains], AWS and GCP support in all regions.
Cube Cloud provides a 99.95% uptime SLA for this plan.
=======
It offers everything in the [Starter plan](#starter) as well as enabling
the use of [Production Multi-Clusters][ref-cloud-deployment-prod-multicluster],
support for [custom domains][ref-cloud-custom-domains], AWS and GCP support
in all regions. Cube Cloud provides a 99.95% uptime SLA for this plan.
>>>>>>> 33b13832

You can review its [pricing and minimums][cube-pricing], [support
terms][ref-premium-plan-support], and [limits][ref-cloud-limits].

### Enterprise

**Enterprise plan is suitable for high-scale or mission-critical production
deployments with more significant security and compliance needs.**

<<<<<<< HEAD
It offers everything in the [Premium plan](#premium) as well as [semantic layer
sync][ref-workspace-semantic-layer] with unlimited supported BI tools, SAML 2.0
support for single sign-on, Azure support for all regions, a dedicated VPC for
your Cube Cloud infrastructure, [VPC peering][ref-cloud-vpc-peering], [monitoring
integrations][ref-cloud-monitoring], and [role-based access
=======
It offers everything in the [Premium plan](#premium) as well as [Semantic Layer
Sync][ref-sls] with unlimited supported BI tools, SAML 2.0
support for [single sign-on][ref-sso], Azure support for all regions, [dedicated
infrastructure][ref-dedicated-infra], [VPC peering][ref-cloud-vpc-peering],
[monitoring integrations][ref-monitoring-integrations], and [role-based access
>>>>>>> 33b13832
control][ref-cloud-acl]. Cube Cloud provides a 99.99% uptime SLA for this plan.

You can review its [pricing and minimums][cube-pricing], [support
terms][ref-enterprise-plan-support], and [limits][ref-cloud-limits].

### Enterprise Premier

**Enterprise Premier plan caters to high-scale, high-availability
mission-critical production deployments with security and compliance needs.**

It offers everything in the [Enterprise plan](#enterprise) as well as
unlimited pre-aggregation sizes, and support for kSQL and Elasticsearch. Cube
Cloud provides a 99.995% uptime SLA for this plan.

You can review its [pricing and minimums][cube-pricing], [support
terms][ref-enterprise-premier-plan-support], and [limits][ref-cloud-limits].

## Total cost examples

The following examples provide insight into the total cost to use Cube Cloud:
- [Small-scale deployment](#small-scale-deployment) (production cluster, Premium plan).
- [Medium-scale deployment](#medium-scale-deployment) (production cluster with auto-scaling, Enterprise plan).
- [Large-scale deployment](#large-scale-deployment) (production multi-cluster
with dedicated infrastructure, Enterprise plan).

### Small-scale deployment

Suppose a company uses Cube Cloud to power self-serve business intelligence for
a couple of teams in Eastern and Pacific time zones.

This organization:
* Uses the Premium plan of Cube Cloud.
* Runs a single Production Cluster that is active 24/7 but never has to auto-scale
its API instances because the usage is spread evenly with no bursts.
* Operates on a small volume of data that requires the usage of just 2 Cube Store
Workers to run queries and refresh pre-aggregations mostly during working hours,
being active approximately 50% of the time.
* Updates its data model infrequently and without using a dedicated Development
Instance for testing purposes, with 2 data engineers spending just 1 hour a day each,
in the development mode of the Production Cluster.

| Resource                                        | Usage per month                                           | CCU per month                   | Cost per month                             |
| ----------------------------------------------- | --------------------------------------------------------- | ------------------------------- | ------------------------------------------ |
| Production Cluster                              | 1 Production Cluster ×<br/>24 hours per day ×<br/>30 days | 720 hours ×<br/>4 CCUs per hour | 2880 CCUs ×<br/>\$0.25 per CCU = **\$720** |
| Additional Cube API Instance                    | —                                                         | —                               | —                                          |
| Cube Store Worker                               | 2 Cube Store Workers ×<br/>12 hours per day ×<br/>30 days | 720 hours ×<br/>1 CCU per hour  | 720 CCUs ×<br/>\$0.25 per CCU = **\$180**  |
| Development Instance                            | —                                                         | —                               | —                                          |
| Development Instance<br/>(for development mode) | 2 users ×<br/>1 hour per day ×<br/>30 days                | 60 hours ×<br/>1 CCU per hour   | 60 CCUs ×<br/>\$0.25 per CCU = **\$15**    |
| **Total**                                       |                                                           |                                 | **\$915**                                  |

### Medium-scale deployment

Suppose a company with a globally distributed workforce uses Cube Cloud to enable self-serve
exploration in multiple BI tools and AI agents; it also uses Cube Cloud to power embedded
analytics in its SaaS platform that caters to a vast worldwide customer base. 

This organization:
* Uses the Enterprise plan of Cube Cloud.
* Runs two Production Clusters that are active 24/7 and auto-scale up to 8 API instances
during a peak hour every day.
* Operates on a moderate volume of data that requires the usage of 4 Cube Store
Workers by both Production Clusters to run queries and refresh pre-aggregations 24/7,
being active approximately 50% of the time.
* Uses a dedicated Development Instance for testing purposes that is active 12 hours a day.
* Has a team of 5 data engineers who frequently update the data model, with each data engineer
spending about 4 hours a day in the development mode of the dedicated Development Instance.

| Resource                                        | Usage per month                                                                       | CCU per month                    | Cost per month                             |
| ----------------------------------------------- | ------------------------------------------------------------------------------------- | -------------------------------- | ------------------------------------------ |
| Production Cluster                              | 2 Production Clusters ×<br/>24 hours per day ×<br/>30 days                            | 1440 hours ×<br/>4 CCUs per hour | 5760 CCUs ×<br/>\$0.4 per CCU = **\$2304** |
| Additional Cube API Instance                    | 2 Production Clusters ×<br/>(8 – 2) API Instances ×<br/>1 hour per day ×<br/>30 days  | 360 hours ×<br/>1 CCU per hour   | 360 CCUs ×<br/>\$0.4 per CCU = **\$144**   |
| Cube Store Worker                               | 2 Production Clusters ×<br/>4 Cube Store Workers ×<br/>12 hours per day ×<br/>30 days | 2880 hours ×<br/>1 CCU per hour  | 2880 CCUs ×<br/>\$0.4 per CCU = **\$1152** |
| Development Instance                            | 1 Development Instance ×<br/>12 hours per day ×<br/>30 days                           | 360 hours ×<br/>1 CCU per hour   | 360 CCUs ×<br/>\$0.4 per CCU = **\$144**   |
| Development Instance<br/>(for development mode) | 5 users ×<br/>4 hours per day ×<br/>30 days                                           | 600 hours ×<br/>1 CCU per hour   | 600 CCUs ×<br/>\$0.4 per CCU = **\$240**   |
| **Total**                                       |                                                                                       |                                  | **\$3984**                                 |

### Large-scale deployment

Suppose a company uses Cube Cloud as a mission-critical part of their infrastructure to enable
its globally distributed workforce, customer base, and (or) partners to operate at scale.

This organization:
* Uses the Enterprise plan of Cube Cloud.
* Uses [dedicated infrastructure][ref-dedicated-infra].
* Runs a Production Multi-Cluster that is active 24/7, includes 3 Production Clusters, with each
Production Cluster auto-scaling up to 10 API instances during a few peak hours every day.
* Operates on a large volume of data that requires the usage of 16 Cube Store Workers to run
queries and refresh pre-aggregations 24/7, being active approximately 50% of the time.
* Uses a dedicated Development Instance for testing purposes that is active 24 hours a day.
* Has a team of 10 data engineers who frequently update the data model, with each data engineer
spending about 4 hours a day in the development mode of the dedicated Development Instance.
* Uses a [Query History tier](#query-history-tiers) with 14-day data retention to inform the work
of data engineers.

| Resource                                        | Usage per month                                                                             | CCU per month                    | Cost per month                             |
| ----------------------------------------------- | ------------------------------------------------------------------------------------------- | -------------------------------- | ------------------------------------------ |
| Dedicated infrastructure                        | 1 region ×<br/>24 hours per day ×<br/>30 days                                               | 720 hours ×<br/>3 CCUs per hour  | 2160 CCUs ×<br/>\$0.4 per CCU = **\$864**  |
| Production Multi-Cluster                        | 3 Production Clusters ×<br/>24 hours per day ×<br/>30 days                                  | 2160 hours ×<br/>4 CCUs per hour | 8640 CCUs ×<br/>\$0.4 per CCU = **\$3456** |
| Additional Cube API Instance                    | 3 Production Clusters ×<br/>(10 – 2) API Instances ×<br/>4 hours per day ×<br/>30 days      | 2880 hours ×<br/>1 CCU per hour  | 2880 CCUs ×<br/>\$0.4 per CCU = **\$1152** |
| Cube Store Worker                               | 1 Production Multi-Cluster ×<br/>16 Cube Store Workers ×<br/>12 hours per day ×<br/>30 days | 5760 hours ×<br/>1 CCU per hour  | 5760 CCUs ×<br/>\$0.4 per CCU = **\$2304** |
| Development Instance                            | 1 Development Instance ×<br/>24 hours per day ×<br/>30 days                                 | 720 hours ×<br/>1 CCU per hour   | 720 CCUs ×<br/>\$0.4 per CCU = **\$288**   |
| Development Instance<br/>(for development mode) | 10 users ×<br/>4 hours per day ×<br/>30 days                                                | 1200 hours ×<br/>1 CCU per hour  | 1200 CCUs ×<br/>\$0.4 per CCU = **\$480**  |
| Query History (M tier)                          | 24 hours per day ×<br/>30 days                                                              | 720 hours ×<br/>5 CCUs per hour  | 3600 CCUs ×<br/>\$0.4 per CCU = **\$1440** |
| **Total**                                       |                                                                                             |                                  | **\$9984**                                 |

## Overages and payment terms

### Overages

If your usage of resources exceeds the balance of CCUs in your account, the CCU
price will revert from the Annual Commit Price (available on the [pricing
page][cube-pricing]) to the Standard Retail Price shown below:

| Subscription Plan  | CCU Price (Standard Retail Price) |
| ------------------ | --------------------------------- |
| Premium            | 0.45                              |
| Enterprise         | 0.60                              |
| Enterprise Premier | 0.90                              |

Cube Cloud will show a message similar to the following one:

<Screenshot src="https://ucarecdn.com/7f23d7be-f22d-46c4-b704-1c0be4a74d06/" />

### Upgrades

You may upgrade your CCUs to a higher-level subscription plan at any time by
paying the difference in per-Cube Consumption Unit pricing, or by asking to convert
the price paid for the remaining CCUs into CCUs for the higher subscription plan
at the CCU pricing for that plan (resulting in a lower number of available CCUs
but upgraded to the higher subscription plan).

### Terms

If payment is not received within the contract terms (usually Net-30) or for
additional required payment for CCUs exceeding the balance of CCUs in your
account, services may degrade or be suspended until new CCUs are purchased.

Future purchases and upgrades are subject to the pricing that is in effect at
the time of the order. No credit is allowed for downgrading CCUs to a lower
subscription plan level. Payments are non-refundable.

[ref-docs-intro]: /product/introduction
[cube-webinars]: https://cube.dev/events
[cube-slack]: https://slack.cube.dev
[cube-pricing]: https://cube.dev/pricing
[ref-cloud-deployment-dev-instance]:
  /product/deployment/cloud/deployment-types#development-instance
[ref-cloud-deployment-prod-cluster]:
  /product/deployment/cloud/deployment-types#production-cluster
[ref-cloud-limits]: /product/deployment/cloud/limits
[ref-monitoring-integrations]: /product/monitoring/integrations
[ref-monitoring-integrations-config]: /product/workspace/monitoring#configuration
[ref-cloud-acl]: /product/workspace/access-control
[ref-cloud-deployment-prod-multicluster]:
  /product/deployment/cloud/deployment-types#production-multi-cluster
[ref-cloud-custom-domains]: /product/deployment/cloud/custom-domains
[ref-cloud-vpc-peering]: /product/deployment/cloud/vpc
<<<<<<< HEAD
[ref-workspace-semantic-layer]: /product/workspace/semantic-layer-sync
=======
[ref-sls]: /product/apis-integrations/semantic-layer-sync
>>>>>>> 33b13832
[ref-support]: /product/deployment/cloud/support
[ref-free-plan-support]: /product/deployment/cloud/support#free
[ref-starter-plan-support]: /product/deployment/cloud/support#starter
[ref-premium-plan-support]: /product/deployment/cloud/support#premium
[ref-enterprise-plan-support]: /product/deployment/cloud/support#enterprise
[ref-enterprise-premier-plan-support]: /product/deployment/cloud/support#enterprise-premier
[ref-query-history]: /product/workspace/query-history
[ref-performance-insights]: /product/workspace/performance
[ref-audit-log]: /product/workspace/audit-log
[ref-dedicated-infra]: /product/deployment/cloud/infrastructure#dedicated-infrastructure
[ref-sso]: /product/workspace/sso<|MERGE_RESOLUTION|>--- conflicted
+++ resolved
@@ -96,16 +96,10 @@
 
 **Premium plan is designed for basic small-scale production deployments.**
 
-<<<<<<< HEAD
-It offers everything in the [Starter plan](#starter) as well as support for
-[custom domains][ref-cloud-custom-domains], AWS and GCP support in all regions.
-Cube Cloud provides a 99.95% uptime SLA for this plan.
-=======
 It offers everything in the [Starter plan](#starter) as well as enabling
 the use of [Production Multi-Clusters][ref-cloud-deployment-prod-multicluster],
 support for [custom domains][ref-cloud-custom-domains], AWS and GCP support
 in all regions. Cube Cloud provides a 99.95% uptime SLA for this plan.
->>>>>>> 33b13832
 
 You can review its [pricing and minimums][cube-pricing], [support
 terms][ref-premium-plan-support], and [limits][ref-cloud-limits].
@@ -115,19 +109,11 @@
 **Enterprise plan is suitable for high-scale or mission-critical production
 deployments with more significant security and compliance needs.**
 
-<<<<<<< HEAD
-It offers everything in the [Premium plan](#premium) as well as [semantic layer
-sync][ref-workspace-semantic-layer] with unlimited supported BI tools, SAML 2.0
-support for single sign-on, Azure support for all regions, a dedicated VPC for
-your Cube Cloud infrastructure, [VPC peering][ref-cloud-vpc-peering], [monitoring
-integrations][ref-cloud-monitoring], and [role-based access
-=======
 It offers everything in the [Premium plan](#premium) as well as [Semantic Layer
 Sync][ref-sls] with unlimited supported BI tools, SAML 2.0
 support for [single sign-on][ref-sso], Azure support for all regions, [dedicated
 infrastructure][ref-dedicated-infra], [VPC peering][ref-cloud-vpc-peering],
 [monitoring integrations][ref-monitoring-integrations], and [role-based access
->>>>>>> 33b13832
 control][ref-cloud-acl]. Cube Cloud provides a 99.99% uptime SLA for this plan.
 
 You can review its [pricing and minimums][cube-pricing], [support
@@ -285,11 +271,7 @@
   /product/deployment/cloud/deployment-types#production-multi-cluster
 [ref-cloud-custom-domains]: /product/deployment/cloud/custom-domains
 [ref-cloud-vpc-peering]: /product/deployment/cloud/vpc
-<<<<<<< HEAD
-[ref-workspace-semantic-layer]: /product/workspace/semantic-layer-sync
-=======
 [ref-sls]: /product/apis-integrations/semantic-layer-sync
->>>>>>> 33b13832
 [ref-support]: /product/deployment/cloud/support
 [ref-free-plan-support]: /product/deployment/cloud/support#free
 [ref-starter-plan-support]: /product/deployment/cloud/support#starter
