name: Build native

on:
  push:
    paths:
      - '.github/workflows/rust-cubesql.yml'
      - 'packages/cubejs-backend-native/**'
      - 'rust/cubesql/**'
    branches:
      - 'master'
  pull_request:
    paths:
      - '.github/workflows/rust-cubesql.yml'
      - 'packages/cubejs-backend-native/**'
      - 'rust/cubesql/**'

jobs:
  lint:
    runs-on: ubuntu-24.04
    timeout-minutes: 20
    name: Check fmt/clippy
    container:
      image: cubejs/rust-cross:x86_64-unknown-linux-gnu-15082024

    steps:
      - name: Checkout
        uses: actions/checkout@v4
      - name: Install Rust
        uses: actions-rust-lang/setup-rust-toolchain@v1
        with:
          toolchain: nightly-2024-07-15
          # override: true # this is by default on
          rustflags: ""
          components: rustfmt, clippy
          cache: false
      - uses: Swatinem/rust-cache@v2
        with:
          workspaces: ./rust/cubesql -> target
          # default key
          key: cubesql-${{ runner.OS }}-x86_64-unknown-linux-gnu
          shared-key: cubesql-${{ runner.OS }}-x86_64-unknown-linux-gnu
      - name: Lint CubeSQL
        run: cd rust/cubesql && cargo fmt --all -- --check
      - name: Lint Native
        run: cd packages/cubejs-backend-native && cargo fmt --all -- --check
      # TODO replace with clippy once cubesql is ready
      - name: Check CubeSQL
        run: cd rust/cubesql && cargo check --locked --workspace --all-targets --keep-going
      - name: Clippy Native
        run: cd packages/cubejs-backend-native && cargo clippy --locked --workspace --all-targets --keep-going -- -D warnings
      - name: Clippy Native (with Python)
        run: cd packages/cubejs-backend-native && cargo clippy --locked --workspace --all-targets --keep-going --features python -- -D warnings
      # CubeSQL is not ready for Clippy
      #- name: Clippy CubeSQL
      #  run: cd rust/cubesql && cargo clippy -- -D warnings

  unit:
    #  We use host instead of cross container, because it's much faster
    runs-on: ubuntu-24.04
    timeout-minutes: 60
    name: Unit (Rewrite Engine)

    steps:
      - name: Checkout
        uses: actions/checkout@v4
        with:
          # pulls all commits (needed for codecov)
          fetch-depth: 2
      - uses: Swatinem/rust-cache@v2
        with:
          workspaces: ./rust/cubesql -> target
          # default key
<<<<<<< HEAD
          key: cubesql-${{ runner.OS }}-x86_64-unknown-linux-gnu-16
          shared-key: cubesql-${{ runner.OS }}-x86_64-unknown-linux-gnu-16
      - name: Install tarpaulin@0.28.0
        uses: baptiste0928/cargo-install@v3
        with:
          crate: cargo-tarpaulin
          version: "0.28.0"
=======
          key: cubesql-${{ runner.OS }}-x86_64-unknown-linux-gnu
          shared-key: cubesql-${{ runner.OS }}-x86_64-unknown-linux-gnu
      - name: Install lld
        run: |
          # ubuntu 24.04 has lld-18
          sudo apt-get update && sudo apt install -y lld
      - name: Install cargo-llvm-cov@0.6.10
        uses: baptiste0928/cargo-install@v3
        with:
          crate: cargo-llvm-cov
          version: "0.6.10"
>>>>>>> 33b13832
      - name: Unit tests (Rewrite Engine)
        env:
          CUBESQL_TESTING_CUBE_TOKEN: ${{ secrets.CUBESQL_TESTING_CUBE_TOKEN }}
          CUBESQL_TESTING_CUBE_URL: ${{ secrets.CUBESQL_TESTING_CUBE_URL }}
          CUBESQL_SQL_PUSH_DOWN: true
          CUBESQL_REWRITE_CACHE: true
          CUBESQL_REWRITE_TIMEOUT: 60
        run: |
          cd rust/cubesql
          cargo llvm-cov --all-features --workspace --lcov --output-path lcov.info
      - name: Upload code coverage
        uses: codecov/codecov-action@v4
        with:
          token: ${{ secrets.CODECOV_TOKEN }}
          files: ./rust/cubesql/lcov.info
          verbose: true
          flags: cubesql
          fail_ci_if_error: false

  native_linux:
    needs: [lint]
    runs-on: ubuntu-20.04
    timeout-minutes: 60
    name: Build Linux GNU ${{ matrix.node-version }}.x ${{ matrix.target }} with Python ${{ matrix.python-version }}
    strategy:
      matrix:
        # Current used version + 1 LTS
        node-version: [18, 20]
        python-version: ["3.9", "3.10", "3.11", "3.12", "fallback"]
        target: ["x86_64-unknown-linux-gnu", "aarch64-unknown-linux-gnu"]
        # minimize number of jobs
        exclude:
          - node-version: 18
            target: "aarch64-unknown-linux-gnu"
          - python-version: 3.10
            target: "aarch64-unknown-linux-gnu"
          - python-version: 3.11
            target: "aarch64-unknown-linux-gnu"
      fail-fast: false
    container:
<<<<<<< HEAD
      image: cubejs/rust-cross:${{ matrix.target }}-02042024
=======
      image: cubejs/rust-cross:${{ matrix.target }}-15082024${{ matrix.python-version != 'fallback' && format('-python-{0}', matrix.python-version) || '' }}
>>>>>>> 33b13832

    steps:
      - name: Checkout
        uses: actions/checkout@v4
      - name: Install Rust
        uses: actions-rust-lang/setup-rust-toolchain@v1
        with:
          toolchain: nightly-2024-07-15
          # override: true # this is by default on
          rustflags: ""
          components: rustfmt
          target: ${{ matrix.target }}
          cache: false
      - uses: Swatinem/rust-cache@v2
        with:
          workspaces: ./rust/cubesql -> target
          key: cubesql-${{ matrix.target }}
          shared-key: cubesql-${{ matrix.target }}
      - name: Install Node.js ${{ matrix.node-version }}
        uses: actions/setup-node@v4
        with:
          node-version: ${{ matrix.node-version }}
      - name: Install Yarn
        run: npm install -g yarn
      - name: Set Yarn version
        run: yarn policies set-version v1.22.19
      - name: Get yarn cache directory path
        id: yarn-cache-dir-path
        run: echo "dir=$(yarn cache dir)" >> "$GITHUB_OUTPUT"
      - name: Restore yarn cache
        uses: actions/cache@v4
        with:
          path: ${{ steps.yarn-cache-dir-path.outputs.dir }}
          key: ${{ runner.os }}-yarn-${{ hashFiles('**/yarn.lock') }}
          restore-keys: |
            ${{ runner.os }}-yarn-
      - name: Yarn install
        uses: nick-fields/retry@v3
        env:
          CUBESTORE_SKIP_POST_INSTALL: true
        with:
          max_attempts: 3
          retry_on: error
          retry_wait_seconds: 15
          timeout_minutes: 20
          command: yarn install --frozen-lockfile
      - name: Lerna tsc
        run: yarn tsc
      - name: Build native (fallback)
        if: (matrix.python-version == 'fallback')
        env:
          CARGO_BUILD_TARGET: ${{ matrix.target }}
        working-directory: ./packages/cubejs-backend-native
        run: yarn run native:build-debug
      - name: Setup cross compilation
        if: (matrix.target == 'aarch64-unknown-linux-gnu')
        uses: allenevans/set-env@v4.0.0
        with:
          PYO3_CROSS_PYTHON_VERSION: ${{ matrix.python-version }}
      - name: Build native (with Python)
        if: (matrix.python-version != 'fallback')
        env:
          PYO3_PYTHON: python${{ matrix.python-version }}
          CARGO_BUILD_TARGET: ${{ matrix.target }}
        working-directory: ./packages/cubejs-backend-native
        run: yarn run native:build-debug-python
      - name: Test native (GNU only)
        if: (matrix.target == 'x86_64-unknown-linux-gnu')
        env:
          CUBESQL_STREAM_MODE: true
          CUBEJS_NATIVE_INTERNAL_DEBUG: true
        working-directory: ./packages/cubejs-backend-native
        run: yarn run test:unit
      - name: Run E2E Smoke testing over whole Cube (GNU only)
        if: (matrix.target == 'x86_64-unknown-linux-gnu')
        env:
          CUBEJS_NATIVE_INTERNAL_DEBUG: true
        working-directory: ./packages/cubejs-testing
        run: yarn smoke:cubesql

  native_macos:
    needs: [lint]
    runs-on: ${{ matrix.os-version }}
    timeout-minutes: 60
    name: Build ${{ matrix.os-version }} ${{ matrix.target }} ${{ matrix.node-version }} with Python ${{ matrix.python-version }}

    strategy:
      matrix:
        # We do not need to test under all versions, we do it under linux
        node-version: [18.x]
<<<<<<< HEAD
        os-version: ["macos-11"]
=======
        os-version: ["macos-13"]
>>>>>>> 33b13832
        target: ["x86_64-apple-darwin", "aarch64-apple-darwin"]
        include:
          - target: x86_64-apple-darwin
            python-version: "3.9"
          - target: x86_64-apple-darwin
            python-version: "3.10"
          - target: x86_64-apple-darwin
            python-version: "3.11"
          - target: x86_64-apple-darwin
            python-version: "3.12"
          - target: x86_64-apple-darwin
            python-version: "fallback"
          - target: aarch64-apple-darwin
            python-version: "fallback"
      fail-fast: false

    steps:
      - name: Checkout
        uses: actions/checkout@v4
      - name: Install Rust
        uses: actions-rust-lang/setup-rust-toolchain@v1
        with:
          toolchain: nightly-2024-07-15
          # override: true # this is by default on
          rustflags: ""
          components: rustfmt
          target: ${{ matrix.target }}
      - name: Install Python
        uses: actions/setup-python@v4
        if: (matrix.python-version != 'fallback')
        with:
          python-version: ${{ matrix.python-version }}
      - name: Install Node.js ${{ matrix.node-version }}
        uses: actions/setup-node@v4
        with:
          node-version: ${{ matrix.node-version }}
      - name: Set Yarn version
        run: yarn policies set-version v1.22.19
      - name: Get yarn cache directory path
        id: yarn-cache-dir-path
        run: echo "dir=$(yarn cache dir)" >> "$GITHUB_OUTPUT"
        shell: bash
      - name: Restore yarn cache
        uses: actions/cache@v4
        with:
          path: ${{ steps.yarn-cache-dir-path.outputs.dir }}
          key: ${{ runner.os }}-yarn-${{ hashFiles('**/yarn.lock') }}
          restore-keys: |
            ${{ runner.os }}-yarn-
      - name: Yarn install
        uses: nick-fields/retry@v3
        env:
          CUBESTORE_SKIP_POST_INSTALL: true
        with:
          max_attempts: 3
          retry_on: error
          retry_wait_seconds: 15
          timeout_minutes: 20
          command: yarn install --frozen-lockfile
      - name: Lerna tsc
        run: yarn tsc
      - name: Build native (fallback)
        if: (matrix.python-version == 'fallback')
        env:
          CUBESQL_STREAM_MODE: true
          CUBEJS_NATIVE_INTERNAL_DEBUG: true
          CARGO_BUILD_TARGET: ${{ matrix.target }}
        run: cd packages/cubejs-backend-native && yarn run native:build
      - name: Build native (with Python)
        if: (matrix.python-version != 'fallback')
        env:
          PYO3_PYTHON: python${{ matrix.python-version }}
          CARGO_BUILD_TARGET: ${{ matrix.target }}
        run: cd packages/cubejs-backend-native && yarn run native:build-debug-python
      - name: Tests
        # We cannot test arm64 on x64
        if: (matrix.target == 'x86_64-apple-darwin')
        env:
          CUBESQL_STREAM_MODE: true
          CUBEJS_NATIVE_INTERNAL_DEBUG: true
        run: cd packages/cubejs-backend-native && yarn run test:unit

  native_windows:
    needs: [lint]
    runs-on: ${{ matrix.os-version }}
    timeout-minutes: 60
    name: Build ${{ matrix.os-version }} ${{ matrix.node-version }} with Python ${{ matrix.python-version }}

    strategy:
      matrix:
        # We do not need to test under all versions, we do it under linux
        node-version: [18.x]
        os-version: [windows-2019]
        python-version: ["fallback"]
      fail-fast: false

    steps:
      - name: Checkout
        uses: actions/checkout@v4
      - name: Disable rustup update (issue workaround for Windows)
        run: rustup set auto-self-update disable
        shell: bash
      - name: Install Rust
        uses: actions-rust-lang/setup-rust-toolchain@v1
        with:
          toolchain: nightly-2024-07-15
          # override: true # this is by default on
          rustflags: ""
          components: rustfmt
      - name: Install Python
        uses: actions/setup-python@v4
        if: (matrix.python-version != 'fallback')
        with:
          python-version: ${{ matrix.python-version }}
      - name: Install Node.js ${{ matrix.node-version }}
        uses: actions/setup-node@v4
        with:
          node-version: ${{ matrix.node-version }}
      - name: Set Yarn version
        run: yarn policies set-version v1.22.19
      - name: Get yarn cache directory path
        id: yarn-cache-dir-path
        run: echo "dir=$(yarn cache dir)" >> "$GITHUB_OUTPUT"
        shell: bash
      - name: Restore yarn cache
        uses: actions/cache@v4
        with:
          path: ${{ steps.yarn-cache-dir-path.outputs.dir }}
          key: ${{ runner.os }}-yarn-${{ hashFiles('**/yarn.lock') }}
          restore-keys: |
            ${{ runner.os }}-yarn-
      - name: Yarn install
        uses: nick-fields/retry@v3
        env:
          CUBESTORE_SKIP_POST_INSTALL: true
        with:
          max_attempts: 3
          retry_on: error
          retry_wait_seconds: 15
          timeout_minutes: 20
          command: yarn install --frozen-lockfile
      - name: Lerna tsc
        run: yarn tsc
      - name: Build native (fallback)
        if: (matrix.python-version == 'fallback')
        env:
          CUBESQL_STREAM_MODE: true
          CUBEJS_NATIVE_INTERNAL_DEBUG: true
        run: cd packages/cubejs-backend-native && yarn run native:build
      - name: Build native (with Python)
        if: (matrix.python-version != 'fallback')
        env:
          PYO3_PYTHON: python${{ matrix.python-version }}
        run: cd packages/cubejs-backend-native && yarn run native:build-debug-python
      - name: Tests
        env:
          CUBESQL_STREAM_MODE: true
          CUBEJS_NATIVE_INTERNAL_DEBUG: true
        run: cd packages/cubejs-backend-native && yarn run test:unit<|MERGE_RESOLUTION|>--- conflicted
+++ resolved
@@ -70,15 +70,6 @@
         with:
           workspaces: ./rust/cubesql -> target
           # default key
-<<<<<<< HEAD
-          key: cubesql-${{ runner.OS }}-x86_64-unknown-linux-gnu-16
-          shared-key: cubesql-${{ runner.OS }}-x86_64-unknown-linux-gnu-16
-      - name: Install tarpaulin@0.28.0
-        uses: baptiste0928/cargo-install@v3
-        with:
-          crate: cargo-tarpaulin
-          version: "0.28.0"
-=======
           key: cubesql-${{ runner.OS }}-x86_64-unknown-linux-gnu
           shared-key: cubesql-${{ runner.OS }}-x86_64-unknown-linux-gnu
       - name: Install lld
@@ -90,7 +81,6 @@
         with:
           crate: cargo-llvm-cov
           version: "0.6.10"
->>>>>>> 33b13832
       - name: Unit tests (Rewrite Engine)
         env:
           CUBESQL_TESTING_CUBE_TOKEN: ${{ secrets.CUBESQL_TESTING_CUBE_TOKEN }}
@@ -131,11 +121,7 @@
             target: "aarch64-unknown-linux-gnu"
       fail-fast: false
     container:
-<<<<<<< HEAD
-      image: cubejs/rust-cross:${{ matrix.target }}-02042024
-=======
       image: cubejs/rust-cross:${{ matrix.target }}-15082024${{ matrix.python-version != 'fallback' && format('-python-{0}', matrix.python-version) || '' }}
->>>>>>> 33b13832
 
     steps:
       - name: Checkout
@@ -226,11 +212,7 @@
       matrix:
         # We do not need to test under all versions, we do it under linux
         node-version: [18.x]
-<<<<<<< HEAD
-        os-version: ["macos-11"]
-=======
         os-version: ["macos-13"]
->>>>>>> 33b13832
         target: ["x86_64-apple-darwin", "aarch64-apple-darwin"]
         include:
           - target: x86_64-apple-darwin
