name: Build

on:
  push:
    paths:
      - '.github/actions/smoke.sh'
      - '.github/workflows/push.yml'
      - '.github/workflows/master.yml'
      - 'packages/**'
      - 'rust/cubestore/**'
      - 'rust/cubesql/**'
      - '.eslintrc.js'
      - '.prettierrc'
      - 'package.json'
      - 'lerna.json'
      - 'rollup.config.js'
      - 'yarn.lock'
    branches:
      - 'master'
  pull_request:
    paths:
      - '.github/workflows/push.yml'
      - '.github/workflows/master.yml'
      - 'packages/**'
      - 'rust/cubestore/**'
      - 'rust/cubesql/**'
      - '.eslintrc.js'
      - '.prettierrc'
      - 'package.json'
      - 'lerna.json'
      - 'rollup.config.js'
      - 'yarn.lock'

jobs:
  unit:
    runs-on: ubuntu-20.04
    timeout-minutes: 60
    needs: latest-tag-sha
    if: (needs['latest-tag-sha'].outputs.sha != github.sha)

    strategy:
      matrix:
        # Current docker version + next LTS
        node-version: [20.x, 22.x]
        python-version: [3.11]
      fail-fast: false

    steps:
      - id: get-tag-out
        run: echo "$OUT"
        env:
          OUT: ${{ needs['latest-tag-sha'].outputs.sha }}
      - name: Checkout
        uses: actions/checkout@v4
        with:
          # pulls all commits (needed for codecov)
          fetch-depth: 2
      - name: Install Rust
        uses: actions-rust-lang/setup-rust-toolchain@v1
        with:
          toolchain: nightly-2024-07-15
          # override: true # this is by default on
          rustflags: ""
          components: rustfmt
      - name: Install Node.js ${{ matrix.node-version }}
        uses: actions/setup-node@v4
        with:
          node-version: ${{ matrix.node-version }}
      - name: Install Python
        uses: actions/setup-python@v5
        with:
          python-version: ${{ matrix.python-version }}
      - name: Get yarn cache directory path
        id: yarn-cache-dir-path
        run: echo "dir=$(yarn cache dir)" >> "$GITHUB_OUTPUT"
        shell: bash
      - name: Restore yarn cache
        uses: actions/cache@v4
        with:
          path: ${{ steps.yarn-cache-dir-path.outputs.dir }}
          key: ${{ runner.os }}-yarn-${{ hashFiles('**/yarn.lock') }}
          restore-keys: |
            ${{ runner.os }}-yarn-
      - name: Set Yarn version
        run: yarn policies set-version v1.22.22
      - name: Yarn install
        uses: nick-fields/retry@v3
        env:
          CUBESTORE_SKIP_POST_INSTALL: true
        with:
          max_attempts: 3
          retry_on: error
          retry_wait_seconds: 15
          timeout_minutes: 20
          command: yarn install --frozen-lockfile
      - name: Lerna tsc
        run: yarn tsc
      - name: Build client
        run: yarn build
      - name: Build cubejs-backend-native (with Python)
        run: yarn run native:build-release-python
        working-directory: ./packages/cubejs-backend-native
        env:
          PYO3_PYTHON: python${{ matrix.python-version }}

      - name: Lerna test
        run: yarn lerna run --concurrency 1 --stream --no-prefix unit
#      - uses: codecov/codecov-action@v1
#        if: (matrix.node-version == '20.x')
#        with:
#          files: ./packages/*/coverage/clover.xml
#          flags: cube-backend
#          verbose: true # optional (default = false)

  lint:
    runs-on: ubuntu-20.04
    timeout-minutes: 60
    needs: latest-tag-sha
    if: (needs['latest-tag-sha'].outputs.sha != github.sha)

    steps:
      - name: Checkout
        uses: actions/checkout@v4
      - name: Install Rust
        uses: actions-rust-lang/setup-rust-toolchain@v1
        with:
          toolchain: nightly-2024-07-15
          # override: true # this is by default on
          rustflags: ""
          components: rustfmt
      - name: Install Node.js 20.x
        uses: actions/setup-node@v4
        with:
          node-version: 20.x
      - name: Get yarn cache directory path
        id: yarn-cache-dir-path
        run: echo "dir=$(yarn cache dir)" >> "$GITHUB_OUTPUT"
        shell: bash
      - name: Restore yarn cache
        uses: actions/cache@v4
        with:
          path: ${{ steps.yarn-cache-dir-path.outputs.dir }}
          key: ${{ runner.os }}-yarn-${{ hashFiles('**/yarn.lock') }}
          restore-keys: |
            ${{ runner.os }}-yarn-
      - name: Set Yarn version
        run: yarn policies set-version v1.22.22
      - name: Yarn install
        uses: nick-fields/retry@v3
        env:
          CUBESTORE_SKIP_POST_INSTALL: true
        with:
          max_attempts: 3
          retry_on: error
          retry_wait_seconds: 15
          timeout_minutes: 20
          command: yarn install --frozen-lockfile
      - name: NPM lint
        run: yarn lint:npm
      - name: Lerna lint
        run: yarn lerna run --concurrency 1 lint

  build:
    runs-on: ubuntu-20.04
    timeout-minutes: 60
    needs: latest-tag-sha
    if: (needs['latest-tag-sha'].outputs.sha != github.sha)

    steps:
      - name: Checkout
        uses: actions/checkout@v4
      - name: Install Rust
        uses: actions-rust-lang/setup-rust-toolchain@v1
        with:
          toolchain: nightly-2024-07-15
          # override: true # this is by default on
          rustflags: ""
          components: rustfmt
      - name: Install Node.js 20.x
        uses: actions/setup-node@v4
        with:
          node-version: 20.x
      - name: Get yarn cache directory path
        id: yarn-cache-dir-path
        run: echo "dir=$(yarn cache dir)" >> "$GITHUB_OUTPUT"
        shell: bash
      - name: Restore yarn cache
        uses: actions/cache@v4
        with:
          path: ${{ steps.yarn-cache-dir-path.outputs.dir }}
          key: ${{ runner.os }}-yarn-${{ hashFiles('**/yarn.lock') }}
          restore-keys: |
            ${{ runner.os }}-yarn-
      - name: Set Yarn version
        run: yarn policies set-version v1.22.22
      - name: Yarn install
        uses: nick-fields/retry@v3
        env:
          CUBESTORE_SKIP_POST_INSTALL: true
        with:
          max_attempts: 3
          retry_on: error
          retry_wait_seconds: 15
          timeout_minutes: 20
          command: yarn install --frozen-lockfile
      - name: Check Yarn lock wasn't modified
        run: if [ "$(git status | grep nothing)x" = "x" ]; then echo "Non empty changeset after lerna bootstrap"; git status; exit 1; else echo "Nothing to commit. Proceeding"; fi;
      - name: Build Core Client libraries
        run: yarn build
      - name: Build other packages
        run: yarn lerna run --concurrency 1 build
        env:
          NODE_OPTIONS: --max_old_space_size=4096

  build-cubestore:
    needs: [latest-tag-sha]
    runs-on: ubuntu-20.04
    timeout-minutes: 60
    if: (needs['latest-tag-sha'].outputs.sha != github.sha)
    container:
      image: cubejs/rust-cross:x86_64-unknown-linux-gnu-15082024
    steps:
      - name: Checkout
        uses: actions/checkout@v4
      - name: Install Rust
        uses: actions-rust-lang/setup-rust-toolchain@v1
        with:
          toolchain: nightly-2024-01-29
          # override: true # this is by default on
          rustflags: ""
          components: rustfmt
      - uses: Swatinem/rust-cache@v2
        with:
          workspaces: ./rust/cubestore -> target
          # Separate path for release key to protect cache bloating
          shared-key: cubestore-release
          key: ubuntu-20.04
      - name: Build Cube Store
        run: |
          cd rust/cubestore
          cargo build --release -j 4 -p cubestore
      - name: 'Upload cubestored-x86_64-unknown-linux-gnu-release artifact'
        uses: actions/upload-artifact@v4
        with:
          name: cubestored-x86_64-unknown-linux-gnu-release
          path: ./rust/cubestore/target/release/cubestored
          retention-days: 5

  integration-cubestore:
    needs: [latest-tag-sha, build-cubestore]
    runs-on: ubuntu-20.04
    timeout-minutes: 60
    if: (needs['latest-tag-sha'].outputs.sha != github.sha)

    strategy:
      matrix:
        node-version: [20.x]
      fail-fast: false

    steps:
      - name: Maximize build space (disk space limitations)
        run: |
          echo "Before"
          df -h
          sudo apt-get remove -y 'php.*'
          sudo apt-get remove -y '^mongodb-.*'
          sudo apt-get remove -y '^mysql-.*'
          sudo apt-get autoremove -y
          sudo apt-get clean

          sudo rm -rf /usr/share/dotnet
          sudo rm -rf /usr/local/lib/android
          sudo rm -rf /opt/ghc
          sudo rm -rf /opt/hostedtoolcache/CodeQL
          echo "After"
          df -h
      - name: Checkout
        uses: actions/checkout@v4
      - name: Install Node.js ${{ matrix.node-version }}
        uses: actions/setup-node@v4
        with:
          node-version: ${{ matrix.node-version }}
      - name: Get yarn cache directory path
        id: yarn-cache-dir-path
        run: echo "dir=$(yarn cache dir)" >> "$GITHUB_OUTPUT"
        shell: bash
      - name: Restore yarn cache
        uses: actions/cache@v4
        with:
          path: ${{ steps.yarn-cache-dir-path.outputs.dir }}
          key: ${{ runner.os }}-yarn-${{ hashFiles('**/yarn.lock') }}
          restore-keys: |
            ${{ runner.os }}-yarn-
      - name: Set Yarn version
        run: yarn policies set-version v1.22.22
      - name: Yarn install
        uses: nick-fields/retry@v3
        env:
          CUBESTORE_SKIP_POST_INSTALL: true
        with:
          max_attempts: 3
          retry_on: error
          retry_wait_seconds: 15
          timeout_minutes: 20
          command: yarn install --frozen-lockfile
      - name: Lerna tsc
        run: yarn tsc
      - name: Download cubestored-x86_64-unknown-linux-gnu-release artifact
        uses: actions/download-artifact@v4
        with:
          path: ./rust/cubestore/target/release/
          name: cubestored-x86_64-unknown-linux-gnu-release
      - name: Run Cube Store in background
        run: |
          chmod +x ./rust/cubestore/target/release/cubestored
          ./rust/cubestore/target/release/cubestored &
      - name: Run Cubestore Integration
        timeout-minutes: 10
        run: |
          yarn lerna run --concurrency 1 --stream --no-prefix integration:cubestore

  integration:
    needs: [unit, lint, latest-tag-sha]
    runs-on: ubuntu-20.04
    timeout-minutes: 60
    if: (needs['latest-tag-sha'].outputs.sha != github.sha)
    env:
      CLOUD_DATABASES: >
        firebolt
        dremio
      # Athena (just to check for secrets availability)
      DRIVERS_TESTS_ATHENA_CUBEJS_AWS_KEY: ${{ secrets.DRIVERS_TESTS_ATHENA_CUBEJS_AWS_KEY }}

    strategy:
      matrix:
        node-version: [20.x]
        db: [
            'clickhouse', 'druid', 'elasticsearch', 'mssql', 'mysql', 'postgres', 'prestodb',
<<<<<<< HEAD
            'mysql-aurora-serverless', 'crate', 'mongobi', 'firebolt', 'dremio'
=======
            'mysql-aurora-serverless', 'crate', 'mongobi', 'firebolt', 'vertica'
>>>>>>> e1aa6e9c
        ]
      fail-fast: false

    steps:
      - name: Checkout
        uses: actions/checkout@v4
      - name: Install Rust
        uses: actions-rust-lang/setup-rust-toolchain@v1
        with:
          toolchain: nightly-2024-07-15
          # override: true # this is by default on
          rustflags: ""
          components: rustfmt
      - name: Install Node.js ${{ matrix.node-version }}
        uses: actions/setup-node@v4
        with:
          node-version: ${{ matrix.node-version }}
      - name: Get yarn cache directory path
        id: yarn-cache-dir-path
        run: echo "dir=$(yarn cache dir)" >> "$GITHUB_OUTPUT"
        shell: bash
      - name: Restore yarn cache
        uses: actions/cache@v4
        with:
          path: ${{ steps.yarn-cache-dir-path.outputs.dir }}
          key: ${{ runner.os }}-yarn-${{ hashFiles('**/yarn.lock') }}
          restore-keys: |
            ${{ runner.os }}-yarn-
      - name: Set Yarn version
        run: yarn policies set-version v1.22.22
      - name: Yarn install
        uses: nick-fields/retry@v3
        env:
          CUBESTORE_SKIP_POST_INSTALL: true
        with:
          max_attempts: 3
          retry_on: error
          retry_wait_seconds: 15
          timeout_minutes: 20
          command: yarn install --frozen-lockfile
      - name: Lerna tsc
        run: yarn tsc
      - name: Run Integration tests for ${{ matrix.db }} matrix
        uses: nick-fields/retry@v3
        with:
          max_attempts: 3
          retry_on: error
          retry_wait_seconds: 15
          timeout_minutes: 30
          command: ./.github/actions/integration/${{ matrix.db }}.sh
        # It's enough to test for any one secret because they are set all at once or not set all
        if: |
          (contains(env.CLOUD_DATABASES, matrix.db) && env.DRIVERS_TESTS_ATHENA_CUBEJS_AWS_KEY != '') ||
          (!contains(env.CLOUD_DATABASES, matrix.db))
        env:
          # Firebolt Integration
          DRIVERS_TESTS_FIREBOLT_CUBEJS_FIREBOLT_ENGINE_NAME: ${{ secrets.DRIVERS_TESTS_FIREBOLT_CUBEJS_FIREBOLT_ENGINE_NAME }}
          DRIVERS_TESTS_FIREBOLT_CUBEJS_DB_NAME: ${{ secrets.DRIVERS_TESTS_FIREBOLT_CUBEJS_DB_NAME }}
          DRIVERS_TESTS_FIREBOLT_CUBEJS_FIREBOLT_ACCOUNT: ${{ secrets.DRIVERS_TESTS_FIREBOLT_CUBEJS_FIREBOLT_ACCOUNT }}
          DRIVERS_TESTS_FIREBOLT_CUBEJS_DB_USER: ${{ secrets.DRIVERS_TESTS_FIREBOLT_CUBEJS_DB_USER }}
          DRIVERS_TESTS_FIREBOLT_CUBEJS_DB_PASS: ${{ secrets.DRIVERS_TESTS_FIREBOLT_CUBEJS_DB_PASS }}
          # Dremio Integration
          DRIVERS_TESTS_DREMIO_CUBEJS_DB_URL: ${{ secrets.DRIVERS_TESTS_DREMIO_CUBEJS_DB_URL }}
          DRIVERS_TESTS_DREMIO_CUBEJS_DB_NAME: ${{ secrets.DRIVERS_TESTS_DREMIO_CUBEJS_DB_NAME }}
          DRIVERS_TESTS_DREMIO_CUBEJS_DB_DREMIO_AUTH_TOKEN: ${{ secrets.DRIVERS_TESTS_DREMIO_CUBEJS_DB_DREMIO_AUTH_TOKEN }}

  integration-smoke:
    needs: [ latest-tag-sha, build-cubestore ]
    runs-on: ubuntu-20.04
    timeout-minutes: 90
    if: (needs['latest-tag-sha'].outputs.sha != github.sha)

    strategy:
      matrix:
        node-version: [ 20.x ]
        python-version: [ 3.11 ]
      fail-fast: false

    steps:
      - name: Maximize build space (disk space limitations)
        run: |
          echo "Before"
          df -h
          sudo apt-get remove -y 'php.*'
          sudo apt-get remove -y '^mongodb-.*'
          sudo apt-get remove -y '^mysql-.*'
          sudo apt-get autoremove -y
          sudo apt-get clean

          sudo rm -rf /usr/share/dotnet
          sudo rm -rf /usr/local/lib/android
          sudo rm -rf /opt/ghc
          sudo rm -rf /opt/hostedtoolcache/CodeQL
          echo "After"
          df -h
      - name: Checkout
        uses: actions/checkout@v4
      - name: Install Node.js ${{ matrix.node-version }}
        uses: actions/setup-node@v4
        with:
          node-version: ${{ matrix.node-version }}
      - name: Install Python
        uses: actions/setup-python@v5
        with:
          python-version: ${{ matrix.python-version }}
      - name: Get yarn cache directory path
        id: yarn-cache-dir-path
        run: echo "dir=$(yarn cache dir)" >> "$GITHUB_OUTPUT"
        shell: bash
      - name: Restore yarn cache
        uses: actions/cache@v4
        with:
          path: ${{ steps.yarn-cache-dir-path.outputs.dir }}
          key: ${{ runner.os }}-yarn-${{ hashFiles('**/yarn.lock') }}
          restore-keys: |
            ${{ runner.os }}-yarn-
      - name: Set Yarn version
        run: yarn policies set-version v1.22.22
      - name: Yarn install
        uses: nick-fields/retry@v3
        env:
          CUBESTORE_SKIP_POST_INSTALL: true
        with:
          max_attempts: 3
          retry_on: error
          retry_wait_seconds: 15
          timeout_minutes: 20
          command: yarn install --frozen-lockfile
      - name: Install instant client for Oracle
        uses: GoodManWEN/oracle-client-action@main
      - name: Build client
        run: yarn build
      - name: Build cubejs-backend-native (with Python)
        run: yarn run native:build-release-python
        working-directory: ./packages/cubejs-backend-native
        env:
          PYO3_PYTHON: python${{ matrix.python-version }}
      - name: Lerna tsc
        run: yarn tsc
      - name: Download cubestored-x86_64-unknown-linux-gnu-release artifact
        uses: actions/download-artifact@v4
        with:
          path: rust/cubestore/downloaded/latest/bin/
          name: cubestored-x86_64-unknown-linux-gnu-release
      - name: Chmod +x for cubestored
        run: |
          chmod +x ./rust/cubestore/downloaded/latest/bin/cubestored
      - name: Run Integration smoke tests
        timeout-minutes: 30
        run: ./.github/actions/smoke.sh

  docker-image-latest-set-tag:
    # At least git should be completed pushed up until this moment
    needs: [lint, latest-tag-sha]
    if: (needs['latest-tag-sha'].outputs.sha != github.sha)
    runs-on: ubuntu-20.04
    outputs:
      tag: ${{ steps.get-tag.outputs.tag }}
    steps:
      - name: Checkout
        uses: actions/checkout@v4
      - id: get-tag
        run: echo "tag=$(git tag --contains "$GITHUB_SHA")" >> "$GITHUB_OUTPUT"
        env:
          GITHUB_SHA: ${{ github.sha }}

  latest-tag-sha:
    runs-on: ubuntu-20.04
    outputs:
      sha: ${{ steps.get-tag.outputs.sha }}
    steps:
      - uses: actions/checkout@v4
        with:
          fetch-depth: 0
      - id: git-log
        run: git log HEAD~30..HEAD
      - id: get-tag-test
        run: echo "$SHA $(git rev-list -n 1 "$(git tag --contains "$SHA")")"
        env:
          SHA: ${{ github.sha }}
      - id: get-tag
        run: echo "sha=$(git rev-list -n 1 "$(git tag --contains "$SHA")")" >> "$GITHUB_OUTPUT"
        env:
          SHA: ${{ github.sha }}
      - id: get-tag-out
        run: echo "$OUT"
        env:
          OUT: ${{ steps.get-tag.outputs.sha }}

  docker-dev:
    needs: [latest-tag-sha]
    if: (needs['latest-tag-sha'].outputs.sha != github.sha)
    name: Build & Test :dev for ${{ matrix.name }} without pushing
    runs-on: ubuntu-22.04
    timeout-minutes: 60
    services:
      registry:
        image: registry:2
        ports:
          - 5000:5000
    strategy:
      matrix:
        dockerfile:
          - dev.Dockerfile
        include:
          - dockerfile: dev.Dockerfile
            name: Debian
            tag: tmp-dev
      fail-fast: false
    steps:
      - name: Maximize build space (disk space limitations)
        run: |
          echo "Before"
          df -h
          sudo apt-get remove -y 'php.*'
          sudo apt-get remove -y '^mongodb-.*'
          sudo apt-get remove -y '^mysql-.*'
          sudo apt-get autoremove -y
          sudo apt-get clean

          sudo rm -rf /usr/share/dotnet
          sudo rm -rf /usr/local/lib/android
          sudo rm -rf /opt/ghc
          sudo rm -rf /opt/hostedtoolcache/CodeQL
          echo "After"
          df -h
      - name: Checkout
        uses: actions/checkout@v4
      - name: Set up QEMU
        uses: docker/setup-qemu-action@v3
      - name: Build image
        uses: docker/build-push-action@v6
        timeout-minutes: 30
        with:
          context: .
          file: ./packages/cubejs-docker/${{ matrix.dockerfile }}
          platforms: linux/amd64
          push: true
          tags: localhost:5000/cubejs/cube:${{ matrix.tag }}
      - name: Use Node.js 20.x
        uses: actions/setup-node@v4
        with:
          node-version: 20.x
      - name: Get yarn cache directory path
        id: yarn-cache-dir-path
        run: echo "dir=$(yarn cache dir)" >> "$GITHUB_OUTPUT"
        shell: bash
      - name: Restore yarn cache
        uses: actions/cache@v4
        with:
          path: ${{ steps.yarn-cache-dir-path.outputs.dir }}
          key: ${{ runner.os }}-yarn-${{ hashFiles('**/yarn.lock') }}
          restore-keys: |
            ${{ runner.os }}-yarn-
      - name: Set Yarn version
        run: yarn policies set-version v1.22.22
      - name: Yarn install
        uses: nick-fields/retry@v3
        env:
          CUBESTORE_SKIP_POST_INSTALL: true
        with:
          max_attempts: 3
          retry_on: error
          retry_wait_seconds: 15
          timeout_minutes: 20
          command: yarn install --frozen-lockfile
      - name: Build client
        run: yarn build
      - name: Lerna tsc
        run: yarn tsc
      - name: Testing CubeJS (container mode) via BirdBox
        run: |
          cd packages/cubejs-testing/
          export BIRDBOX_CUBEJS_VERSION=${{ matrix.tag }}
          export BIRDBOX_CUBEJS_REGISTRY_PATH=localhost:5000/
          export DEBUG=testcontainers
          yarn run dataset:minimal
          yarn run birdbox:postgresql
          yarn run birdbox:postgresql-pre-aggregations
      # - name: Testing Athena driver (container mode) via BirdBox
      #   env:
      #     CUBEJS_AWS_KEY: ${{ secrets.CUBEJS_AWS_KEY }}
      #     CUBEJS_AWS_SECRET: ${{ secrets.CUBEJS_AWS_SECRET }}
      #     CUBEJS_AWS_REGION: us-east-1
      #     CUBEJS_AWS_S3_OUTPUT_LOCATION: s3://cubejs-opensource/testing/output
      #     CUBEJS_DB_EXPORT_BUCKET: s3://cubejs-opensource/testing/export
      #   run: |
      #     cd packages/cubejs-testing/
      #     export BIRDBOX_CUBEJS_VERSION=${{ matrix.tag }}
      #     export BIRDBOX_CUBEJS_REGISTRY_PATH=localhost:5000/
      #     export DEBUG=testcontainers
      #     yarn run driver:athena --log=ignore --mode=docker
      # - name: Testing BigQuery driver (container mode) via BirdBox
      #   env:
      #     CUBEJS_DB_BQ_CREDENTIALS: ${{ secrets.CUBEJS_DB_BQ_CREDENTIALS }}
      #     CUBEJS_DB_BQ_PROJECT_ID: cube-open-source
      #     CUBEJS_DB_EXPORT_BUCKET: cube-open-source-export-bucket
      #   run: |
      #     cd packages/cubejs-testing/
      #     export BIRDBOX_CUBEJS_VERSION=${{ matrix.tag }}
      #     export BIRDBOX_CUBEJS_REGISTRY_PATH=localhost:5000/
      #     export DEBUG=testcontainers
      #     yarn run driver:bigquery --log=ignore --mode=docker
      - name: Testing PostgreSQL driver (container mode) via BirdBox
        env:
          CUBEJS_DB_TYPE: postgres
          CUBEJS_DB_USER: postgres
          CUBEJS_DB_PASS: postgres
        run: |
          cd packages/cubejs-testing/
          export BIRDBOX_CUBEJS_VERSION=${{ matrix.tag }}
          export BIRDBOX_CUBEJS_REGISTRY_PATH=localhost:5000/
          export DEBUG=testcontainers
          yarn run driver:postgres --log=ignore --mode=docker
      - name: Testing Docker image via Cypress (Chrome)
        env:
          CYPRESS_RECORD_KEY: ${{ secrets.CYPRESS_RECORD_KEY }}
          BIRDBOX_CYPRESS_UPDATE_SCREENSHOTS: ${{ contains(github.event.head_commit.message, '[update screenshots]') }}
        run: |
          cd packages/cubejs-testing/
          export BIRDBOX_CUBEJS_VERSION=${{ matrix.tag }}
          export BIRDBOX_CUBEJS_REGISTRY_PATH=localhost:5000/
          export BIRDBOX_CYPRESS_BROWSER=chrome
          export BIRDBOX_CYPRESS_TARGET=postgresql
          export DEBUG=testcontainers
          yarn run cypress:install
          yarn run cypress:birdbox
      - name: Upload screenshots on failure
        uses: actions/upload-artifact@v4
        if: failure()
        with:
          name: cypress-screenshots-docker-dev-${{ matrix.name }}
          path: packages/cubejs-testing/cypress/screenshots<|MERGE_RESOLUTION|>--- conflicted
+++ resolved
@@ -336,11 +336,7 @@
         node-version: [20.x]
         db: [
             'clickhouse', 'druid', 'elasticsearch', 'mssql', 'mysql', 'postgres', 'prestodb',
-<<<<<<< HEAD
-            'mysql-aurora-serverless', 'crate', 'mongobi', 'firebolt', 'dremio'
-=======
-            'mysql-aurora-serverless', 'crate', 'mongobi', 'firebolt', 'vertica'
->>>>>>> e1aa6e9c
+            'mysql-aurora-serverless', 'crate', 'mongobi', 'firebolt', 'dremio', 'vertica'
         ]
       fail-fast: false
 
