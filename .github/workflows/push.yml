--- conflicted
+++ resolved
@@ -324,11 +324,7 @@
         node-version: [20.x]
         db: [
             'clickhouse', 'druid', 'elasticsearch', 'mssql', 'mysql', 'postgres', 'prestodb',
-<<<<<<< HEAD
-            'mysql-aurora-serverless', 'crate', 'mongobi', 'vertica'
-=======
-            'mysql-aurora-serverless', 'crate', 'mongobi', 'firebolt'
->>>>>>> 215e456a
+            'mysql-aurora-serverless', 'crate', 'mongobi', 'firebolt', 'vertica'
         ]
       fail-fast: false
 
