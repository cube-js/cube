--- conflicted
+++ resolved
@@ -1,8 +1,4 @@
 [toolchain]
 channel = "nightly-2024-01-29"
-<<<<<<< HEAD
-components = ["rustfmt", "rustc-dev", "clippy"]
-=======
 components = ["rustfmt", "clippy"]
->>>>>>> 33b13832
 profile = "minimal"