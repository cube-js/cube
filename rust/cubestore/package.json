{
  "name": "@cubejs-backend/cubestore",
<<<<<<< HEAD
  "version": "0.35.22",
=======
  "version": "0.35.78",
>>>>>>> 33b13832
  "description": "Cube.js pre-aggregation storage layer.",
  "main": "dist/src/index.js",
  "typings": "dist/src/index.d.ts",
  "engines": {
    "node": "^12.0.0 || ^14.0.0 || >=16.0.0"
  },
  "bin": {
    "cubestore-dev": "bin/cubestore-dev"
  },
  "scripts": {
    "build": "rm -rf dist && npm run tsc",
    "tsc": "tsc",
    "watch": "tsc -w",
    "lint": "eslint js-wrapper/* --ext .ts,.js",
    "lint:fix": "eslint --fix js-wrapper/* --ext .ts,js",
    "unit": "jest",
    "unit:debug": "jest --runInBand",
    "postinstall": "node bin/post-install"
  },
  "files": [
    "dist/src",
    "bin"
  ],
  "author": "Cube Dev, Inc.",
  "license": "Apache-2.0",
  "devDependencies": {
    "@cubejs-backend/linter": "^0.35.0",
    "@types/jest": "^27",
    "@types/node": "^12",
    "jest": "^27",
    "typescript": "~5.2.2"
  },
  "publishConfig": {
    "access": "public"
  },
  "dependencies": {
<<<<<<< HEAD
    "@cubejs-backend/shared": "^0.35.2",
=======
    "@cubejs-backend/shared": "^0.35.67",
>>>>>>> 33b13832
    "@octokit/core": "^3.2.5",
    "source-map-support": "^0.5.19"
  },
  "eslintConfig": {
    "extends": "../../packages/cubejs-linter"
  },
  "jest": {
    "testMatch": [
      "<rootDir>/dist/test/*.(test|spec).(js)"
    ],
    "testEnvironment": "node"
  }
}<|MERGE_RESOLUTION|>--- conflicted
+++ resolved
@@ -1,10 +1,6 @@
 {
   "name": "@cubejs-backend/cubestore",
-<<<<<<< HEAD
-  "version": "0.35.22",
-=======
   "version": "0.35.78",
->>>>>>> 33b13832
   "description": "Cube.js pre-aggregation storage layer.",
   "main": "dist/src/index.js",
   "typings": "dist/src/index.d.ts",
@@ -41,11 +37,7 @@
     "access": "public"
   },
   "dependencies": {
-<<<<<<< HEAD
-    "@cubejs-backend/shared": "^0.35.2",
-=======
     "@cubejs-backend/shared": "^0.35.67",
->>>>>>> 33b13832
     "@octokit/core": "^3.2.5",
     "source-map-support": "^0.5.19"
   },
