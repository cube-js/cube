<<<<<<< HEAD
FROM rust:1-bullseye as builder

RUN rustup update && \
    rustup default nightly-2024-01-10 && \
    rustup component add --toolchain nightly-2024-01-10 rustfmt;

RUN apt update \
	&& apt upgrade -y \
	&& DEBIAN_FRONTEND=noninteractive apt-get install -y software-properties-common pkg-config wget gnupg git apt-transport-https ca-certificates \
	&& wget -O - https://apt.llvm.org/llvm-snapshot.gpg.key | apt-key add - \
	&& add-apt-repository "deb https://apt.llvm.org/bullseye/ llvm-toolchain-bullseye-18 main"  \
	&& apt update \
	&& apt install -y git llvm-18 clang-18 libclang-18-dev clang-18 cmake \
	&& rm -rf /var/lib/apt/lists/*;

RUN update-alternatives --install /usr/bin/clang++ clang++ /usr/bin/clang++-18 100
RUN update-alternatives --install /usr/bin/clang clang /usr/bin/clang-18 100
RUN update-alternatives --install /usr/bin/cc cc /usr/bin/clang-18 100
RUN update-alternatives --install /usr/bin/c++ c++ /usr/bin/clang++-18 100

WORKDIR /usr/src
=======
FROM cubejs/rust-builder:bookworm-llvm-18 AS builder
>>>>>>> 33b13832

WORKDIR /build/cubestore
COPY Cargo.toml .
COPY Cargo.lock .
COPY cuberockstore cuberockstore
COPY cubehll cubehll
COPY cubezetasketch cubezetasketch
COPY cubedatasketches cubedatasketches
COPY cuberpc cuberpc
COPY cubestore-sql-tests cubestore-sql-tests
COPY cubestore/Cargo.toml cubestore/Cargo.toml
RUN mkdir -p cubestore/src/bin && \
    echo "fn main() {print!(\"Dummy main\");} // dummy file" > cubestore/src/bin/cubestored.rs

ARG WITH_AVX2=1
RUN [ "$WITH_AVX2" -eq "1" ] && export RUSTFLAGS="-C target-feature=+avx2"; \
    cargo build --release -p cubestore

# Cube Store get version from his own package
COPY package.json package.json
COPY cubestore cubestore
RUN [ "$WITH_AVX2" -eq "1" ] && export RUSTFLAGS="-C target-feature=+avx2"; \
    cargo build --release -p cubestore

FROM debian:bookworm-slim

WORKDIR /cube

RUN set -ex; \
    apt-get update; \
    apt-get install -y libssl3 ca-certificates

COPY --from=builder /build/cubestore/target/release/cubestored .

EXPOSE 3306

ENV RUST_BACKTRACE=true

CMD ["./cubestored"]<|MERGE_RESOLUTION|>--- conflicted
+++ resolved
@@ -1,28 +1,4 @@
-<<<<<<< HEAD
-FROM rust:1-bullseye as builder
-
-RUN rustup update && \
-    rustup default nightly-2024-01-10 && \
-    rustup component add --toolchain nightly-2024-01-10 rustfmt;
-
-RUN apt update \
-	&& apt upgrade -y \
-	&& DEBIAN_FRONTEND=noninteractive apt-get install -y software-properties-common pkg-config wget gnupg git apt-transport-https ca-certificates \
-	&& wget -O - https://apt.llvm.org/llvm-snapshot.gpg.key | apt-key add - \
-	&& add-apt-repository "deb https://apt.llvm.org/bullseye/ llvm-toolchain-bullseye-18 main"  \
-	&& apt update \
-	&& apt install -y git llvm-18 clang-18 libclang-18-dev clang-18 cmake \
-	&& rm -rf /var/lib/apt/lists/*;
-
-RUN update-alternatives --install /usr/bin/clang++ clang++ /usr/bin/clang++-18 100
-RUN update-alternatives --install /usr/bin/clang clang /usr/bin/clang-18 100
-RUN update-alternatives --install /usr/bin/cc cc /usr/bin/clang-18 100
-RUN update-alternatives --install /usr/bin/c++ c++ /usr/bin/clang++-18 100
-
-WORKDIR /usr/src
-=======
 FROM cubejs/rust-builder:bookworm-llvm-18 AS builder
->>>>>>> 33b13832
 
 WORKDIR /build/cubestore
 COPY Cargo.toml .
