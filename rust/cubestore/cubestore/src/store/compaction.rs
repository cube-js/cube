--- conflicted
+++ resolved
@@ -1399,17 +1399,10 @@
     use crate::store::MockChunkDataStore;
     use crate::table::data::rows_to_columns;
     use crate::table::{cmp_same_types, Row, TableValue};
-<<<<<<< HEAD
-    use arrow::array::{Int64Array, StringArray};
-    use arrow::datatypes::Schema;
-    use arrow::record_batch::RecordBatch;
-    use cuberockstore::rocksdb::{Options, DB};
-=======
     use cuberockstore::rocksdb::{Options, DB};
     use datafusion::arrow::array::{Int64Array, StringArray};
     use datafusion::arrow::datatypes::Schema;
     use datafusion::arrow::record_batch::RecordBatch;
->>>>>>> 33b13832
     use datafusion::physical_plan::collect;
     use std::fs;
     use std::path::{Path, PathBuf};
