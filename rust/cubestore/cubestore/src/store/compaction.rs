--- conflicted
+++ resolved
@@ -1100,15 +1100,10 @@
 mod tests {
     use super::*;
     use crate::cluster::MockCluster;
-<<<<<<< HEAD
     use crate::config::Config;
     use crate::config::MockConfigObj;
     use crate::metastore::{Column, ColumnType, IndexDef, IndexType, RocksMetaStore};
     use crate::remotefs::LocalDirRemoteFs;
-=======
-    use crate::config::{Config, MockConfigObj};
-    use crate::metastore::{Column, ColumnType, RocksMetaStore};
->>>>>>> 5571a70a
     use crate::store::MockChunkDataStore;
     use crate::table::data::rows_to_columns;
     use crate::table::{cmp_same_types, Row, TableValue};
@@ -1310,34 +1305,6 @@
     }
 
     #[tokio::test]
-<<<<<<< HEAD
-    async fn aggr_index_compaction() {
-        let config = Config::test("create_aggr_chunk_test").update_config(|mut c| {
-            c.compaction_chunks_total_size_threshold = 50;
-            c
-        });
-        let path = "/tmp/test_create_aggr_chunk";
-        let chunk_store_path = path.to_string() + &"_store_chunk".to_string();
-        let chunk_remote_store_path = path.to_string() + &"_remote_store_chunk".to_string();
-
-        let _ = DB::destroy(&Options::default(), path);
-        let _ = fs::remove_dir_all(chunk_store_path.clone());
-        let _ = fs::remove_dir_all(chunk_remote_store_path.clone());
-
-        let remote_fs = LocalDirRemoteFs::new(
-            Some(PathBuf::from(chunk_remote_store_path.clone())),
-            PathBuf::from(chunk_store_path.clone()),
-        );
-        let metastore = RocksMetaStore::new(path, remote_fs.clone(), config.config_obj());
-        let chunk_store = ChunkStore::new(
-            metastore.clone(),
-            remote_fs.clone(),
-            Arc::new(MockCluster::new()),
-            config.config_obj(),
-            50,
-        );
-
-=======
     async fn compact_in_memory_chunks() {
         // arrange
         let (remote_fs, metastore) =
@@ -1357,12 +1324,153 @@
             config.config_obj(),
             10,
         );
->>>>>>> 5571a70a
         metastore
             .create_schema("foo".to_string(), false)
             .await
             .unwrap();
-<<<<<<< HEAD
+        let cols = vec![Column::new("name".to_string(), ColumnType::String, 0)];
+        metastore
+            .create_table(
+                "foo".to_string(),
+                "bar".to_string(),
+                cols.clone(),
+                None,
+                None,
+                vec![],
+                true,
+                None,
+                None,
+            )
+            .await
+            .unwrap();
+        metastore.get_default_index(1).await.unwrap();
+        let partition = metastore.get_partition(1).await.unwrap();
+
+        let rows = (0..5)
+            .map(|i| Row::new(vec![TableValue::String(format!("Foo {}", 4 - i))]))
+            .collect::<Vec<_>>();
+        let data = rows_to_columns(&cols, &rows);
+        let index = metastore
+            .get_index(partition.get_row().get_index_id())
+            .await
+            .unwrap();
+        let schema = Arc::new(arrow_schema(index.get_row()));
+        let batch = RecordBatch::try_new(schema.clone(), data).unwrap();
+        let chunk_first = metastore
+            .create_chunk(partition.get_id(), 5, true)
+            .await
+            .unwrap();
+        let chunk_second = metastore
+            .create_chunk(partition.get_id(), 5, true)
+            .await
+            .unwrap();
+
+        metastore
+            .chunk_uploaded(chunk_first.get_id())
+            .await
+            .unwrap();
+        metastore
+            .chunk_uploaded(chunk_second.get_id())
+            .await
+            .unwrap();
+
+        chunk_store
+            .add_memory_chunk(chunk_first.get_id(), batch.clone())
+            .await
+            .unwrap();
+        chunk_store
+            .add_memory_chunk(chunk_second.get_id(), batch.clone())
+            .await
+            .unwrap();
+
+        // act
+        let compaction_service = CompactionServiceImpl::new(
+            metastore.clone(),
+            chunk_store.clone(),
+            remote_fs,
+            config.config_obj(),
+        );
+        compaction_service
+            .compact_in_memory_chunks(partition.get_id())
+            .await
+            .unwrap();
+
+        // assert
+        let chunks = metastore
+            .get_chunks_by_partition(partition.get_id(), false)
+            .await
+            .unwrap();
+
+        let chunks_row_count = chunks
+            .iter()
+            .map(|c| c.get_row().get_row_count())
+            .sum::<u64>();
+
+        let mut data = Vec::new();
+        for chunk in chunks.iter() {
+            for b in chunk_store.get_chunk_columns(chunk.clone()).await.unwrap() {
+                data.push(b)
+            }
+        }
+
+        let batch = data[0].clone();
+
+        let rows = (0..10)
+            .map(|i| Row::new(TableValue::from_columns(&batch.columns().clone(), i)))
+            .collect::<Vec<_>>();
+
+        let expected = vec![
+            Row::new(vec![TableValue::String("Foo 0".to_string())]),
+            Row::new(vec![TableValue::String("Foo 0".to_string())]),
+            Row::new(vec![TableValue::String("Foo 1".to_string())]),
+            Row::new(vec![TableValue::String("Foo 1".to_string())]),
+            Row::new(vec![TableValue::String("Foo 2".to_string())]),
+            Row::new(vec![TableValue::String("Foo 2".to_string())]),
+            Row::new(vec![TableValue::String("Foo 3".to_string())]),
+            Row::new(vec![TableValue::String("Foo 3".to_string())]),
+            Row::new(vec![TableValue::String("Foo 4".to_string())]),
+            Row::new(vec![TableValue::String("Foo 4".to_string())]),
+        ];
+
+        assert_eq!(1, chunks.len());
+        assert_eq!(10, chunks_row_count);
+        assert_eq!(expected, rows);
+
+        RocksMetaStore::cleanup_test_metastore("compact_in_memory_chunks");
+    }
+
+
+    #[tokio::test]
+    async fn aggr_index_compaction() {
+        let config = Config::test("create_aggr_chunk_test").update_config(|mut c| {
+            c.compaction_chunks_total_size_threshold = 50;
+            c
+        });
+        let path = "/tmp/test_create_aggr_chunk";
+        let chunk_store_path = path.to_string() + &"_store_chunk".to_string();
+        let chunk_remote_store_path = path.to_string() + &"_remote_store_chunk".to_string();
+
+        let _ = DB::destroy(&Options::default(), path);
+        let _ = fs::remove_dir_all(chunk_store_path.clone());
+        let _ = fs::remove_dir_all(chunk_remote_store_path.clone());
+
+        let remote_fs = LocalDirRemoteFs::new(
+            Some(PathBuf::from(chunk_remote_store_path.clone())),
+            PathBuf::from(chunk_store_path.clone()),
+        );
+        let metastore = RocksMetaStore::new(path, remote_fs.clone(), config.config_obj());
+        let chunk_store = ChunkStore::new(
+            metastore.clone(),
+            remote_fs.clone(),
+            Arc::new(MockCluster::new()),
+            config.config_obj(),
+            50,
+        );
+
+        metastore
+            .create_schema("foo".to_string(), false)
+            .await
+            .unwrap();
 
         let ind = IndexDef {
             name: "aggr".to_string(),
@@ -1376,31 +1484,20 @@
             Column::new("sum_int".to_string(), ColumnType::Int, 2),
         ];
         let table = metastore
-=======
-        let cols = vec![Column::new("name".to_string(), ColumnType::String, 0)];
-        metastore
->>>>>>> 5571a70a
             .create_table(
                 "foo".to_string(),
                 "bar".to_string(),
                 cols.clone(),
                 None,
                 None,
-<<<<<<< HEAD
                 vec![ind],
                 true,
                 None,
                 Some(vec![("sum".to_string(), "sum_int".to_string())]),
-=======
-                vec![],
-                true,
-                None,
->>>>>>> 5571a70a
                 None,
             )
             .await
             .unwrap();
-<<<<<<< HEAD
 
         let indices = metastore.get_table_indexes(table.get_id()).await.unwrap();
 
@@ -1507,103 +1604,8 @@
         let _ = DB::destroy(&Options::default(), path);
         let _ = fs::remove_dir_all(chunk_store_path.clone());
         let _ = fs::remove_dir_all(chunk_remote_store_path.clone());
-=======
-        metastore.get_default_index(1).await.unwrap();
-        let partition = metastore.get_partition(1).await.unwrap();
-
-        let rows = (0..5)
-            .map(|i| Row::new(vec![TableValue::String(format!("Foo {}", 4 - i))]))
-            .collect::<Vec<_>>();
-        let data = rows_to_columns(&cols, &rows);
-        let index = metastore
-            .get_index(partition.get_row().get_index_id())
-            .await
-            .unwrap();
-        let schema = Arc::new(arrow_schema(index.get_row()));
-        let batch = RecordBatch::try_new(schema.clone(), data).unwrap();
-        let chunk_first = metastore
-            .create_chunk(partition.get_id(), 5, true)
-            .await
-            .unwrap();
-        let chunk_second = metastore
-            .create_chunk(partition.get_id(), 5, true)
-            .await
-            .unwrap();
-
-        metastore
-            .chunk_uploaded(chunk_first.get_id())
-            .await
-            .unwrap();
-        metastore
-            .chunk_uploaded(chunk_second.get_id())
-            .await
-            .unwrap();
-
-        chunk_store
-            .add_memory_chunk(chunk_first.get_id(), batch.clone())
-            .await
-            .unwrap();
-        chunk_store
-            .add_memory_chunk(chunk_second.get_id(), batch.clone())
-            .await
-            .unwrap();
-
-        // act
-        let compaction_service = CompactionServiceImpl::new(
-            metastore.clone(),
-            chunk_store.clone(),
-            remote_fs,
-            config.config_obj(),
-        );
-        compaction_service
-            .compact_in_memory_chunks(partition.get_id())
-            .await
-            .unwrap();
-
-        // assert
-        let chunks = metastore
-            .get_chunks_by_partition(partition.get_id(), false)
-            .await
-            .unwrap();
-
-        let chunks_row_count = chunks
-            .iter()
-            .map(|c| c.get_row().get_row_count())
-            .sum::<u64>();
-
-        let mut data = Vec::new();
-        for chunk in chunks.iter() {
-            for b in chunk_store.get_chunk_columns(chunk.clone()).await.unwrap() {
-                data.push(b)
-            }
-        }
-
-        let batch = data[0].clone();
-
-        let rows = (0..10)
-            .map(|i| Row::new(TableValue::from_columns(&batch.columns().clone(), i)))
-            .collect::<Vec<_>>();
-
-        let expected = vec![
-            Row::new(vec![TableValue::String("Foo 0".to_string())]),
-            Row::new(vec![TableValue::String("Foo 0".to_string())]),
-            Row::new(vec![TableValue::String("Foo 1".to_string())]),
-            Row::new(vec![TableValue::String("Foo 1".to_string())]),
-            Row::new(vec![TableValue::String("Foo 2".to_string())]),
-            Row::new(vec![TableValue::String("Foo 2".to_string())]),
-            Row::new(vec![TableValue::String("Foo 3".to_string())]),
-            Row::new(vec![TableValue::String("Foo 3".to_string())]),
-            Row::new(vec![TableValue::String("Foo 4".to_string())]),
-            Row::new(vec![TableValue::String("Foo 4".to_string())]),
-        ];
-
-        assert_eq!(1, chunks.len());
-        assert_eq!(10, chunks_row_count);
-        assert_eq!(expected, rows);
-
-        RocksMetaStore::cleanup_test_metastore("compact_in_memory_chunks");
->>>>>>> 5571a70a
-    }
+    }
+
 }
 
 struct MultiSplit {
