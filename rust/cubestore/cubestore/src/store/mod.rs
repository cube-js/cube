--- conflicted
+++ resolved
@@ -802,13 +802,8 @@
     use crate::remotefs::LocalDirRemoteFs;
     use crate::table::data::{concat_record_batches, rows_to_columns};
     use crate::{metastore::ColumnType, table::TableValue};
-<<<<<<< HEAD
-    use arrow::array::{Int64Array, StringArray};
-    use cuberockstore::rocksdb::{Options, DB};
-=======
     use cuberockstore::rocksdb::{Options, DB};
     use datafusion::arrow::array::{Int64Array, StringArray};
->>>>>>> 33b13832
     use std::fs;
     use std::path::{Path, PathBuf};
 
