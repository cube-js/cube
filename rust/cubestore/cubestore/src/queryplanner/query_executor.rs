--- conflicted
+++ resolved
@@ -427,42 +427,6 @@
             partition_projection
         };
 
-<<<<<<< HEAD
-        let partition_projection_in_memory = projection_with_seq_column.as_ref().map(|p| {
-            let table = self.index_snapshot.table_path.table.get_row();
-            if let Some(mut key_columns) = table.unique_key_columns() {
-                key_columns.push(table.seq_column().expect(&format!(
-                    "Seq column is undefined for table: {}",
-                    table.get_table_name()
-                )));
-                let mut partition_projection_in_memory = Vec::with_capacity(p.len());
-                for column in key_columns {
-                    partition_projection_in_memory.push(column.get_index());
-                }
-                for index in p {
-                    if !partition_projection_in_memory
-                        .iter()
-                        .any(|s| *s == index.clone())
-                    {
-                        partition_projection_in_memory.push(index.clone());
-                    }
-                }
-
-                partition_projection_in_memory
-            } else {
-                p.clone()
-            }
-        });
-
-        let partition_projected_in_memory_schema =
-            if let Some(p) = partition_projection_in_memory.as_ref() {
-                Arc::new(Schema::new(
-                    p.iter().map(|i| self.schema.field(*i).clone()).collect(),
-                ))
-            } else {
-                self.schema.clone()
-            };
-=======
         // All persisted and in memory data should be stored using this schema
         let index_schema = Arc::new(Schema::new(
             index_cols
@@ -496,7 +460,6 @@
         } else {
             None
         };
->>>>>>> f7d06d88
 
         let predicate = combine_filters(filters);
         for partition_snapshot in partition_snapshots {
@@ -549,13 +512,8 @@
                     }
                     Arc::new(MemoryExec::try_new(
                         &[record_batches.clone()],
-<<<<<<< HEAD
-                        partition_projected_in_memory_schema.clone(),
-                        partition_projection.clone(),
-=======
                         index_projection_schema.clone(),
                         index_projection_or_none_on_schema_match.clone(),
->>>>>>> f7d06d88
                     )?)
                 } else {
                     let remote_path = chunk.get_row().get_full_name(chunk.get_id());
