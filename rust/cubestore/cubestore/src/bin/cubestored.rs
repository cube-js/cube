use cubestore::app_metrics;
use cubestore::config::{validate_config, Config, CubeServices};
use cubestore::http::status::serve_status_probes;
use cubestore::telemetry::{init_agent_sender, track_event};
use cubestore::util::logger::init_cube_logger;
use cubestore::util::metrics::init_metrics;
use cubestore::util::{metrics, spawn_malloc_trim_loop};
use datafusion::cube_ext;
use log::debug;
use serde_json::Value;
use std::collections::HashMap;
use std::time::Duration;
use tokio::runtime::Builder;
use cubestore::cluster::worker_pool::worker_main;

const PACKAGE_JSON: &'static str = std::include_str!("../../../package.json");

fn main() {
    println!("DDD main {}", std::process::id());

    let package_json: Value = serde_json::from_str(PACKAGE_JSON).unwrap();
    let version = package_json
        .get("version")
        .unwrap()
        .as_str()
        .unwrap()
        .to_string();
    let metrics_mode = match std::env::var("CUBESTORE_METRICS") {
        Ok(s) if s == "statsd" => metrics::Compatibility::StatsD,
        Ok(s) if s == "dogstatsd" => metrics::Compatibility::DogStatsD,
        Ok(s) => panic!(
            "CUBESTORE_METRICS must be 'statsd' or 'dogstatsd', got '{}'",
            s
        ),
        Err(_) => metrics::Compatibility::StatsD,
    };
    init_metrics("127.0.0.1:0", "127.0.0.1:8125", metrics_mode);
    init_cube_logger(true);

    log::info!("Cube Store version {} {}", version, std::process::id());

    let config = Config::default();
<<<<<<< HEAD
    let worker_services = Config::configure_worker_services();
=======
>>>>>>> 98ff2a99

    let trim_every = config.config_obj().malloc_trim_every_secs();
    if trim_every != 0 {
        spawn_malloc_trim_loop(Duration::from_secs(trim_every));
    }

    debug!("New process started");
    app_metrics::STARTUPS.increment();

    #[cfg(not(target_os = "windows"))]
    cubestore::util::respawn::init();
    println!("DDD init {}", std::process::id());

    let mut tokio_builder = Builder::new_multi_thread();
    tokio_builder.enable_all();
    tokio_builder.thread_name("cubestore-main");
    if let Ok(var) = std::env::var("CUBESTORE_EVENT_LOOP_WORKER_THREADS") {
        tokio_builder.worker_threads(var.parse().unwrap());
    }
    let runtime = tokio_builder.build().unwrap();
    runtime.block_on(async move {
        init_agent_sender().await;

        validate_config(config.config_obj().as_ref()).report_and_abort_on_errors();

        config.configure_injector().await;

        serve_status_probes(&config);

        let services = config.cube_services().await;

        println!("DDD config {}", std::process::id());
        track_event("Cube Store Start".to_string(), HashMap::new()).await;

        stop_on_ctrl_c(&services).await;
        services.wait_processing_loops().await.unwrap();
    });
}

async fn stop_on_ctrl_c(s: &CubeServices) {
    let s = s.clone();
    cube_ext::spawn(async move {
        let mut counter = 0;
        loop {
            if let Err(e) = tokio::signal::ctrl_c().await {
                log::error!("Failed to listen for Ctrl+C: {}", e);
                break;
            }
            counter += 1;
            if counter == 1 {
                log::info!("Received Ctrl+C, shutting down.");
                s.stop_processing_loops().await.ok();
            } else if counter == 3 {
                log::info!("Received Ctrl+C 3 times, exiting immediately.");
                std::process::exit(130); // 130 is the default exit code when killed by a signal.
            }
        }
    });
}<|MERGE_RESOLUTION|>--- conflicted
+++ resolved
@@ -11,13 +11,10 @@
 use std::collections::HashMap;
 use std::time::Duration;
 use tokio::runtime::Builder;
-use cubestore::cluster::worker_pool::worker_main;
 
 const PACKAGE_JSON: &'static str = std::include_str!("../../../package.json");
 
 fn main() {
-    println!("DDD main {}", std::process::id());
-
     let package_json: Value = serde_json::from_str(PACKAGE_JSON).unwrap();
     let version = package_json
         .get("version")
@@ -37,13 +34,9 @@
     init_metrics("127.0.0.1:0", "127.0.0.1:8125", metrics_mode);
     init_cube_logger(true);
 
-    log::info!("Cube Store version {} {}", version, std::process::id());
+    log::info!("Cube Store version {}", version);
 
     let config = Config::default();
-<<<<<<< HEAD
-    let worker_services = Config::configure_worker_services();
-=======
->>>>>>> 98ff2a99
 
     let trim_every = config.config_obj().malloc_trim_every_secs();
     if trim_every != 0 {
@@ -55,7 +48,6 @@
 
     #[cfg(not(target_os = "windows"))]
     cubestore::util::respawn::init();
-    println!("DDD init {}", std::process::id());
 
     let mut tokio_builder = Builder::new_multi_thread();
     tokio_builder.enable_all();
@@ -75,7 +67,6 @@
 
         let services = config.cube_services().await;
 
-        println!("DDD config {}", std::process::id());
         track_event("Cube Store Start".to_string(), HashMap::new()).await;
 
         stop_on_ctrl_c(&services).await;
