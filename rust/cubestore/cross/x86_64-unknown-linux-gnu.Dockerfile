--- conflicted
+++ resolved
@@ -6,19 +6,6 @@
 RUN apt-get update && apt-get -y upgrade \
     && DEBIAN_FRONTEND=noninteractive apt-get install -y software-properties-common pkg-config wget curl gnupg git apt-transport-https ca-certificates \
     && wget -O - https://apt.llvm.org/llvm-snapshot.gpg.key | apt-key add - \
-<<<<<<< HEAD
-    && add-apt-repository "deb https://apt.llvm.org/bullseye/ llvm-toolchain-bullseye-18 main"  \
-    && apt-get update \
-    && DEBIAN_FRONTEND=noninteractive apt-get install -y llvm-18 clang-18 libclang-18-dev clang-18 make cmake \
-      lzma-dev liblzma-dev libpython3-dev \
-    && rm -rf /var/lib/apt/lists/*;
-
-RUN update-alternatives --install /usr/bin/clang++ clang++ /usr/bin/clang++-18 100
-RUN update-alternatives --install /usr/bin/clang clang /usr/bin/clang-18 100
-RUN update-alternatives --install /usr/bin/clang-cpp clang-cpp /usr/bin/clang-cpp-18 100
-RUN update-alternatives --install /usr/bin/cc cc /usr/bin/clang-18 100
-RUN update-alternatives --install /usr/bin/c++ c++ /usr/bin/clang++-18 100
-=======
     && add-apt-repository "deb https://apt.llvm.org/bullseye/ llvm-toolchain-bullseye-$LLVM_VERSION main"  \
     && apt-get update \
     && DEBIAN_FRONTEND=noninteractive apt-get install -y llvm-${LLVM_VERSION} lld-${LLVM_VERSION} clang-$LLVM_VERSION libclang-${LLVM_VERSION}-dev make cmake \
@@ -31,7 +18,6 @@
     && update-alternatives --install /usr/bin/lld lld /usr/bin/lld-$LLVM_VERSION 100 \
     && update-alternatives --install /usr/bin/cc cc /usr/bin/clang-$LLVM_VERSION 100 \
     && update-alternatives --install /usr/bin/c++ c++ /usr/bin/clang++-$LLVM_VERSION 100;
->>>>>>> 33b13832
 
 # https://www.openssl.org/source/old/1.1.1/
 ARG OPENSSL_VERSION=1.1.1w
