# Based on top of ubuntu 20.04
# https://github.com/rust-embedded/cross/blob/master/docker/Dockerfile.x86_64-unknown-linux-musl
FROM rustembedded/cross:x86_64-unknown-linux-musl

ARG LLVM_VERSION=18

RUN apt-get update \
    && apt-get -y upgrade \
    && DEBIAN_FRONTEND=noninteractive apt-get install -y software-properties-common pkg-config wget curl musl-tools libc6-dev apt-transport-https ca-certificates \
    && wget -O - https://apt.llvm.org/llvm-snapshot.gpg.key | apt-key add - \
<<<<<<< HEAD
    && add-apt-repository "deb https://apt.llvm.org/focal/ llvm-toolchain-focal-18 main"  \
    && add-apt-repository -y ppa:deadsnakes/ppa \
    && apt-get update \
    # llvm14-dev will install python 3.8 as bin/python3
    && DEBIAN_FRONTEND=noninteractive apt-get install -y llvm-18 clang-18 libclang-18-dev clang-18 make cmake \
=======
    && add-apt-repository "deb https://apt.llvm.org/focal/ llvm-toolchain-focal-${LLVM_VERSION} main"  \
    && add-apt-repository -y ppa:deadsnakes/ppa \
    && apt-get update \
    # llvm14-dev will install python 3.8 as bin/python3
    && DEBIAN_FRONTEND=noninteractive apt-get install -y llvm-${LLVM_VERSION} lld-${LLVM_VERSION} clang-${LLVM_VERSION} libclang-${LLVM_VERSION}-dev make cmake \
>>>>>>> 33b13832
    && rm -rf /var/lib/apt/lists/*;

RUN ln -s /usr/include/x86_64-linux-gnu/asm /usr/include/x86_64-linux-musl/asm && \
    ln -s /usr/include/asm-generic /usr/include/x86_64-linux-musl/asm-generic && \
    ln -s /usr/include/linux /usr/include/x86_64-linux-musl/linux && \
    ln -s /usr/bin/g++ /usr/bin/musl-g++

RUN mkdir /musl

# https://www.openssl.org/source/old/1.1.1/
ARG OPENSSL_VERSION=1.1.1w
<<<<<<< HEAD
RUN wget https://www.openssl.org/source/openssl-${OPENSSL_VERSION}.tar.gz -O - | tar -xz &&\
    cd openssl-${OPENSSL_VERSION} && \
    CC="musl-gcc -fPIE -pie" ./Configure no-shared no-async --prefix=/musl --openssldir=/musl/ssl linux-x86_64 && \
    make depend && \
    make -j $(nproc) && \
    make install_sw && \
    make install_ssldirs && \
    cd .. && rm -rf openssl-${OPENSSL_VERSION}
=======
RUN wget https://www.openssl.org/source/openssl-${OPENSSL_VERSION}.tar.gz -O - | tar -xz \
    && cd openssl-${OPENSSL_VERSION} \
    && CC="musl-gcc -fPIE -pie" ./Configure no-shared no-async --prefix=/musl --openssldir=/musl/ssl linux-x86_64 \
    && make depend \
    && make -j $(nproc) \
    && make install_sw \
    && make install_ssldirs \
    && cd .. && rm -rf openssl-${OPENSSL_VERSION}
>>>>>>> 33b13832

ENV PKG_CONFIG_ALLOW_CROSS=true
ENV PKG_CONFIG_ALL_STATIC=true
ENV RUSTFLAGS="-C target-feature=-crt-static"

ENV OPENSSL_STATIC=true
ENV OPENSSL_DIR=/musl
ENV OPENSSL_ROOT_DIR=/musl
ENV OPENSSL_LIBRARIES=/musl/lib


ENV PATH="/cargo/bin:$PATH"<|MERGE_RESOLUTION|>--- conflicted
+++ resolved
@@ -8,19 +8,11 @@
     && apt-get -y upgrade \
     && DEBIAN_FRONTEND=noninteractive apt-get install -y software-properties-common pkg-config wget curl musl-tools libc6-dev apt-transport-https ca-certificates \
     && wget -O - https://apt.llvm.org/llvm-snapshot.gpg.key | apt-key add - \
-<<<<<<< HEAD
-    && add-apt-repository "deb https://apt.llvm.org/focal/ llvm-toolchain-focal-18 main"  \
-    && add-apt-repository -y ppa:deadsnakes/ppa \
-    && apt-get update \
-    # llvm14-dev will install python 3.8 as bin/python3
-    && DEBIAN_FRONTEND=noninteractive apt-get install -y llvm-18 clang-18 libclang-18-dev clang-18 make cmake \
-=======
     && add-apt-repository "deb https://apt.llvm.org/focal/ llvm-toolchain-focal-${LLVM_VERSION} main"  \
     && add-apt-repository -y ppa:deadsnakes/ppa \
     && apt-get update \
     # llvm14-dev will install python 3.8 as bin/python3
     && DEBIAN_FRONTEND=noninteractive apt-get install -y llvm-${LLVM_VERSION} lld-${LLVM_VERSION} clang-${LLVM_VERSION} libclang-${LLVM_VERSION}-dev make cmake \
->>>>>>> 33b13832
     && rm -rf /var/lib/apt/lists/*;
 
 RUN ln -s /usr/include/x86_64-linux-gnu/asm /usr/include/x86_64-linux-musl/asm && \
@@ -32,16 +24,6 @@
 
 # https://www.openssl.org/source/old/1.1.1/
 ARG OPENSSL_VERSION=1.1.1w
-<<<<<<< HEAD
-RUN wget https://www.openssl.org/source/openssl-${OPENSSL_VERSION}.tar.gz -O - | tar -xz &&\
-    cd openssl-${OPENSSL_VERSION} && \
-    CC="musl-gcc -fPIE -pie" ./Configure no-shared no-async --prefix=/musl --openssldir=/musl/ssl linux-x86_64 && \
-    make depend && \
-    make -j $(nproc) && \
-    make install_sw && \
-    make install_ssldirs && \
-    cd .. && rm -rf openssl-${OPENSSL_VERSION}
-=======
 RUN wget https://www.openssl.org/source/openssl-${OPENSSL_VERSION}.tar.gz -O - | tar -xz \
     && cd openssl-${OPENSSL_VERSION} \
     && CC="musl-gcc -fPIE -pie" ./Configure no-shared no-async --prefix=/musl --openssldir=/musl/ssl linux-x86_64 \
@@ -50,7 +32,6 @@
     && make install_sw \
     && make install_ssldirs \
     && cd .. && rm -rf openssl-${OPENSSL_VERSION}
->>>>>>> 33b13832
 
 ENV PKG_CONFIG_ALLOW_CROSS=true
 ENV PKG_CONFIG_ALL_STATIC=true
