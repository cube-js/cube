--- conflicted
+++ resolved
@@ -10,11 +10,7 @@
 
 [dependencies]
 arc-swap = "1"
-<<<<<<< HEAD
-datafusion = { git = 'https://github.com/cube-js/arrow-datafusion.git', rev = "9ba81506496262494ee9fdf68fcc3fac533f22aa", default-features = false, features = ["regex_expressions", "unicode_expressions"] }
-=======
 datafusion = { git = 'https://github.com/cube-js/arrow-datafusion.git', rev = "400fa0d889a8a38ca69f36d5750dfb572fc6018e", default-features = false, features = ["regex_expressions", "unicode_expressions"] }
->>>>>>> 33b13832
 anyhow = "1.0"
 thiserror = "1.0.50"
 cubeclient = { path = "../cubeclient" }
@@ -42,28 +38,15 @@
 simple_logger = "=1.13.0"
 async-trait = "0.1.36"
 regex = "1.5"
-<<<<<<< HEAD
-uuid = { version = "0.8", features = ["serde", "v4"] }
-=======
 uuid = { version = "1", features = ["serde", "v4"] }
->>>>>>> 33b13832
 bincode = "1.3.1"
 chrono = "0.4.31"
 chrono-tz = "0.6"
 mockall = "0.8.1"
-<<<<<<< HEAD
-reqwest = { version = "0.11.0", features = ["json", "rustls-tls"], default-features = false }
-nanoid = "0.3.0"
-tokio-util = { version = "0.6.2", features=["compat"] }
-comfy-table = "7.1.0"
-bitflags = "1.3.2"
-egg = {rev = "2f1514c58517e2f38acfe337175f843f156530cf", git = "https://github.com/egraphs-good/egg.git"}
-=======
 tokio-util = { version = "0.7", features=["compat"] }
 comfy-table = "7.1.0"
 bitflags = "1.3.2"
 egg = { rev = "952f8c2a1033e5da097d23c523b0d8e392eb532b", git = "https://github.com/cube-js/egg.git" }
->>>>>>> 33b13832
 paste = "1.0.6"
 csv = "1.1.6"
 tracing = { version = "0.1.40", features = ["async-await"] }
