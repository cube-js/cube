pub mod analysis;
pub mod converter;
mod cost;
pub mod language;
pub mod rewriter;
pub mod rules;

use crate::{
    compile::rewrite::analysis::{LogicalPlanAnalysis, OriginalExpr},
    CubeError,
};
use analysis::MemberNamesToExpr;
use datafusion::{
    arrow::datatypes::DataType,
    error::DataFusionError,
    logical_plan::{
        plan::SubqueryType, window_frames::WindowFrame, Column, DFSchema, Expr, ExprRewritable,
<<<<<<< HEAD
        ExprRewriter, JoinConstraint, JoinType, Operator, RewriteRecursion,
=======
        ExprRewriter, GroupingSet, JoinConstraint, JoinType, Operator, RewriteRecursion,
>>>>>>> 33b13832
    },
    physical_plan::{
        aggregates::AggregateFunction, functions::BuiltinScalarFunction, windows::WindowFunction,
    },
    scalar::ScalarValue,
};
use egg::{
    rewrite, Applier, EGraph, Id, Language, Pattern, PatternAst, Rewrite, SearchMatches, Searcher,
    Subst, Symbol, Var,
};
use itertools::Itertools;
use std::{
    borrow::Cow,
    fmt::{self, Display, Formatter},
    str::FromStr,
    sync::Arc,
};

use self::analysis::{LogicalPlanData, MemberNameToExpr};

// trace_macros!(true);

#[derive(Debug, Clone, Copy, PartialEq, Eq, PartialOrd, Hash)]
pub enum LikeType {
    Like,
    ILike,
    SimilarTo,
}

impl Display for LikeType {
    fn fmt(&self, f: &mut Formatter) -> fmt::Result {
        let join_type = match self {
            LikeType::Like => "Like",
            LikeType::ILike => "ILike",
            LikeType::SimilarTo => "SimilarTo",
        };
        write!(f, "{}", join_type)
    }
}

#[derive(Debug, Clone, Copy, PartialEq, Eq, PartialOrd, Hash)]
pub enum WrappedSelectType {
    Projection,
    Aggregate,
}

#[derive(Debug, Clone, Copy, PartialEq, Eq, PartialOrd, Hash)]
pub enum GroupingSetType {
    Rollup,
    Cube,
}

crate::plan_to_language! {
    pub enum LogicalPlanLanguage {
        Projection {
            expr: Vec<Expr>,
            input: Arc<LogicalPlan>,
            schema: DFSchemaRef,
            alias: Option<String>,
            split: bool,
        },
        Filter {
            predicate: Expr,
            input: Arc<LogicalPlan>,
        },
        Window {
            input: Arc<LogicalPlan>,
            window_expr: Vec<Expr>,
            schema: DFSchemaRef,
        },
        Aggregate {
            input: Arc<LogicalPlan>,
            group_expr: Vec<Expr>,
            aggr_expr: Vec<Expr>,
            schema: DFSchemaRef,
            split: bool,
        },
        Sort {
            exp: Vec<Expr>,
            input: Arc<LogicalPlan>,
        },
        Join {
            left: Arc<LogicalPlan>,
            right: Arc<LogicalPlan>,
            left_on: Vec<Column>,
            right_on: Vec<Column>,
            join_type: JoinType,
            join_constraint: JoinConstraint,
            schema: DFSchemaRef,
        },
        CrossJoin {
            left: Arc<LogicalPlan>,
            right: Arc<LogicalPlan>,
            schema: DFSchemaRef,
        },
        Repartition {
            input: Arc<LogicalPlan>,
        },
        Subquery {
            input: Arc<LogicalPlan>,
            subqueries: Vec<LogicalPlan>,
            schema: DFSchemaRef,
            types: Vec<SubqueryType>,
        },
        Union {
            inputs: Vec<LogicalPlan>,
            schema: DFSchemaRef,
            alias: Option<String>,
        },
        TableScan {
            source_table_name: String,
            table_name: String,
            projection: Option<Vec<usize>>,
            projected_schema: DFSchemaRef,
            filters: Vec<Expr>,
            fetch: Option<usize>,
        },
        EmptyRelation {
            produce_one_row: bool,
            derived_source_table_name: Option<String>,
            is_wrappable: bool,
            schema: DFSchemaRef,
        },
        Limit {
            skip: Option<usize>,
            fetch: Option<usize>,
            input: Arc<LogicalPlan>,
        },
        TableUDFs {
            expr: Vec<Expr>,
            input: Arc<LogicalPlan>,
            schema: DFSchemaRef,
        },
        CreateExternalTable {
            schema: DFSchemaRef,
            name: String,
            location: String,
            has_header: bool,
        },
        Extension {
            node: Arc<LogicalPlan>,
        },

        AliasExpr {
            expr: Box<Expr>,
            alias: String,
        },
        ColumnExpr {
            column: Column,
        },
        OuterColumnExpr {
            data_type: DataType,
            column: Column,
        },
        ScalarVariableExpr {
            data_type: DataType,
            variable: Vec<String>,
        },
        LiteralExpr { value: ScalarValue, },
        BinaryExpr {
            left: Box<Expr>,
            op: Operator,
            right: Box<Expr>,
        },
        AnyExpr {
            left: Box<Expr>,
            op: Operator,
            right: Box<Expr>,
            all: bool,
        },
        LikeExpr {
            like_type: LikeType,
            negated: bool,
            expr: Box<Expr>,
            pattern: Box<Expr>,
            escape_char: Option<char>,
        },
        NotExpr { expr: Box<Expr>, },
        IsNotNullExpr { expr: Box<Expr>, },
        IsNullExpr { expr: Box<Expr>, },
        NegativeExpr { expr: Box<Expr>, },
        BetweenExpr {
            expr: Box<Expr>,
            negated: bool,
            low: Box<Expr>,
            high: Box<Expr>,
        },
        CaseExpr {
            expr: Option<Box<Expr>>,
            when_then_expr: Vec<(Box<Expr>, Box<Expr>)>,
            else_expr: Option<Box<Expr>>,
        },
        CastExpr {
            expr: Box<Expr>,
            data_type: DataType,
        },
        TryCastExpr {
            expr: Box<Expr>,
            data_type: DataType,
        },
        SortExpr {
            expr: Box<Expr>,
            asc: bool,
            nulls_first: bool,
        },
        ScalarFunctionExpr {
            fun: BuiltinScalarFunction,
            args: Vec<Expr>,
        },
        ScalarUDFExpr {
            fun: Arc<ScalarUDF>,
            args: Vec<Expr>,
        },
        AggregateFunctionExpr {
            fun: AggregateFunction,
            args: Vec<Expr>,
            distinct: bool,
        },
        WindowFunctionExpr {
            fun: WindowFunction,
            args: Vec<Expr>,
            partition_by: Vec<Expr>,
            order_by: Vec<Expr>,
            window_frame: Option<WindowFrame>,
        },
        AggregateUDFExpr {
            fun: Arc<AggregateUDF>,
            args: Vec<Expr>,
        },
        TableUDFExpr {
            fun: Arc<TableUDF>,
            args: Vec<Expr>,
        },
        InListExpr {
            expr: Box<Expr>,
            list: Vec<Expr>,
            negated: bool,
        },
        InSubqueryExpr {
            expr: Box<Expr>,
            subquery: Box<Expr>,
            negated: bool,
        },
        WildcardExpr {},
        GetIndexedFieldExpr {
            expr: Box<Expr>,
            key: Box<Expr>,
        },

        WrappedSelect {
            select_type: WrappedSelectType,
            projection_expr: Vec<Expr>,
            subqueries: Vec<LogicalPlan>,
            group_expr: Vec<Expr>,
            aggr_expr: Vec<Expr>,
            window_expr: Vec<Expr>,
            from: Arc<LogicalPlan>,
            joins: Vec<LogicalPlan>,
            filter_expr: Vec<Expr>,
            having_expr: Vec<Expr>,
            limit: Option<usize>,
            offset: Option<usize>,
            order_expr: Vec<Expr>,
            alias: Option<String>,
            distinct: bool,
            ungrouped: bool,
            ungrouped_scan: bool,
        },
        WrappedSelectJoin {
            input: Arc<LogicalPlan>,
            expr: Arc<Expr>,
            join_type: JoinType,
        },

        CubeScan {
            alias_to_cube: Vec<(String, String)>,
            members: Vec<LogicalPlan>,
            filters: Vec<LogicalPlan>,
            order: Vec<LogicalPlan>,
            limit: Option<usize>,
            offset: Option<usize>,
            split: bool,
            can_pushdown_join: bool,
            wrapped: bool,
            ungrouped: bool,
        },
        CubeScanWrapper {
            input: Arc<LogicalPlan>,
            finalized: bool,
        },
        AllMembers {
            cube: String,
            alias: String,
        },
        Distinct {
            input: Arc<LogicalPlan>,
        },
        Measure {
            name: String,
            expr: Arc<Expr>,
        },
        Dimension {
            name: String,
            expr: Arc<Expr>,
        },
        Segment {
            name: String,
            expr: Arc<Expr>,
        },
        ChangeUser {
            cube: String,
            expr: Arc<Expr>,
        },
        VirtualField {
            name: String,
            cube: String,
            expr: Arc<Expr>,
        },
        LiteralMember {
            value: ScalarValue,
            expr: Arc<Expr>,
            relation: Option<String>,
        },
        Order {
            member: String,
            asc: bool,
        },
        FilterMember {
            member: String,
            op: String,
            values: Vec<String>,
        },
        SegmentMember {
            member: String,
        },
        ChangeUserMember {
            value: String,
        },
        MemberError {
            error: String,
            priority: usize,
            expr: Arc<Expr>,
            alias_to_cube: Vec<((String, String), String)>,
        },
        FilterOp {
            filters: Vec<LogicalPlan>,
            op: String,
        },
        TimeDimension {
            name: String,
            granularity: Option<String>,
            date_range: Option<Vec<String>>,
            expr: Arc<Expr>,
        },
        MemberAlias {
            name: String,
        },
        MemberReplacer {
            members: Vec<LogicalPlan>,
            alias_to_cube: Vec<((String, String), String)>,
            aliases: Vec<(String, String)>,
        },
        MemberPushdownReplacer {
            members: Vec<LogicalPlan>,
            old_members: Arc<LogicalPlan>,
            alias_to_cube: Vec<((String, String), String)>,
        },
        MergedMembersReplacer {
            members: Vec<LogicalPlan>,
        },
        ListConcatPushdownReplacer {
            members: Arc<LogicalPlan>,
        },
        ListConcatPushupReplacer {
            members: Arc<LogicalPlan>,
        },
        TimeDimensionDateRangeReplacer {
            members: Vec<LogicalPlan>,
            member: String,
            date_range: Vec<String>,
        },
        FilterReplacer {
            filters: Vec<LogicalPlan>,
            alias_to_cube: Vec<(String, String)>,
            members: Vec<LogicalPlan>,
            aliases: Vec<(String, String)>,
        },
        FilterSimplifyReplacer {
            filters: Vec<LogicalPlan>,
        },
        OrderReplacer {
            sort_expr: Vec<LogicalPlan>,
            column_name_to_member: Vec<(String, Option<String>)>,
        },
        InnerAggregateSplitReplacer {
            members: Vec<LogicalPlan>,
            alias_to_cube: Vec<(String, String)>,
        },
        OuterProjectionSplitReplacer {
            members: Vec<LogicalPlan>,
            alias_to_cube: Vec<(String, String)>,
        },
        OuterAggregateSplitReplacer {
            members: Vec<LogicalPlan>,
            alias_to_cube: Vec<(String, String)>,
        },
        AggregateSplitPushDownReplacer {
            expr: Arc<Expr>,
            list_node: Arc<Expr>,
            alias_to_cube: Vec<(String, String)>,
        },
        AggregateSplitPullUpReplacer {
            inner_expr: Arc<Expr>,
            outer_expr: Arc<Expr>,
            list_node: Arc<Expr>,
            alias_to_cube: Vec<(String, String)>,
        },
        ProjectionSplitPushDownReplacer {
            expr: Arc<Expr>,
            list_node: Arc<Expr>,
            alias_to_cube: Vec<(String, String)>,
        },
        ProjectionSplitPullUpReplacer {
            inner_expr: Arc<Expr>,
            outer_expr: Arc<Expr>,
            list_node: Arc<Expr>,
            alias_to_cube: Vec<(String, String)>,
        },
        GroupExprSplitReplacer {
            members: Vec<LogicalPlan>,
            alias_to_cube: Vec<(String, String)>,
        },
        GroupAggregateSplitReplacer {
            members: Vec<LogicalPlan>,
            alias_to_cube: Vec<(String, String)>,
        },
        WrapperPushdownReplacer {
            member: Arc<LogicalPlan>,
            alias_to_cube: Vec<(String, String)>,
            ungrouped: bool,
            in_projection: bool,
            cube_members: Vec<LogicalPlan>,
        },
        WrapperPullupReplacer {
            member: Arc<LogicalPlan>,
            alias_to_cube: Vec<(String, String)>,
            ungrouped: bool,
            in_projection: bool,
            cube_members: Vec<LogicalPlan>,
        },
        FlattenPushdownReplacer {
            expr: Arc<Expr>,
            inner_expr: Vec<Expr>,
            inner_alias: Option<String>,
            top_level: bool,
        },
        // NOTE: converting this to a list might provide rewrite improvements
        CaseExprReplacer {
            members: Vec<LogicalPlan>,
            alias_to_cube: Vec<(String, String)>,
        },
        EventNotification {
            name: String,
            members: Vec<LogicalPlan>,
            meta: Option<Vec<(String, String)>>,
        },
        GroupingSetExpr {
            members: Vec<Expr>,
            type: GroupingSetType,
        },
        QueryParam {
            index: usize,
        },
    }
}

// trace_macros!(false);

#[macro_export]
macro_rules! var_iter {
    ($eclass:expr, $field_variant:ident) => {{
        $eclass.nodes.iter().filter_map(|node| match node {
            LogicalPlanLanguage::$field_variant($field_variant(v)) => Some(v),
            _ => None,
        })
    }};
}

#[macro_export]
macro_rules! var_list_iter {
    ($eclass:expr, $field_variant:ident) => {{
        $eclass.nodes.iter().filter_map(|node| match node {
            LogicalPlanLanguage::$field_variant(v) => Some(v),
            _ => None,
        })
    }};
}

#[macro_export]
macro_rules! var {
    ($var_str:expr) => {
        $var_str.parse().unwrap()
    };
}

pub struct WithColumnRelation(Option<String>);

impl ExprRewriter for WithColumnRelation {
    fn mutate(&mut self, expr: Expr) -> Result<Expr, DataFusionError> {
        match expr {
            Expr::Column(c) => Ok(Expr::Column(Column {
                name: c.name,
                relation: if let Some(rel) = self.0.as_ref() {
                    c.relation.or_else(|| Some(rel.to_string()))
                } else {
                    None
                },
            })),
            e => Ok(e),
        }
    }

    // As a rewriter, it seems we only care about the top-level of the expression,
    // this function defn tells the rewriter to not recurse into the children of the expression
    fn pre_visit(&mut self, _expr: &Expr) -> datafusion::error::Result<RewriteRecursion> {
        Ok(RewriteRecursion::Mutate)
    }
}

// TODO(mwillsey) this should one day be replaced by LogicalPlan::find_member
pub fn column_name_to_member_vec(
    member_names_to_expr: &mut MemberNamesToExpr,
) -> Vec<(String, Option<String>)> {
    let mut relation = WithColumnRelation(None);
<<<<<<< HEAD
    member_name_to_expr
        .into_iter()
        .flat_map(|(member, _, expr)| {
            [
                (expr_column_name(&expr, &None), member.clone()),
                (expr_column_name_with_relation(&expr, &mut relation), member),
            ]
        })
        .collect::<Vec<_>>()
}

impl LogicalPlanData {
    fn find_member(
        &self,
        f: impl Fn(&MemberNameToExpr, &str) -> bool,
    ) -> Option<(&MemberNameToExpr, String)> {
        let mut relation = WithColumnRelation(None);
        for tuple @ (_, _member, expr) in self.member_name_to_expr.as_ref()?.iter() {
            let column_name = expr_column_name(&expr, &None);
            if f(tuple, &column_name) {
                return Some((tuple, column_name));
            }
            let column_name = expr_column_name_with_relation(&expr, &mut relation);
            if f(tuple, &column_name) {
                return Some((tuple, column_name));
            }
        }
        None
    }
=======
    for (index, _tuple @ (_, _member, expr)) in member_names_to_expr
        .list
        .iter()
        .enumerate()
        .skip(member_names_to_expr.uncached_lookups_offset)
    {
        {
            let column_name = expr_column_name(&expr, &None);
            let _ = member_names_to_expr
                .cached_lookups
                .try_insert(column_name, index);
        }
        {
            let column_name = expr_column_name_with_relation(&expr, &mut relation);
            let _ = member_names_to_expr
                .cached_lookups
                .try_insert(column_name, index);
        }
    }
    member_names_to_expr.uncached_lookups_offset = member_names_to_expr.list.len();

    member_names_to_expr
        .cached_lookups
        .iter()
        .map(|(column_name, &index)| {
            (
                column_name.clone(),
                member_names_to_expr.list[index].0.clone(),
            )
        })
        .collect()
>>>>>>> 33b13832
}

impl LogicalPlanData {
    fn find_member_by_alias(&mut self, name: &str) -> Option<(&MemberNameToExpr, String)> {
        if let Some(member_names_to_expr) = &mut self.member_name_to_expr {
            Self::do_find_member_by_alias(member_names_to_expr, name)
        } else {
            None
        }
    }

<<<<<<< HEAD
fn member_name_by_alias(
    egraph: &EGraph<LogicalPlanLanguage, LogicalPlanAnalysis>,
    id: Id,
    alias: &str,
) -> Option<String> {
    egraph
        .index(id)
        .data
        .find_member(|_, a| a == alias)
        .and_then(|(m, _a)| m.0.clone())
=======
    fn do_find_member_by_alias<'a>(
        member_names_to_expr: &'a mut MemberNamesToExpr,
        name: &str,
    ) -> Option<(&'a MemberNameToExpr, String)> {
        if let Some(cached_index) = member_names_to_expr.cached_lookups.get(name) {
            return Some((&member_names_to_expr.list[*cached_index], name.to_string()));
        }
        let mut relation = WithColumnRelation(None);
        for (index, tuple @ (_, _member, expr)) in member_names_to_expr
            .list
            .iter()
            .enumerate()
            .skip(member_names_to_expr.uncached_lookups_offset)
        {
            {
                let column_name = expr_column_name(&expr, &None);
                let equal = name == &column_name;
                let _ = member_names_to_expr
                    .cached_lookups
                    .try_insert(column_name, index);

                if equal {
                    return Some((tuple, name.to_string()));
                }
            }
            {
                let column_name = expr_column_name_with_relation(&expr, &mut relation);
                let equal = name == &column_name;
                let _ = member_names_to_expr
                    .cached_lookups
                    .try_insert(column_name, index);

                if equal {
                    return Some((tuple, name.to_string()));
                }
            }
            member_names_to_expr.uncached_lookups_offset = index + 1;
        }
        return None;
    }
>>>>>>> 33b13832
}

fn referenced_columns(referenced_expr: &[Expr]) -> Vec<String> {
    referenced_expr
        .iter()
        .map(|expr| expr_column_name(expr, &None))
        .collect::<Vec<_>>()
}

fn expr_column_name_with_relation(expr: &Expr, relation: &mut WithColumnRelation) -> String {
    expr.clone() // TODO(mwillsey) remove clone somehow
        .rewrite(relation)
        .unwrap()
        .name(&DFSchema::empty())
        .unwrap()
}

fn expr_column_name(expr: &Expr, cube: &Option<String>) -> String {
    if let Some(cube) = cube.as_ref() {
        expr_column_name_with_relation(expr, &mut WithColumnRelation(Some(cube.to_string())))
    } else {
        expr.name(&DFSchema::empty()).unwrap()
    }
}

pub fn rewrite(
    name: &str,
    searcher: String,
    applier: String,
) -> Rewrite<LogicalPlanLanguage, LogicalPlanAnalysis> {
    Rewrite::new(
        name.to_string(),
        searcher.parse::<Pattern<LogicalPlanLanguage>>().unwrap(),
        applier.parse::<Pattern<LogicalPlanLanguage>>().unwrap(),
    )
    .unwrap()
}

pub fn transforming_rewrite<T>(
    name: &str,
    searcher: String,
    applier: String,
    transform_fn: T,
) -> Rewrite<LogicalPlanLanguage, LogicalPlanAnalysis>
where
    T: Fn(&mut EGraph<LogicalPlanLanguage, LogicalPlanAnalysis>, &mut Subst) -> bool
        + Sync
        + Send
        + 'static,
{
    Rewrite::new(
        name.to_string(),
        searcher.parse::<Pattern<LogicalPlanLanguage>>().unwrap(),
        TransformingPattern::new(applier.as_str(), move |egraph, _, subst| {
            transform_fn(egraph, subst)
        }),
    )
    .unwrap()
}

pub fn transforming_rewrite_with_root<T>(
    name: &str,
    searcher: String,
    applier: String,
    transform_fn: T,
) -> Rewrite<LogicalPlanLanguage, LogicalPlanAnalysis>
where
    T: Fn(&mut EGraph<LogicalPlanLanguage, LogicalPlanAnalysis>, Id, &mut Subst) -> bool
        + Sync
        + Send
        + 'static,
{
    Rewrite::new(
        name.to_string(),
        searcher.parse::<Pattern<LogicalPlanLanguage>>().unwrap(),
        TransformingPattern::new(applier.as_str(), transform_fn),
    )
    .unwrap()
}

pub fn transforming_chain_rewrite<T>(
    name: &str,
    main_searcher: String,
    chain: Vec<(&str, String)>,
    applier: String,
    transform_fn: T,
) -> Rewrite<LogicalPlanLanguage, LogicalPlanAnalysis>
where
    T: Fn(&mut EGraph<LogicalPlanLanguage, LogicalPlanAnalysis>, &mut Subst) -> bool
        + Sync
        + Send
        + 'static,
{
    Rewrite::new(
        name.to_string(),
        ChainSearcher {
            main: main_searcher.parse().unwrap(),
            chain: chain
                .into_iter()
                .map(|(var, pattern)| (var.parse().unwrap(), pattern.parse().unwrap()))
                .collect(),
        },
        TransformingPattern::new(applier.as_str(), move |egraph, _, subst| {
            transform_fn(egraph, subst)
        }),
    )
    .unwrap()
}

pub fn transforming_chain_rewrite_with_root<T>(
    name: &str,
    main_searcher: String,
    chain: Vec<(&str, String)>,
    applier: String,
    transform_fn: T,
) -> Rewrite<LogicalPlanLanguage, LogicalPlanAnalysis>
where
    T: Fn(&mut EGraph<LogicalPlanLanguage, LogicalPlanAnalysis>, Id, &mut Subst) -> bool
        + Sync
        + Send
        + 'static,
{
    Rewrite::new(
        name.to_string(),
        ChainSearcher {
            main: main_searcher.parse().unwrap(),
            chain: chain
                .into_iter()
                .map(|(var, pattern)| (var.parse().unwrap(), pattern.parse().unwrap()))
                .collect(),
        },
        TransformingPattern::new(applier.as_str(), transform_fn),
    )
    .unwrap()
}

<<<<<<< HEAD
=======
struct ListMatches {
    len: usize,
    substs: Vec<Subst>,
    prevs: Vec<usize>,
    start: usize,
}
impl ListMatches {
    fn range(&self) -> std::ops::Range<usize> {
        self.start..self.substs.len()
    }
    fn for_each(&self, mut f: impl FnMut(&[&Subst])) {
        let mut substs = Vec::with_capacity(self.len);
        for i in self.range() {
            substs.clear();
            let mut i = i;
            while i != usize::MAX {
                substs.push(&self.substs[i]);
                i = self.prevs[i];
            }
            substs.reverse();
            assert_eq!(substs.len(), self.len);
            f(&substs);
        }
    }
}

#[derive(Clone, PartialEq)]
pub enum ListType {
    ProjectionExpr,
    WindowWindowExpr,
    AggregateGroupExpr,
    AggregateAggrExpr,
    ScalarFunctionExprArgs,
    GroupingSetExprMembers,
    WrappedSelectProjectionExpr,
    WrappedSelectGroupExpr,
    WrappedSelectAggrExpr,
    WrappedSelectWindowExpr,
    CubeScanMembers,
}

impl ListType {
    fn empty_list(&self) -> String {
        match self {
            Self::ProjectionExpr => projection_expr_empty_tail(),
            Self::WindowWindowExpr => window_window_expr_empty_tail(),
            Self::AggregateGroupExpr => aggr_group_expr_empty_tail(),
            Self::AggregateAggrExpr => aggr_aggr_expr_empty_tail(),
            Self::GroupingSetExprMembers => grouping_set_expr_members_empty_tail(),
            Self::ScalarFunctionExprArgs => scalar_fun_expr_args_empty_tail(),
            Self::WrappedSelectProjectionExpr => wrapped_select_projection_expr_empty_tail(),
            Self::WrappedSelectGroupExpr => wrapped_select_group_expr_empty_tail(),
            Self::WrappedSelectAggrExpr => wrapped_select_aggr_expr_empty_tail(),
            Self::WrappedSelectWindowExpr => wrapped_select_window_expr_empty_tail(),
            Self::CubeScanMembers => cube_scan_members_empty_tail(),
        }
    }
}

impl Display for ListType {
    fn fmt(&self, f: &mut Formatter) -> fmt::Result {
        write!(f, "{}", self.empty_list())
    }
}

struct ListNodeSearcher {
    list_type: ListType,
    list_var: Var,
    list_pattern: Pattern<LogicalPlanLanguage>,
    elem_pattern: Pattern<LogicalPlanLanguage>,
    top_level_elem_vars: Vec<Var>,
}

impl ListNodeSearcher {
    fn new(list_type: ListType, list_var: &str, list_pattern: &str, elem_pattern: &str) -> Self {
        Self {
            list_type,
            list_var: list_var.parse().unwrap(),
            list_pattern: list_pattern.parse().unwrap(),
            elem_pattern: elem_pattern.parse().unwrap(),
            top_level_elem_vars: vec![],
        }
    }

    fn with_top_level_elem_vars(mut self, vars: &[&str]) -> Self {
        self.top_level_elem_vars = vars.iter().map(|s| s.parse().unwrap()).collect();
        self
    }

    pub fn match_node(&self, node: &LogicalPlanLanguage) -> bool {
        self.match_node_by_list_type(node, &self.list_type)
    }

    pub fn match_node_by_list_type(
        &self,
        node: &LogicalPlanLanguage,
        list_type: &ListType,
    ) -> bool {
        match list_type {
            ListType::ProjectionExpr => {
                matches!(node, LogicalPlanLanguage::ProjectionExpr(_))
            }
            ListType::WindowWindowExpr => {
                matches!(node, LogicalPlanLanguage::WindowWindowExpr(_))
            }
            ListType::AggregateGroupExpr => {
                matches!(node, LogicalPlanLanguage::AggregateGroupExpr(_))
            }
            ListType::AggregateAggrExpr => {
                matches!(node, LogicalPlanLanguage::AggregateAggrExpr(_))
            }
            ListType::ScalarFunctionExprArgs => {
                matches!(node, LogicalPlanLanguage::ScalarFunctionExprArgs(_))
            }
            ListType::WrappedSelectProjectionExpr => {
                matches!(node, LogicalPlanLanguage::WrappedSelectProjectionExpr(_))
            }
            ListType::GroupingSetExprMembers => {
                matches!(node, LogicalPlanLanguage::GroupingSetExprMembers(_))
            }
            ListType::WrappedSelectGroupExpr => {
                matches!(node, LogicalPlanLanguage::WrappedSelectGroupExpr(_))
            }
            ListType::WrappedSelectAggrExpr => {
                matches!(node, LogicalPlanLanguage::WrappedSelectAggrExpr(_))
            }
            ListType::WrappedSelectWindowExpr => {
                matches!(node, LogicalPlanLanguage::WrappedSelectWindowExpr(_))
            }
            ListType::CubeScanMembers => {
                matches!(node, LogicalPlanLanguage::CubeScanMembers(_))
            }
        }
    }

    fn search_from_list_matches<'a>(
        &'a self,
        egraph: &EGraph<LogicalPlanLanguage, LogicalPlanAnalysis>,
        limit: usize,
        list_subst: &Subst,
        output: &mut Vec<Subst>,
    ) {
        let list_id = list_subst[self.list_var];
        for node in egraph[list_id].iter() {
            let list_children = node.children();
            if !self.match_node(node) || list_children.is_empty() {
                continue;
            }

            let mut list_matches = ListMatches {
                len: list_children.len(),
                substs: vec![],
                prevs: vec![],
                start: 0,
            };

            list_matches.substs = self
                .elem_pattern
                .search_eclass_with_limit(egraph, list_children[0], limit)
                .map_or(vec![], |ms| ms.substs);

            list_matches.prevs = vec![usize::MAX; list_matches.substs.len()];

            let agree = |subst1: &Subst, subst2: &Subst| {
                self.top_level_elem_vars
                    .iter()
                    .all(|&v| subst1.get(v) == subst2.get(v))
            };

            for &list_child in &list_children[1..] {
                debug_assert_eq!(list_matches.substs.len(), list_matches.prevs.len());
                let range = list_matches.range();
                if range.is_empty() {
                    break;
                }
                list_matches.start = list_matches.substs.len();
                self.elem_pattern
                    .search_eclass_with_fn(egraph, list_child, |subst| {
                        for i in range.clone() {
                            if agree(&list_matches.substs[i], subst) {
                                list_matches.substs.push(subst.clone());
                                list_matches.prevs.push(i);
                            }
                        }
                        Ok(())
                    })
                    .unwrap_or_default();
            }

            if !list_matches.range().is_empty() {
                let mut subst = list_subst.clone();
                subst.data = Some(Arc::new(list_matches));
                output.push(subst);
            }
        }
    }
}

impl Searcher<LogicalPlanLanguage, LogicalPlanAnalysis> for ListNodeSearcher {
    fn search_eclass_with_limit(
        &self,
        egraph: &EGraph<LogicalPlanLanguage, LogicalPlanAnalysis>,
        eclass: Id,
        limit: usize,
    ) -> Option<SearchMatches<LogicalPlanLanguage>> {
        let mut matches = SearchMatches {
            substs: vec![],
            eclass,
            ast: Some(Cow::Borrowed(&self.list_pattern.ast)),
        };
        self.list_pattern
            .search_eclass_with_fn(egraph, eclass, |subst| {
                self.search_from_list_matches(egraph, limit, subst, &mut matches.substs);
                Ok(())
            })
            .unwrap_or_default();

        (!matches.substs.is_empty()).then(|| matches)
    }

    fn search_eclasses_with_limit(
        &self,
        egraph: &EGraph<LogicalPlanLanguage, LogicalPlanAnalysis>,
        eclasses: &mut dyn Iterator<Item = Id>,
        limit: usize,
    ) -> Vec<SearchMatches<LogicalPlanLanguage>> {
        let mut result: Vec<SearchMatches<_>> = vec![];

        self.list_pattern
            .search_eclasses_with_fn(egraph, eclasses, |id, list_subst| {
                let last = match result.last_mut() {
                    Some(top) if top.eclass == id => top,
                    _ => {
                        result.push(SearchMatches {
                            substs: vec![],
                            eclass: id,
                            ast: Some(Cow::Borrowed(&self.list_pattern.ast)),
                        });
                        result.last_mut().unwrap()
                    }
                };
                debug_assert_eq!(last.eclass, id);
                self.search_from_list_matches(egraph, limit, list_subst, &mut last.substs);
                Ok(())
            })
            .unwrap_or_default();

        result.retain(|matches| !matches.substs.is_empty());
        result
    }

    fn vars(&self) -> Vec<Var> {
        let mut vars = self.list_pattern.vars();
        vars.extend(self.elem_pattern.vars());
        vars.push(self.list_var);
        vars
    }
}

struct ListNodeApplierList {
    list_type: ListType,
    new_list_var: Var,
    elem_pattern: PatternAst<LogicalPlanLanguage>,
}

impl ListNodeApplierList {
    pub fn make_node(&self, list: Vec<Id>) -> LogicalPlanLanguage {
        self.make_node_by_list_type(list, &self.list_type)
    }

    pub fn make_node_by_list_type(
        &self,
        list: Vec<Id>,
        list_type: &ListType,
    ) -> LogicalPlanLanguage {
        match list_type {
            ListType::ProjectionExpr => LogicalPlanLanguage::ProjectionExpr(list),
            ListType::WindowWindowExpr => LogicalPlanLanguage::WindowWindowExpr(list),
            ListType::AggregateGroupExpr => LogicalPlanLanguage::AggregateGroupExpr(list),
            ListType::AggregateAggrExpr => LogicalPlanLanguage::AggregateAggrExpr(list),
            ListType::ScalarFunctionExprArgs => LogicalPlanLanguage::ScalarFunctionExprArgs(list),
            ListType::WrappedSelectProjectionExpr => {
                LogicalPlanLanguage::WrappedSelectProjectionExpr(list)
            }
            ListType::GroupingSetExprMembers => LogicalPlanLanguage::GroupingSetExprMembers(list),
            ListType::WrappedSelectGroupExpr => LogicalPlanLanguage::WrappedSelectGroupExpr(list),
            ListType::WrappedSelectAggrExpr => LogicalPlanLanguage::WrappedSelectAggrExpr(list),
            ListType::WrappedSelectWindowExpr => LogicalPlanLanguage::WrappedSelectWindowExpr(list),
            ListType::CubeScanMembers => LogicalPlanLanguage::CubeScanMembers(list),
        }
    }
}

pub struct ListApplierListPattern {
    list_type: ListType,
    new_list_var: String,
    elem_pattern: String,
}

struct ListNodeApplier {
    list_pattern: PatternAst<LogicalPlanLanguage>,
    lists: Vec<ListNodeApplierList>,
}

impl ListNodeApplier {
    pub fn new(
        list_type: ListType,
        new_list_var: &str,
        list_pattern: &str,
        elem_pattern: &str,
    ) -> Self {
        Self::from_lists(
            list_pattern,
            [ListApplierListPattern {
                list_type,
                new_list_var: new_list_var.to_string(),
                elem_pattern: elem_pattern.to_string(),
            }],
        )
    }

    pub fn from_lists(
        list_pattern: &str,
        lists: impl IntoIterator<Item = ListApplierListPattern>,
    ) -> Self {
        Self {
            list_pattern: list_pattern.parse().unwrap(),
            lists: lists
                .into_iter()
                .map(|list| ListNodeApplierList {
                    list_type: list.list_type,
                    new_list_var: list.new_list_var.parse().unwrap(),
                    elem_pattern: list.elem_pattern.parse().unwrap(),
                })
                .collect(),
        }
    }
}

impl Applier<LogicalPlanLanguage, LogicalPlanAnalysis> for ListNodeApplier {
    fn apply_one(
        &self,
        egraph: &mut EGraph<LogicalPlanLanguage, LogicalPlanAnalysis>,
        mut eclass: Id,
        subst: &Subst,
        _searcher_ast: Option<&PatternAst<LogicalPlanLanguage>>,
        _rule_name: Symbol,
    ) -> Vec<Id> {
        let data = subst
            .data
            .as_ref()
            .expect("no data, did you use ListNodeSearcher?");
        let list_matches = data.downcast_ref::<ListMatches>().expect("wrong data type");

        let mut subst = subst.clone();
        let mut result_ids = vec![];
        list_matches.for_each(|list_substs| {
            for list in &self.lists {
                let new_list = list_substs
                    .iter()
                    .map(|list_subst| {
                        let mut subst = subst.clone();
                        subst.extend(list_subst.iter());
                        egraph.add_instantiation(&list.elem_pattern, &subst)
                    })
                    .collect();

                subst.insert(list.new_list_var, egraph.add(list.make_node(new_list)));
            }
            let mut subst = subst.clone();
            subst.extend(list_substs[0].iter());
            let new_id = egraph.add_instantiation(&self.list_pattern, &subst);
            if egraph.union(eclass, new_id) {
                result_ids.push(new_id);
                eclass = new_id;
            }
        });

        result_ids
    }

    fn vars(&self) -> Vec<Var> {
        let mut vars = self.list_pattern.vars();
        for list in &self.lists {
            vars.extend(list.elem_pattern.vars());
            vars.retain(|v| *v != list.new_list_var); // this is bound by the applier itself
        }
        vars
    }
}

pub struct ListPattern {
    pattern: String,
    list_var: String,
    elem: String,
}

pub fn list_rewrite(
    name: &str,
    list_type: ListType,
    searcher: ListPattern,
    applier: ListPattern,
) -> Rewrite<LogicalPlanLanguage, LogicalPlanAnalysis> {
    let searcher = ListNodeSearcher::new(
        list_type.clone(),
        &searcher.list_var,
        &searcher.pattern,
        &searcher.elem,
    );
    let applier = ListNodeApplier::new(
        list_type,
        &applier.list_var,
        &applier.pattern,
        &applier.elem,
    );
    Rewrite::new(name.to_string(), searcher, applier).unwrap()
}

pub fn list_rewrite_with_lists(
    name: &str,
    list_type: ListType,
    searcher: ListPattern,
    applier_pattern: &str,
    lists: impl IntoIterator<Item = ListApplierListPattern>,
) -> Rewrite<LogicalPlanLanguage, LogicalPlanAnalysis> {
    let searcher = ListNodeSearcher::new(
        list_type.clone(),
        &searcher.list_var,
        &searcher.pattern,
        &searcher.elem,
    );
    let applier = ListNodeApplier::from_lists(applier_pattern, lists);
    Rewrite::new(name.to_string(), searcher, applier).unwrap()
}

pub fn list_rewrite_with_vars(
    name: &str,
    list_type: ListType,
    searcher: ListPattern,
    applier: ListPattern,
    top_level_elem_vars: &[&str],
) -> Rewrite<LogicalPlanLanguage, LogicalPlanAnalysis> {
    let searcher = ListNodeSearcher::new(
        list_type.clone(),
        &searcher.list_var,
        &searcher.pattern,
        &searcher.elem,
    )
    .with_top_level_elem_vars(top_level_elem_vars);
    let applier = ListNodeApplier::new(
        list_type,
        &applier.list_var,
        &applier.pattern,
        &applier.elem,
    );
    Rewrite::new(name.to_string(), searcher, applier).unwrap()
}

pub fn list_rewrite_with_lists_and_vars(
    name: &str,
    list_type: ListType,
    searcher: ListPattern,
    applier_pattern: &str,
    lists: impl IntoIterator<Item = ListApplierListPattern>,
    top_level_elem_vars: &[&str],
) -> Rewrite<LogicalPlanLanguage, LogicalPlanAnalysis> {
    let searcher = ListNodeSearcher::new(
        list_type.clone(),
        &searcher.list_var,
        &searcher.pattern,
        &searcher.elem,
    )
    .with_top_level_elem_vars(top_level_elem_vars);
    let applier = ListNodeApplier::from_lists(applier_pattern, lists);
    Rewrite::new(name.to_string(), searcher, applier).unwrap()
}

>>>>>>> 33b13832
fn list_expr(list_type: impl Display, list: Vec<impl Display>) -> String {
    let mut current = list_type.to_string();
    for i in list.into_iter().rev() {
        current = format!("({} {} {})", list_type, i, current);
    }
    current
}

fn flat_list_expr(list_type: impl Display, list: Vec<impl Display>, is_flat: bool) -> String {
    if list.len() < 1 {
        return list_type.to_string();
    }
    if !is_flat {
        return list_expr(list_type, list);
    }
    let args_iter = list.iter().map(|arg| arg.to_string());
    let args_list: String = Itertools::intersperse(args_iter, " ".to_string()).collect();
    format!("({} {})", list_type, args_list)
}

fn udf_expr(fun_name: impl Display, args: Vec<impl Display>) -> String {
    udf_expr_var_arg(fun_name, list_expr("ScalarUDFExprArgs", args))
}

fn udf_expr_var_arg(fun_name: impl Display, arg_list: impl Display) -> String {
    let prefix = if fun_name.to_string().starts_with("?") {
        ""
    } else {
        "ScalarUDFExprFun:"
    };
    format!("(ScalarUDFExpr {}{} {})", prefix, fun_name, arg_list)
}

fn udf_fun_expr_args(left: impl Display, right: impl Display) -> String {
    format!("(ScalarUDFExprArgs {} {})", left, right)
}

fn udf_fun_expr_args_empty_tail() -> String {
    "ScalarUDFExprArgs".to_string()
}

fn fun_expr(fun_name: impl Display, args: Vec<impl Display>, is_flat: bool) -> String {
    let arg_list = fun_expr_args(args, is_flat);
    fun_expr_var_arg(fun_name, arg_list)
}

fn fun_expr_var_arg(fun_name: impl Display, arg_list: impl Display) -> String {
    let prefix = if fun_name.to_string().starts_with("?") {
        ""
    } else {
        "ScalarFunctionExprFun:"
    };
    format!("(ScalarFunctionExpr {}{} {})", prefix, fun_name, arg_list)
}

fn fun_expr_args(args: Vec<impl Display>, is_flat: bool) -> String {
    flat_list_expr("ScalarFunctionExprArgs", args, is_flat)
}

fn fun_expr_args_legacy(left: impl Display, right: impl Display) -> String {
    format!("(ScalarFunctionExprArgs {} {})", left, right)
}

fn fun_expr_args_empty_tail() -> String {
    fun_expr_args(Vec::<String>::new(), true)
}

fn scalar_fun_expr_args_legacy(left: impl Display, right: impl Display) -> String {
    format!("(ScalarFunctionExprArgs {} {})", left, right)
}

fn scalar_fun_expr_args_empty_tail() -> String {
    fun_expr_args_empty_tail()
}

fn agg_fun_expr(fun_name: impl Display, args: Vec<impl Display>, distinct: impl Display) -> String {
    let prefix = if fun_name.to_string().starts_with("?") {
        ""
    } else {
        "AggregateFunctionExprFun:"
    };
    format!(
        "(AggregateFunctionExpr {}{} {} {})",
        prefix,
        fun_name,
        list_expr("AggregateFunctionExprArgs", args),
        distinct
    )
}

fn window_fun_expr_var_arg(
    fun_name: impl Display,
    arg_list: impl Display,
    partition_by: impl Display,
    order_by: impl Display,
    window_frame: impl Display,
) -> String {
    format!(
        "(WindowFunctionExpr {} {} {} {} {})",
        fun_name, arg_list, partition_by, order_by, window_frame
    )
}

fn udaf_expr(fun_name: impl Display, args: Vec<impl Display>) -> String {
    format!(
        "(AggregateUDFExpr {} {})",
        fun_name,
        list_expr("AggregateUDFExprArgs", args),
    )
}

fn limit(skip: impl Display, fetch: impl Display, input: impl Display) -> String {
    format!("(Limit {} {} {})", skip, fetch, input)
}

fn window(input: impl Display, window_expr: impl Display) -> String {
    format!("(Window {} {})", input, window_expr)
}

fn window_window_expr(exprs: Vec<impl Display>) -> String {
    flat_list_expr("WindowWindowExpr", exprs, true)
}

fn window_window_expr_empty_tail() -> String {
    window_window_expr(Vec::<String>::new())
}

fn empty_relation(
    produce_one_row: impl Display,
    derived_source_table_name: impl Display,
    is_wrappable: impl Display,
) -> String {
    format!(
        "(EmptyRelation {} {} {})",
        produce_one_row, derived_source_table_name, is_wrappable,
    )
}

fn wrapped_select(
    select_type: impl Display,
    projection_expr: impl Display,
    subqueries: impl Display,
    group_expr: impl Display,
    aggr_expr: impl Display,
    window_expr: impl Display,
    from: impl Display,
    joins: impl Display,
    filter_expr: impl Display,
    having_expr: impl Display,
    limit: impl Display,
    offset: impl Display,
    order_expr: impl Display,
    alias: impl Display,
    distinct: impl Display,
    ungrouped: impl Display,
    ungrouped_scan: impl Display,
) -> String {
    format!(
<<<<<<< HEAD
        "(WrappedSelect {} {} {} {} {} {} {} {} {} {} {} {} {} {} {} {})",
=======
        "(WrappedSelect {} {} {} {} {} {} {} {} {} {} {} {} {} {} {} {} {})",
>>>>>>> 33b13832
        select_type,
        projection_expr,
        subqueries,
        group_expr,
        aggr_expr,
        window_expr,
        from,
        joins,
        filter_expr,
        having_expr,
        limit,
        offset,
        order_expr,
        alias,
        distinct,
        ungrouped,
        ungrouped_scan
    )
}

fn wrapped_select_projection_expr(exprs: Vec<impl Display>) -> String {
    flat_list_expr("WrappedSelectProjectionExpr", exprs, true)
}

fn wrapped_select_projection_expr_empty_tail() -> String {
    wrapped_select_projection_expr(Vec::<String>::new())
}

fn wrapped_select_subqueries_empty_tail() -> String {
    "WrappedSelectSubqueries".to_string()
}

fn wrapped_select_group_expr(exprs: Vec<impl Display>) -> String {
    flat_list_expr("WrappedSelectGroupExpr", exprs, true)
}

fn wrapped_select_group_expr_empty_tail() -> String {
    wrapped_select_group_expr(Vec::<String>::new())
}

fn wrapped_select_aggr_expr(exprs: Vec<impl Display>) -> String {
    flat_list_expr("WrappedSelectAggrExpr", exprs, true)
}

fn wrapped_select_aggr_expr_empty_tail() -> String {
    wrapped_select_aggr_expr(Vec::<String>::new())
}

fn wrapped_select_window_expr(exprs: Vec<impl Display>) -> String {
    flat_list_expr("WrappedSelectWindowExpr", exprs, true)
}

fn wrapped_select_window_expr_empty_tail() -> String {
    wrapped_select_window_expr(Vec::<String>::new())
}

#[allow(dead_code)]
fn wrapped_select_joins(left: impl Display, right: impl Display) -> String {
    format!("(WrappedSelectJoins {} {})", left, right)
}

#[allow(dead_code)]
fn wrapped_select_joins_empty_tail() -> String {
    "WrappedSelectJoins".to_string()
}

fn wrapped_select_filter_expr(left: impl Display, right: impl Display) -> String {
    format!("(WrappedSelectFilterExpr {} {})", left, right)
}

#[allow(dead_code)]
fn wrapped_select_filter_expr_empty_tail() -> String {
    "WrappedSelectFilterExpr".to_string()
}

#[allow(dead_code)]
fn wrapped_select_having_expr(left: impl Display, right: impl Display) -> String {
    format!("(WrappedSelectHavingExpr {} {})", left, right)
}

fn wrapped_select_having_expr_empty_tail() -> String {
    "WrappedSelectHavingExpr".to_string()
}

#[allow(dead_code)]
fn wrapped_select_order_expr(left: impl Display, right: impl Display) -> String {
    format!("(WrappedSelectOrderExpr {} {})", left, right)
}

fn wrapped_select_order_expr_empty_tail() -> String {
    "WrappedSelectOrderExpr".to_string()
}

fn aggregate(
    input: impl Display,
    group: impl Display,
    aggr: impl Display,
    split: impl Display,
) -> String {
    format!("(Aggregate {} {} {} {})", input, group, aggr, split)
}

fn aggr_group_expr(exprs: Vec<impl Display>) -> String {
    flat_list_expr("AggregateGroupExpr", exprs, true)
}

fn aggr_group_expr_empty_tail() -> String {
    aggr_group_expr(Vec::<String>::new())
}

fn aggr_group_expr_legacy(left: impl Display, right: impl Display) -> String {
    format!("(AggregateGroupExpr {} {})", left, right)
}

fn aggr_aggr_expr(exprs: Vec<impl Display>) -> String {
    flat_list_expr("AggregateAggrExpr", exprs, true)
}

fn aggr_aggr_expr_empty_tail() -> String {
    aggr_aggr_expr(Vec::<String>::new())
}

fn grouping_set_expr(members: impl Display, expr_type: impl Display) -> String {
    format!("(GroupingSetExpr {} {})", members, expr_type)
}

fn grouping_set_expr_members_empty_tail() -> String {
    format!("GroupingSetExprMembers")
}

fn aggr_aggr_expr_legacy(left: impl Display, right: impl Display) -> String {
    format!("(AggregateAggrExpr {} {})", left, right)
}

fn sort_exp(left: impl Display, right: impl Display) -> String {
    format!("(SortExp {} {})", left, right)
}

fn sort_exp_empty_tail() -> String {
    format!("SortExp")
}

fn sort_expr(expr: impl Display, asc: impl Display, nulls_first: impl Display) -> String {
    format!("(SortExpr {} {} {})", expr, asc, nulls_first)
}

fn to_day_interval_expr<D: Display>(period: D, unit: D, is_flat: bool) -> String {
    fun_expr("ToDayInterval", vec![period, unit], is_flat)
}

fn binary_expr(left: impl Display, op: impl Display, right: impl Display) -> String {
    let prefix = if op.to_string().starts_with("?") {
        ""
    } else {
        "BinaryExprOp:"
    };
    format!("(BinaryExpr {} {}{} {})", left, prefix, op, right)
}

fn inlist_expr(expr: impl Display, list: impl Display, negated: impl Display) -> String {
    format!("(InListExpr {} {} {})", expr, list, negated)
}

fn inlist_expr_list(exprs: Vec<impl Display>, is_flat: bool) -> String {
    flat_list_expr("InListExprList", exprs, is_flat)
}

fn insubquery_expr(expr: impl Display, subquery: impl Display, negated: impl Display) -> String {
    format!("(InSubqueryExpr {} {} {})", expr, subquery, negated)
}

fn between_expr(
    expr: impl Display,
    negated: impl Display,
    low: impl Display,
    high: impl Display,
) -> String {
    format!("(BetweenExpr {} {} {} {})", expr, negated, low, high)
}

fn like_expr(
    like_type: impl Display,
    negated: impl Display,
    expr: impl Display,
    pattern: impl Display,
    escape_char: impl Display,
) -> String {
    format!(
        "(LikeExpr {} {} {} {} {})",
        like_type, negated, expr, pattern, escape_char
    )
}

fn negative_expr(expr: impl Display) -> String {
    format!("(NegativeExpr {})", expr)
}

fn not_expr(expr: impl Display) -> String {
    format!("(NotExpr {})", expr)
}

fn is_null_expr(expr: impl Display) -> String {
    format!("(IsNullExpr {})", expr)
}

fn is_not_null_expr(expr: impl Display) -> String {
    format!("(IsNotNullExpr {})", expr)
}

fn literal_expr(literal: impl Display) -> String {
    format!("(LiteralExpr {})", literal)
}

fn column_expr(column: impl Display) -> String {
    format!("(ColumnExpr {})", column)
}

fn cast_expr(expr: impl Display, data_type: impl Display) -> String {
    format!("(CastExpr {} {})", expr, data_type)
}

fn cast_expr_explicit(expr: impl Display, data_type: DataType) -> String {
    format!("(CastExpr {} (CastExprDataType:{}))", expr, data_type)
}

fn alias_expr(column: impl Display, alias: impl Display) -> String {
    format!("(AliasExpr {} {})", column, alias)
}

fn case_expr_var_arg(
    expr: impl Display,
    when_then: impl Display,
    else_expr: impl Display,
) -> String {
    format!("(CaseExpr {} {} {})", expr, when_then, else_expr)
}

fn case_expr<D: Display>(
    expr: Option<String>,
    when_then: Vec<(D, D)>,
    else_expr: Option<String>,
) -> String {
    case_expr_var_arg(
        case_expr_expr(expr),
        list_expr(
            "CaseExprWhenThenExpr",
            when_then
                .into_iter()
                .map(|(when, then)| vec![when, then])
                .flatten()
                .collect(),
        ),
        case_expr_else_expr(else_expr),
    )
}

fn case_expr_expr(expr: Option<String>) -> String {
    list_expr(
        "CaseExprExpr",
        match expr {
            Some(expr) => vec![expr],
            None => vec![],
        },
    )
}

fn case_expr_when_then_expr(left: impl Display, right: impl Display) -> String {
    format!("(CaseExprWhenThenExpr {} {})", left, right)
}

fn case_expr_when_then_expr_empty_tail() -> String {
    format!("CaseExprWhenThenExpr")
}

fn case_expr_else_expr(else_expr: Option<String>) -> String {
    list_expr(
        "CaseExprElseExpr",
        match else_expr {
            Some(else_expr) => vec![else_expr],
            None => vec![],
        },
    )
}

fn literal_string(literal_str: impl Display) -> String {
    format!("(LiteralExpr LiteralExprValue:s:{})", literal_str)
}

fn literal_int(literal_number: i64) -> String {
    format!("(LiteralExpr LiteralExprValue:i:{})", literal_number)
}

fn literal_float(literal_float: f64) -> String {
    format!("(LiteralExpr LiteralExprValue:f:{})", literal_float)
}

fn literal_bool(literal_bool: bool) -> String {
    format!("(LiteralExpr LiteralExprValue:b:{})", literal_bool)
}

fn projection(
    expr: impl Display,
    input: impl Display,
    alias: impl Display,
    split: impl Display,
) -> String {
    format!("(Projection {} {} {} {})", expr, input, alias, split)
}

fn projection_expr(exprs: Vec<impl Display>) -> String {
    flat_list_expr("ProjectionExpr", exprs, true)
}

fn projection_expr_empty_tail() -> String {
    projection_expr(Vec::<String>::new())
}

fn projection_expr_legacy(left: impl Display, right: impl Display) -> String {
    format!("(ProjectionExpr {} {})", left, right)
}

fn sort(expr: impl Display, input: impl Display) -> String {
    format!("(Sort {} {})", expr, input)
}

fn filter(expr: impl Display, input: impl Display) -> String {
    format!("(Filter {} {})", expr, input)
}

fn subquery(input: impl Display, subqueries: impl Display, types: impl Display) -> String {
    format!("(Subquery {} {} {})", input, subqueries, types)
}

fn join(
    left: impl Display,
    right: impl Display,
    left_on: impl Display,
    right_on: impl Display,
    join_type: impl Display,
    join_constraint: impl Display,
) -> String {
    let join_type_prefix = if join_type.to_string().starts_with("?") {
        ""
    } else {
        "JoinJoinType:"
    };
    let join_constraint_prefix = if join_constraint.to_string().starts_with("?") {
        ""
    } else {
        "JoinJoinConstraint:"
    };
    format!(
        "(Join {} {} {} {} {}{} {}{})",
        left,
        right,
        left_on,
        right_on,
        join_type_prefix,
        join_type,
        join_constraint_prefix,
        join_constraint,
    )
}

fn cross_join(left: impl Display, right: impl Display) -> String {
    format!("(CrossJoin {} {})", left, right)
}

fn member_replacer(
    members: impl Display,
    cube_aliases: impl Display,
    aliases: impl Display,
) -> String {
    format!("(MemberReplacer {} {} {})", members, cube_aliases, aliases)
}

fn member_pushdown_replacer(
    members: impl Display,
    old_members: impl Display,
    alias_to_cube: impl Display,
) -> String {
    format!(
        "(MemberPushdownReplacer {} {} {})",
        members, old_members, alias_to_cube
    )
}

fn merged_members_replacer(members: impl Display) -> String {
    format!("(MergedMembersReplacer {})", members)
}

fn list_concat_pushdown_replacer(members: impl Display) -> String {
    format!("(ListConcatPushdownReplacer {})", members)
}

fn list_concat_pushup_replacer(members: impl Display) -> String {
    format!("(ListConcatPushupReplacer {})", members)
}

fn time_dimension_date_range_replacer(
    members: impl Display,
    time_dimension_member: impl Display,
    date_range: impl Display,
) -> String {
    format!(
        "(TimeDimensionDateRangeReplacer {} {} {})",
        members, time_dimension_member, date_range
    )
}

fn order_replacer(members: impl Display, aliases: impl Display) -> String {
    format!("(OrderReplacer {} {})", members, aliases)
}

fn filter_replacer(
    members: impl Display,
    alias_to_cube: impl Display,
    cube_members: impl Display,
    aliases: impl Display,
) -> String {
    format!(
        "(FilterReplacer {} {} {} {})",
        members, alias_to_cube, cube_members, aliases
    )
}

fn filter_simplify_replacer(members: impl Display) -> String {
    format!("(FilterSimplifyReplacer {})", members)
}

fn inner_aggregate_split_replacer(members: impl Display, alias_to_cube: impl Display) -> String {
    format!(
        "(InnerAggregateSplitReplacer {} {})",
        members, alias_to_cube
    )
}

fn outer_projection_split_replacer(members: impl Display, alias_to_cube: impl Display) -> String {
    format!(
        "(OuterProjectionSplitReplacer {} {})",
        members, alias_to_cube
    )
}

fn outer_aggregate_split_replacer(members: impl Display, alias_to_cube: impl Display) -> String {
    format!(
        "(OuterAggregateSplitReplacer {} {})",
        members, alias_to_cube
    )
}

fn aggregate_split_pushdown_replacer(
    expr: impl Display,
    list_node: impl Display,
    alias_to_cube: impl Display,
) -> String {
    format!(
        "(AggregateSplitPushDownReplacer {} {} {})",
        expr, list_node, alias_to_cube
    )
}

fn aggregate_split_pullup_replacer(
    inner_expr: impl Display,
    outer_expr: impl Display,
    list_node: impl Display,
    alias_to_cube: impl Display,
) -> String {
    format!(
        "(AggregateSplitPullUpReplacer {} {} {} {})",
        inner_expr, outer_expr, list_node, alias_to_cube
    )
}

fn projection_split_pushdown_replacer(
    expr: impl Display,
    list_node: impl Display,
    alias_to_cube: impl Display,
) -> String {
    format!(
        "(ProjectionSplitPushDownReplacer {} {} {})",
        expr, list_node, alias_to_cube
    )
}

fn projection_split_pullup_replacer(
    inner_expr: impl Display,
    outer_expr: impl Display,
    list_node: impl Display,
    alias_to_cube: impl Display,
) -> String {
    format!(
        "(ProjectionSplitPullUpReplacer {} {} {} {})",
        inner_expr, outer_expr, list_node, alias_to_cube
    )
}

fn group_expr_split_replacer(members: impl Display, alias_to_cube: impl Display) -> String {
    format!("(GroupExprSplitReplacer {} {})", members, alias_to_cube)
}

fn group_aggregate_split_replacer(members: impl Display, alias_to_cube: impl Display) -> String {
    format!(
        "(GroupAggregateSplitReplacer {} {})",
        members, alias_to_cube
    )
}

fn case_expr_replacer(members: impl Display, alias_to_cube: impl Display) -> String {
    format!("(CaseExprReplacer {} {})", members, alias_to_cube)
}

fn wrapper_pushdown_replacer(
    members: impl Display,
    alias_to_cube: impl Display,
    ungrouped: impl Display,
    in_projection: impl Display,
    cube_members: impl Display,
) -> String {
    format!(
        "(WrapperPushdownReplacer {} {} {} {} {})",
        members, alias_to_cube, ungrouped, in_projection, cube_members
    )
}

fn wrapper_pullup_replacer(
    members: impl Display,
    alias_to_cube: impl Display,
    ungrouped: impl Display,
    in_projection: impl Display,
    cube_members: impl Display,
) -> String {
    format!(
        "(WrapperPullupReplacer {} {} {} {} {})",
        members, alias_to_cube, ungrouped, in_projection, cube_members
    )
}

fn flatten_pushdown_replacer(
    expr: impl Display,
    inner_expr: impl Display,
    inner_alias: impl Display,
    top_level: impl Display,
) -> String {
    format!(
        "(FlattenPushdownReplacer {} {} {} {})",
        expr, inner_expr, inner_alias, top_level,
    )
}

fn event_notification(name: impl Display, members: impl Display, meta: impl Display) -> String {
    format!("(EventNotification {} {} {})", name, members, meta)
}

fn cube_scan_members(left: impl Display, right: impl Display) -> String {
    format!("(CubeScanMembers {} {})", left, right)
}

fn cube_scan_members_empty_tail() -> String {
    format!("CubeScanMembers")
}

fn all_members(cube: impl Display, alias: impl Display) -> String {
    format!("(AllMembers {} {})", cube, alias)
}

fn cube_scan_filters(left: impl Display, right: impl Display) -> String {
    format!("(CubeScanFilters {} {})", left, right)
}

fn cube_scan_filters_empty_tail() -> String {
    format!("CubeScanFilters")
}

fn cube_scan_order(left: impl Display, right: impl Display) -> String {
    format!("(CubeScanOrder {} {})", left, right)
}

fn cube_scan_order_empty_tail() -> String {
    format!("CubeScanOrder")
}

fn order(member: impl Display, asc: impl Display) -> String {
    format!("(Order {} {})", member, asc)
}

fn filter_op(filters: impl Display, op: impl Display) -> String {
    format!("(FilterOp {} {})", filters, op)
}

fn filter_op_filters(left: impl Display, right: impl Display) -> String {
    format!("(FilterOpFilters {} {})", left, right)
}

fn filter_op_filters_empty_tail() -> String {
    format!("FilterOpFilters")
}

fn filter_member(member: impl Display, op: impl Display, values: impl Display) -> String {
    format!("(FilterMember {} {} {})", member, op, values)
}

fn segment_member(member: impl Display) -> String {
    format!("(SegmentMember {})", member)
}

fn change_user_member(member: impl Display) -> String {
    format!("(ChangeUserMember {})", member)
}

fn measure_expr(measure_name: impl Display, expr: impl Display) -> String {
    format!("(Measure {} {})", measure_name, expr)
}

fn dimension_expr(name: impl Display, expr: impl Display) -> String {
    format!("(Dimension {} {})", name, expr)
}

fn segment_expr(name: impl Display, expr: impl Display) -> String {
    format!("(Segment {} {})", name, expr)
}

fn change_user_expr(cube: impl Display, expr: impl Display) -> String {
    format!("(ChangeUser {} {})", cube, expr)
}

fn literal_member(value: impl Display, expr: impl Display, relation: impl Display) -> String {
    format!("(LiteralMember {} {} {})", value, expr, relation)
}

fn virtual_field_expr(name: impl Display, cube: impl Display, expr: impl Display) -> String {
    format!("(VirtualField {} {} {})", name, cube, expr)
}

fn time_dimension_expr(
    name: impl Display,
    granularity: impl Display,
    date_range: impl Display,
    expr: impl Display,
) -> String {
    format!(
        "(TimeDimension {} {} {} {})",
        name, granularity, date_range, expr
    )
}

fn table_scan(
    source_table_name: impl Display,
    table_name: impl Display,
    projection: impl Display,
    filters: impl Display,
    fetch: impl Display,
) -> String {
    format!(
        "(TableScan {} {} {} {} {})",
        source_table_name, table_name, projection, filters, fetch
    )
}

fn cube_scan(
    alias_to_cube: impl Display,
    members: impl Display,
    filters: impl Display,
    orders: impl Display,
    limit: impl Display,
    offset: impl Display,
    split: impl Display,
    can_pushdown_join: impl Display,
    wrapped: impl Display,
    ungrouped: impl Display,
) -> String {
    format!(
        "(Extension (CubeScan {} {} {} {} {} {} {} {} {} {}))",
        alias_to_cube,
        members,
        filters,
        orders,
        limit,
        offset,
        split,
        can_pushdown_join,
        wrapped,
        ungrouped
    )
}

fn cube_scan_wrapper(input: impl Display, finalized: impl Display) -> String {
    format!("(CubeScanWrapper {} {})", input, finalized)
}

fn distinct(input: impl Display) -> String {
    format!("(Distinct {})", input)
}

pub fn original_expr_name(
    egraph: &EGraph<LogicalPlanLanguage, LogicalPlanAnalysis>,
    id: Id,
) -> Option<String> {
    egraph[id]
        .data
        .original_expr
        .as_ref()
        .and_then(|e| match e {
            OriginalExpr::Expr(e) => Some(e),
            _ => None,
        })
        .map(|e| match e {
            Expr::Column(c) => c.name.to_string(),
            _ => e.name(&DFSchema::empty()).unwrap(),
        })
}

pub struct ChainSearcher {
    main: Pattern<LogicalPlanLanguage>,
    chain: Vec<(Var, Pattern<LogicalPlanLanguage>)>,
}

impl Searcher<LogicalPlanLanguage, LogicalPlanAnalysis> for ChainSearcher {
    fn search_eclasses_with_limit(
        &self,
        egraph: &EGraph<LogicalPlanLanguage, LogicalPlanAnalysis>,
        eclasses: &mut dyn Iterator<Item = Id>,
        limit: usize,
    ) -> Vec<SearchMatches<LogicalPlanLanguage>> {
        let matches = self
            .main
            .search_eclasses_with_limit(egraph, eclasses, limit);
        let mut result = Vec::new();
        for m in matches {
            if let Some(m) = self.search_match_chained(egraph, m) {
                result.push(m);
            }
        }
        result
    }

    fn search_eclass_with_limit(
        &self,
        egraph: &EGraph<LogicalPlanLanguage, LogicalPlanAnalysis>,
        eclass: Id,
        limit: usize,
    ) -> Option<SearchMatches<LogicalPlanLanguage>> {
        if let Some(m) = self.main.search_eclass_with_limit(egraph, eclass, limit) {
<<<<<<< HEAD
            self.search_match_chained(egraph, m, self.chain.iter())
=======
            self.search_match_chained(egraph, m)
>>>>>>> 33b13832
        } else {
            None
        }
    }

    fn vars(&self) -> Vec<Var> {
        let mut vars = self.main.vars();
        for (_, p) in self.chain.iter() {
            vars.extend(p.vars());
        }
        vars
    }
}

impl ChainSearcher {
    fn search_match_chained<'a>(
        &self,
        egraph: &EGraph<LogicalPlanLanguage, LogicalPlanAnalysis>,
        mut cur_match: SearchMatches<'a, LogicalPlanLanguage>,
    ) -> Option<SearchMatches<'a, LogicalPlanLanguage>> {
        let mut new_substs = vec![];
        for (var, pattern) in &self.chain {
            assert!(new_substs.is_empty());
            for subst in &cur_match.substs {
                let eclass = subst[*var];
                pattern
                    .search_eclass_with_fn(egraph, eclass, |chain_subst| {
                        let mut subst = subst.clone();
                        subst.extend(chain_subst.iter());
                        new_substs.push(subst);
                        Ok(())
                    })
                    .unwrap_or_default();
            }
            std::mem::swap(&mut new_substs, &mut cur_match.substs);
            new_substs.clear();
        }

        if cur_match.substs.is_empty() {
            None
        } else {
            Some(cur_match)
        }
    }
}

pub struct TransformingPattern<T>
where
    T: Fn(&mut EGraph<LogicalPlanLanguage, LogicalPlanAnalysis>, Id, &mut Subst) -> bool,
{
    pattern: Pattern<LogicalPlanLanguage>,
    vars_to_substitute: T,
}

impl<T> TransformingPattern<T>
where
    T: Fn(&mut EGraph<LogicalPlanLanguage, LogicalPlanAnalysis>, Id, &mut Subst) -> bool,
{
    pub fn new(pattern: &str, vars_to_substitute: T) -> Self {
        Self {
            pattern: pattern.parse().unwrap(),
            vars_to_substitute,
        }
    }
}

impl<T> Applier<LogicalPlanLanguage, LogicalPlanAnalysis> for TransformingPattern<T>
where
    T: Fn(&mut EGraph<LogicalPlanLanguage, LogicalPlanAnalysis>, Id, &mut Subst) -> bool,
{
    fn apply_one(
        &self,
        egraph: &mut EGraph<LogicalPlanLanguage, LogicalPlanAnalysis>,
        eclass: Id,
        subst: &Subst,
        searcher_ast: Option<&PatternAst<LogicalPlanLanguage>>,
        rule_name: Symbol,
    ) -> Vec<Id> {
        let mut new_subst = subst.clone();
        if (self.vars_to_substitute)(egraph, eclass, &mut new_subst) {
            self.pattern
                .apply_one(egraph, eclass, &new_subst, searcher_ast, rule_name)
        } else {
            Vec::new()
        }
    }
}

pub fn transform_original_expr_to_alias(
    alias_expr_var: &'static str,
) -> impl Fn(&mut EGraph<LogicalPlanLanguage, LogicalPlanAnalysis>, Id, &mut Subst) -> bool {
    let alias_expr_var = var!(alias_expr_var);
    move |egraph, root, subst| add_root_original_expr_alias(egraph, root, subst, alias_expr_var)
}

pub fn add_root_original_expr_alias(
    egraph: &mut EGraph<LogicalPlanLanguage, LogicalPlanAnalysis>,
    root: Id,
    subst: &mut Subst,
    alias_expr_var: Var,
) -> bool {
    if let Some(original_expr) = original_expr_name(egraph, root) {
        let alias = egraph.add(LogicalPlanLanguage::AliasExprAlias(AliasExprAlias(
            original_expr,
        )));
        subst.insert(alias_expr_var, alias);
        true
    } else {
        false
    }
}

pub fn extract_exprlist_from_groupping_set(exprs: &Vec<Expr>) -> Vec<Expr> {
    let mut result = Vec::new();
    for expr in exprs {
        match expr {
            Expr::GroupingSet(groupping_set) => match groupping_set {
                GroupingSet::Rollup(exprs) => result.extend(exprs.iter().cloned()),
                GroupingSet::Cube(exprs) => result.extend(exprs.iter().cloned()),
                GroupingSet::GroupingSets(sets) => {
                    result.extend(sets.iter().flat_map(|s| s.iter().cloned()))
                }
            },
            _ => result.push(expr.clone()),
        }
    }
    result
}<|MERGE_RESOLUTION|>--- conflicted
+++ resolved
@@ -15,11 +15,7 @@
     error::DataFusionError,
     logical_plan::{
         plan::SubqueryType, window_frames::WindowFrame, Column, DFSchema, Expr, ExprRewritable,
-<<<<<<< HEAD
-        ExprRewriter, JoinConstraint, JoinType, Operator, RewriteRecursion,
-=======
         ExprRewriter, GroupingSet, JoinConstraint, JoinType, Operator, RewriteRecursion,
->>>>>>> 33b13832
     },
     physical_plan::{
         aggregates::AggregateFunction, functions::BuiltinScalarFunction, windows::WindowFunction,
@@ -549,42 +545,10 @@
     }
 }
 
-// TODO(mwillsey) this should one day be replaced by LogicalPlan::find_member
 pub fn column_name_to_member_vec(
     member_names_to_expr: &mut MemberNamesToExpr,
 ) -> Vec<(String, Option<String>)> {
     let mut relation = WithColumnRelation(None);
-<<<<<<< HEAD
-    member_name_to_expr
-        .into_iter()
-        .flat_map(|(member, _, expr)| {
-            [
-                (expr_column_name(&expr, &None), member.clone()),
-                (expr_column_name_with_relation(&expr, &mut relation), member),
-            ]
-        })
-        .collect::<Vec<_>>()
-}
-
-impl LogicalPlanData {
-    fn find_member(
-        &self,
-        f: impl Fn(&MemberNameToExpr, &str) -> bool,
-    ) -> Option<(&MemberNameToExpr, String)> {
-        let mut relation = WithColumnRelation(None);
-        for tuple @ (_, _member, expr) in self.member_name_to_expr.as_ref()?.iter() {
-            let column_name = expr_column_name(&expr, &None);
-            if f(tuple, &column_name) {
-                return Some((tuple, column_name));
-            }
-            let column_name = expr_column_name_with_relation(&expr, &mut relation);
-            if f(tuple, &column_name) {
-                return Some((tuple, column_name));
-            }
-        }
-        None
-    }
-=======
     for (index, _tuple @ (_, _member, expr)) in member_names_to_expr
         .list
         .iter()
@@ -616,7 +580,6 @@
             )
         })
         .collect()
->>>>>>> 33b13832
 }
 
 impl LogicalPlanData {
@@ -628,18 +591,6 @@
         }
     }
 
-<<<<<<< HEAD
-fn member_name_by_alias(
-    egraph: &EGraph<LogicalPlanLanguage, LogicalPlanAnalysis>,
-    id: Id,
-    alias: &str,
-) -> Option<String> {
-    egraph
-        .index(id)
-        .data
-        .find_member(|_, a| a == alias)
-        .and_then(|(m, _a)| m.0.clone())
-=======
     fn do_find_member_by_alias<'a>(
         member_names_to_expr: &'a mut MemberNamesToExpr,
         name: &str,
@@ -680,7 +631,6 @@
         }
         return None;
     }
->>>>>>> 33b13832
 }
 
 fn referenced_columns(referenced_expr: &[Expr]) -> Vec<String> {
@@ -817,8 +767,6 @@
     .unwrap()
 }
 
-<<<<<<< HEAD
-=======
 struct ListMatches {
     len: usize,
     substs: Vec<Subst>,
@@ -1296,7 +1244,6 @@
     Rewrite::new(name.to_string(), searcher, applier).unwrap()
 }
 
->>>>>>> 33b13832
 fn list_expr(list_type: impl Display, list: Vec<impl Display>) -> String {
     let mut current = list_type.to_string();
     for i in list.into_iter().rev() {
@@ -1455,11 +1402,7 @@
     ungrouped_scan: impl Display,
 ) -> String {
     format!(
-<<<<<<< HEAD
-        "(WrappedSelect {} {} {} {} {} {} {} {} {} {} {} {} {} {} {} {})",
-=======
         "(WrappedSelect {} {} {} {} {} {} {} {} {} {} {} {} {} {} {} {} {})",
->>>>>>> 33b13832
         select_type,
         projection_expr,
         subqueries,
@@ -2203,11 +2146,7 @@
         limit: usize,
     ) -> Option<SearchMatches<LogicalPlanLanguage>> {
         if let Some(m) = self.main.search_eclass_with_limit(egraph, eclass, limit) {
-<<<<<<< HEAD
-            self.search_match_chained(egraph, m, self.chain.iter())
-=======
             self.search_match_chained(egraph, m)
->>>>>>> 33b13832
         } else {
             None
         }
