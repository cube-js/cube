use crate::{
    compile::rewrite::{
        analysis::{LogicalPlanAnalysis, Member},
        column_expr, rewrite,
        rules::wrapper::WrapperRules,
        transforming_rewrite, wrapper_pullup_replacer, wrapper_pushdown_replacer, ColumnExprColumn,
<<<<<<< HEAD
        LogicalPlanLanguage,
=======
        LogicalPlanLanguage, WrapperPullupReplacerAliasToCube,
>>>>>>> 33b13832
    },
    var, var_iter,
};
use egg::{EGraph, Rewrite, Subst};

impl WrapperRules {
    pub fn column_rules(&self, rules: &mut Vec<Rewrite<LogicalPlanLanguage, LogicalPlanAnalysis>>) {
        rules.extend(vec![
            rewrite(
                "wrapper-push-down-column",
                wrapper_pushdown_replacer(
                    column_expr("?name"),
                    "?alias_to_cube",
                    "WrapperPullupReplacerUngrouped:false",
                    "?in_projection",
                    "?cube_members",
                ),
                wrapper_pullup_replacer(
                    column_expr("?name"),
                    "?alias_to_cube",
                    "WrapperPullupReplacerUngrouped:false",
                    "?in_projection",
                    "?cube_members",
                ),
            ),
            // TODO This is half measure implementation to propagate ungrouped simple measure towards aggregate node that easily allow replacement of aggregation functions
            // We need to support it for complex aka `number` measures
            transforming_rewrite(
                "wrapper-push-down-column-simple-measure-in-projection",
                wrapper_pushdown_replacer(
                    column_expr("?name"),
                    "?alias_to_cube",
                    "WrapperPullupReplacerUngrouped:true",
                    "WrapperPullupReplacerInProjection:true",
                    "?cube_members",
                ),
                wrapper_pullup_replacer(
                    column_expr("?name"),
                    "?alias_to_cube",
                    "WrapperPullupReplacerUngrouped:true",
                    "WrapperPullupReplacerInProjection:true",
                    "?cube_members",
                ),
                self.pushdown_simple_measure("?name", "?cube_members"),
            ),
            // TODO time dimension support
            transforming_rewrite(
                "wrapper-push-down-dimension",
                wrapper_pushdown_replacer(
                    column_expr("?name"),
                    "?alias_to_cube",
                    "WrapperPullupReplacerUngrouped:true",
                    "?in_projection",
                    "?cube_members",
                ),
                wrapper_pullup_replacer(
                    "?dimension",
                    "?alias_to_cube",
                    "WrapperPullupReplacerUngrouped:true",
                    "?in_projection",
                    "?cube_members",
                ),
                self.pushdown_dimension("?alias_to_cube", "?name", "?cube_members", "?dimension"),
            ),
        ]);
    }

    fn pushdown_dimension(
        &self,
        alias_to_cube_var: &'static str,
        column_name_var: &'static str,
        members_var: &'static str,
        dimension_var: &'static str,
    ) -> impl Fn(&mut EGraph<LogicalPlanLanguage, LogicalPlanAnalysis>, &mut Subst) -> bool {
        let alias_to_cube_var = var!(alias_to_cube_var);
        let column_name_var = var!(column_name_var);
        let members_var = var!(members_var);
        let dimension_var = var!(dimension_var);
        move |egraph, subst| {
<<<<<<< HEAD
            for column in var_iter!(egraph[subst[column_name_var]], ColumnExprColumn).cloned() {
                if let Some((member, _)) = &egraph[subst[members_var]]
                    .data
                    .find_member(|_, cn| cn == &column.name)
                {
                    if matches!(
                        member.1,
                        Member::Dimension { .. }
                            | Member::TimeDimension { .. }
                            | Member::Segment { .. }
                            | Member::ChangeUser { .. }
                            | Member::VirtualField { .. }
                            | Member::LiteralMember { .. }
                    ) {
                        let column_expr_column = egraph.add(LogicalPlanLanguage::ColumnExprColumn(
                            ColumnExprColumn(column.clone()),
                        ));
=======
            let columns: Vec<_> = var_iter!(egraph[subst[column_name_var]], ColumnExprColumn)
                .cloned()
                .collect();
            for column in columns.iter() {
                for alias_to_cube in var_iter!(
                    egraph[subst[alias_to_cube_var]],
                    WrapperPullupReplacerAliasToCube
                )
                .cloned()
                {
                    //FIXME We always add subquery column as dimension. I'm not 100% sure that this is the correct solution
                    if let Some(col_relation) = &column.relation {
                        if &alias_to_cube[0].0 != col_relation
                            && col_relation.starts_with("__subquery")
                        {
                            let column_expr_column =
                                egraph.add(LogicalPlanLanguage::ColumnExprColumn(
                                    ColumnExprColumn(column.clone()),
                                ));
>>>>>>> 33b13832

                        let column_expr =
                            egraph.add(LogicalPlanLanguage::ColumnExpr([column_expr_column]));
                        subst.insert(dimension_var, column_expr);
                        return true;
                    }
                }
                if let Some((member, _)) = &egraph[subst[members_var]]
                    .data
                    .find_member_by_alias(&column.name)
                {
                    if matches!(
                        member.1,
                        Member::Dimension { .. }
                            | Member::TimeDimension { .. }
                            | Member::Segment { .. }
                            | Member::ChangeUser { .. }
                            | Member::VirtualField { .. }
                            | Member::LiteralMember { .. }
                    ) {
                        let column_expr_column = egraph.add(LogicalPlanLanguage::ColumnExprColumn(
                            ColumnExprColumn(column.clone()),
                        ));

                        let column_expr =
                            egraph.add(LogicalPlanLanguage::ColumnExpr([column_expr_column]));
                        subst.insert(dimension_var, column_expr);
                        return true;
                    }
                }
            }
            false
        }
    }

    fn pushdown_simple_measure(
        &self,
        column_name_var: &'static str,
        members_var: &'static str,
    ) -> impl Fn(&mut EGraph<LogicalPlanLanguage, LogicalPlanAnalysis>, &mut Subst) -> bool {
        let column_name_var = var!(column_name_var);
        let members_var = var!(members_var);
        let meta = self.meta_context.clone();
        move |egraph, subst| {
<<<<<<< HEAD
            for column in var_iter!(egraph[subst[column_name_var]], ColumnExprColumn).cloned() {
                if let Some(((Some(member), _, _), _)) = egraph[subst[members_var]]
                    .data
                    .find_member(|_, cn| cn == &column.name)
=======
            let columns: Vec<_> = var_iter!(egraph[subst[column_name_var]], ColumnExprColumn)
                .cloned()
                .collect();
            for column in columns {
                if let Some(((Some(member), _, _), _)) = egraph[subst[members_var]]
                    .data
                    .find_member_by_alias(&column.name)
>>>>>>> 33b13832
                {
                    if let Some(measure) = meta.find_measure_with_name(member.to_string()) {
                        if measure.agg_type != Some("number".to_string()) {
                            return true;
                        }
                    }
                }
            }
            false
        }
    }
}<|MERGE_RESOLUTION|>--- conflicted
+++ resolved
@@ -4,11 +4,7 @@
         column_expr, rewrite,
         rules::wrapper::WrapperRules,
         transforming_rewrite, wrapper_pullup_replacer, wrapper_pushdown_replacer, ColumnExprColumn,
-<<<<<<< HEAD
-        LogicalPlanLanguage,
-=======
         LogicalPlanLanguage, WrapperPullupReplacerAliasToCube,
->>>>>>> 33b13832
     },
     var, var_iter,
 };
@@ -88,25 +84,6 @@
         let members_var = var!(members_var);
         let dimension_var = var!(dimension_var);
         move |egraph, subst| {
-<<<<<<< HEAD
-            for column in var_iter!(egraph[subst[column_name_var]], ColumnExprColumn).cloned() {
-                if let Some((member, _)) = &egraph[subst[members_var]]
-                    .data
-                    .find_member(|_, cn| cn == &column.name)
-                {
-                    if matches!(
-                        member.1,
-                        Member::Dimension { .. }
-                            | Member::TimeDimension { .. }
-                            | Member::Segment { .. }
-                            | Member::ChangeUser { .. }
-                            | Member::VirtualField { .. }
-                            | Member::LiteralMember { .. }
-                    ) {
-                        let column_expr_column = egraph.add(LogicalPlanLanguage::ColumnExprColumn(
-                            ColumnExprColumn(column.clone()),
-                        ));
-=======
             let columns: Vec<_> = var_iter!(egraph[subst[column_name_var]], ColumnExprColumn)
                 .cloned()
                 .collect();
@@ -126,7 +103,6 @@
                                 egraph.add(LogicalPlanLanguage::ColumnExprColumn(
                                     ColumnExprColumn(column.clone()),
                                 ));
->>>>>>> 33b13832
 
                         let column_expr =
                             egraph.add(LogicalPlanLanguage::ColumnExpr([column_expr_column]));
@@ -171,12 +147,6 @@
         let members_var = var!(members_var);
         let meta = self.meta_context.clone();
         move |egraph, subst| {
-<<<<<<< HEAD
-            for column in var_iter!(egraph[subst[column_name_var]], ColumnExprColumn).cloned() {
-                if let Some(((Some(member), _, _), _)) = egraph[subst[members_var]]
-                    .data
-                    .find_member(|_, cn| cn == &column.name)
-=======
             let columns: Vec<_> = var_iter!(egraph[subst[column_name_var]], ColumnExprColumn)
                 .cloned()
                 .collect();
@@ -184,7 +154,6 @@
                 if let Some(((Some(member), _, _), _)) = egraph[subst[members_var]]
                     .data
                     .find_member_by_alias(&column.name)
->>>>>>> 33b13832
                 {
                     if let Some(measure) = meta.find_measure_with_name(member.to_string()) {
                         if measure.agg_type != Some("number".to_string()) {
