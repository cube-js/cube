--- conflicted
+++ resolved
@@ -341,12 +341,8 @@
                 ),
                 "CubeScanWrapperFinalized:false",
             ),
-<<<<<<< HEAD
-            self.transform_aggregate(
-=======
             self.transform_aggregate_subquery(
                 "?alias_to_cube",
->>>>>>> 33b13832
                 "?group_expr",
                 "?aggr_expr",
                 "?ungrouped",
@@ -367,18 +363,6 @@
         let ungrouped_var = var!(ungrouped_var);
         let select_ungrouped_var = var!(select_ungrouped_var);
         move |egraph, subst| {
-<<<<<<< HEAD
-            if egraph[subst[group_expr_var]].data.referenced_expr.is_none() {
-                return false;
-            }
-            if egraph[subst[aggr_expr_var]].data.referenced_expr.is_none() {
-                return false;
-            }
-            for ungrouped in
-                var_iter!(egraph[subst[ungrouped_var]], WrapperPullupReplacerUngrouped).cloned()
-            {
-                subst.insert(
-=======
             Self::transform_aggregate_impl(
                 egraph,
                 subst,
@@ -417,7 +401,6 @@
                     group_expr_var,
                     aggr_expr_var,
                     ungrouped_var,
->>>>>>> 33b13832
                     select_ungrouped_var,
                 )
             } else {
