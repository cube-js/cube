use crate::{
    compile::{
        rewrite::{
            converter::{is_expr_node, node_to_expr, LogicalPlanToLanguageConverter},
            expr_column_name, AggregateUDFExprFun, AliasExprAlias, AllMembersAlias, AllMembersCube,
            ChangeUserCube, ColumnExprColumn, DimensionName, FilterMemberMember, FilterMemberOp,
            LiteralExprValue, LiteralMemberRelation, LiteralMemberValue, LogicalPlanLanguage,
            MeasureName, ScalarFunctionExprFun, SegmentMemberMember, SegmentName,
            TableScanSourceTableName, TimeDimensionDateRange, TimeDimensionGranularity,
            TimeDimensionName, VirtualFieldCube, VirtualFieldName,
        },
        CubeContext,
    },
    transport::ext::{V1CubeMetaDimensionExt, V1CubeMetaMeasureExt, V1CubeMetaSegmentExt},
    var_iter, var_list_iter, CubeError,
};
use datafusion::{
    arrow::{
        array::NullArray,
        datatypes::{DataType, Field, Schema},
        record_batch::RecordBatch,
    },
    logical_plan::{Column, DFSchema, Expr},
    physical_plan::{
        functions::{BuiltinScalarFunction, Volatility},
        planner::DefaultPhysicalPlanner,
        ColumnarValue, PhysicalPlanner,
    },
    scalar::ScalarValue,
};
use egg::{Analysis, DidMerge, EGraph, Id};
use hashbrown;
use std::{cmp::Ordering, fmt::Debug, ops::Index, sync::Arc};

pub type MemberNameToExpr = (Option<String>, Member, Expr);

pub type MemberNameToExpr = (Option<String>, Member, Expr);

#[derive(Clone, Debug)]
pub struct LogicalPlanData {
    pub iteration_timestamp: usize,
    pub original_expr: Option<OriginalExpr>,
<<<<<<< HEAD
    pub member_name_to_expr: Option<Vec<MemberNameToExpr>>,
=======
    pub member_name_to_expr: Option<MemberNamesToExpr>,
>>>>>>> 33b13832
    pub trivial_push_down: Option<usize>,
    pub column: Option<Column>,
    pub expr_to_alias: Option<Vec<(Expr, String, Option<bool>)>>,
    pub referenced_expr: Option<Vec<Expr>>,
    pub constant: Option<ConstantFolding>,
    pub constant_in_list: Option<Vec<ScalarValue>>,
    pub cube_reference: Option<String>,
    pub filter_operators: Option<Vec<(String, String)>>,
    pub is_empty_list: Option<bool>,
}

#[derive(Debug, Clone)]
pub enum OriginalExpr {
    Expr(Expr),
    List(Vec<Expr>),
}

#[derive(Clone, Debug)]
pub struct MemberNamesToExpr {
    /// List of MemberNameToExpr.
    pub list: Vec<MemberNameToExpr>,
    /// Results of lookup_member_by_column_name represented as indexes into `list`.
    // Note that using Vec<(String, usize)> had nearly identical performance the last time that was
    // benchmarked.
    pub cached_lookups: hashbrown::HashMap<String, usize>,
    /// The lookups in [uncached_lookups_offset, list.len()) are not completely cached.
    pub uncached_lookups_offset: usize,
}

#[derive(Debug, Clone)]
pub enum ConstantFolding {
    Scalar(ScalarValue),
    List(Vec<ScalarValue>),
}

#[derive(Debug, Clone)]
pub enum Member {
    Dimension {
        name: String,
        expr: Expr,
    },
    Measure {
        name: String,
        expr: Expr,
    },
    Segment {
        name: String,
        expr: Expr,
    },
    TimeDimension {
        name: String,
        expr: Expr,
        granularity: Option<String>,
        date_range: Option<Vec<String>>,
    },
    ChangeUser {
        cube: String,
        expr: Expr,
    },
    VirtualField {
        name: String,
        cube: String,
        expr: Expr,
    },
    LiteralMember {
        value: ScalarValue,
        expr: Expr,
        relation: Option<String>,
    },
}

impl Member {
    pub fn add_to_egraph(
        &self,
        egraph: &mut EGraph<LogicalPlanLanguage, LogicalPlanAnalysis>,
        flat_list: bool,
    ) -> Result<Id, CubeError> {
        match self {
            Member::Dimension { name, expr } => {
                let dimension_name = egraph.add(LogicalPlanLanguage::DimensionName(DimensionName(
                    name.to_string(),
                )));
                let expr = LogicalPlanToLanguageConverter::add_expr(egraph, &expr, flat_list)?;
                Ok(egraph.add(LogicalPlanLanguage::Dimension([dimension_name, expr])))
            }
            Member::Measure { name, expr } => {
                let measure_name = egraph.add(LogicalPlanLanguage::MeasureName(MeasureName(
                    name.to_string(),
                )));
                let expr = LogicalPlanToLanguageConverter::add_expr(egraph, &expr, flat_list)?;
                Ok(egraph.add(LogicalPlanLanguage::Measure([measure_name, expr])))
            }
            Member::Segment { name, expr } => {
                let segment_name = egraph.add(LogicalPlanLanguage::SegmentName(SegmentName(
                    name.to_string(),
                )));
                let expr = LogicalPlanToLanguageConverter::add_expr(egraph, &expr, flat_list)?;
                Ok(egraph.add(LogicalPlanLanguage::Segment([segment_name, expr])))
            }
            Member::TimeDimension {
                name,
                expr,
                granularity,
                date_range,
            } => {
                let time_dimension_name = egraph.add(LogicalPlanLanguage::TimeDimensionName(
                    TimeDimensionName(name.to_string()),
                ));
                let time_dimension_granularity =
                    egraph.add(LogicalPlanLanguage::TimeDimensionGranularity(
                        TimeDimensionGranularity(granularity.clone()),
                    ));
                let time_dimension_date_range =
                    egraph.add(LogicalPlanLanguage::TimeDimensionDateRange(
                        TimeDimensionDateRange(date_range.clone()),
                    ));
                let expr = LogicalPlanToLanguageConverter::add_expr(egraph, &expr, flat_list)?;
                Ok(egraph.add(LogicalPlanLanguage::TimeDimension([
                    time_dimension_name,
                    time_dimension_granularity,
                    time_dimension_date_range,
                    expr,
                ])))
            }
            Member::ChangeUser { cube, expr } => {
                let change_user_cube = egraph.add(LogicalPlanLanguage::ChangeUserCube(
                    ChangeUserCube(cube.to_string()),
                ));
                let expr = LogicalPlanToLanguageConverter::add_expr(egraph, &expr, flat_list)?;
                Ok(egraph.add(LogicalPlanLanguage::ChangeUser([change_user_cube, expr])))
            }
            Member::LiteralMember {
                value,
                expr,
                relation,
            } => {
                let literal_member_value = egraph.add(LogicalPlanLanguage::LiteralMemberValue(
                    LiteralMemberValue(value.clone()),
                ));
                let literal_member_relation =
                    egraph.add(LogicalPlanLanguage::LiteralMemberRelation(
                        LiteralMemberRelation(relation.clone()),
                    ));
                let expr = LogicalPlanToLanguageConverter::add_expr(egraph, &expr, flat_list)?;
                Ok(egraph.add(LogicalPlanLanguage::LiteralMember([
                    literal_member_value,
                    expr,
                    literal_member_relation,
                ])))
            }
            Member::VirtualField { name, cube, expr } => {
                let virtual_field_name = egraph.add(LogicalPlanLanguage::VirtualFieldName(
                    VirtualFieldName(name.to_string()),
                ));
                let virtual_field_cube = egraph.add(LogicalPlanLanguage::VirtualFieldCube(
                    VirtualFieldCube(cube.to_string()),
                ));
                let expr = LogicalPlanToLanguageConverter::add_expr(egraph, &expr, flat_list)?;
                Ok(egraph.add(LogicalPlanLanguage::VirtualField([
                    virtual_field_name,
                    virtual_field_cube,
                    expr,
                ])))
            }
        }
    }

    pub fn name(&self) -> Option<&str> {
        match self {
            Member::Dimension { name, .. } => Some(name),
            Member::Measure { name, .. } => Some(name),
            Member::Segment { name, .. } => Some(name),
            Member::TimeDimension { name, .. } => Some(name),
            Member::ChangeUser { .. } => None,
            Member::VirtualField { name, .. } => Some(name),
            Member::LiteralMember { .. } => None,
        }
    }

    pub fn cube(&self) -> Option<String> {
        match self {
            Member::Dimension { name, .. }
            | Member::Measure { name, .. }
            | Member::Segment { name, .. }
            | Member::TimeDimension { name, .. } => {
                Some(name.split(".").next().unwrap().to_string())
            }
            Member::ChangeUser { cube, .. } => Some(cube.clone()),
            Member::VirtualField { cube, .. } => Some(cube.clone()),
            Member::LiteralMember { .. } => None,
        }
    }
}

#[derive(Clone)]
pub struct LogicalPlanAnalysis {
    /* This is 0, when creating the EGraph.  It's set to 1 before iteration 0,
    2 before the iteration 1, etc. */
    pub iteration_timestamp: usize,
    cube_context: Arc<CubeContext>,
    planner: Arc<DefaultPhysicalPlanner>,
}

pub struct SingleNodeIndex<'a> {
    egraph: &'a EGraph<LogicalPlanLanguage, LogicalPlanAnalysis>,
}

impl<'a> Index<Id> for SingleNodeIndex<'a> {
    type Output = LogicalPlanLanguage;

    fn index(&self, index: Id) -> &Self::Output {
        // TODO As we replace inside lists for casts here can be multiple terminal nodes
        // assert!(
        //     self.egraph.index(index).nodes.len() == 1,
        //     "Single node expected but {:?} found",
        //     self.egraph.index(index).nodes
        // );
        &self
            .egraph
            .index(index)
            .nodes
            .iter()
            .find(|n| !matches!(n, LogicalPlanLanguage::QueryParam(_)))
            .unwrap_or(&self.egraph.index(index).nodes[0])
    }
}

impl LogicalPlanAnalysis {
    pub fn new(cube_context: Arc<CubeContext>, planner: Arc<DefaultPhysicalPlanner>) -> Self {
        Self {
            iteration_timestamp: 0,
            cube_context,
            planner,
        }
    }

    fn make_original_expr(
        egraph: &EGraph<LogicalPlanLanguage, Self>,
        enode: &LogicalPlanLanguage,
    ) -> Option<OriginalExpr> {
        let id_to_original_expr = |id| {
            egraph[id].data.original_expr.clone().ok_or_else(|| {
                CubeError::internal(format!(
                    "Original expr wasn't prepared for {:?}",
                    egraph[id]
                ))
            })
        };
        let id_to_expr = |id| {
            id_to_original_expr(id).and_then(|e| match e {
                OriginalExpr::Expr(expr) => Ok(expr),
                OriginalExpr::List(_) => Err(CubeError::internal(format!(
                    "Original expr list can't be used in expr eval {:?}",
                    egraph[id]
                ))),
            })
        };
        let original_expr = if is_expr_node(enode) {
            node_to_expr(
                enode,
                &egraph.analysis.cube_context,
                &id_to_expr,
                &SingleNodeIndex { egraph },
            )
            .ok()
            .map(|expr| OriginalExpr::Expr(expr))
        } else {
            // While not used directly in expression evaluation OriginalExpr::List is used to trigger parent data invalidation
            // Going forward should be used for expression evaluation as well
            match enode {
                LogicalPlanLanguage::CaseExprWhenThenExpr(params)
                | LogicalPlanLanguage::CaseExprElseExpr(params)
                | LogicalPlanLanguage::CaseExprExpr(params)
                | LogicalPlanLanguage::AggregateFunctionExprArgs(params)
                | LogicalPlanLanguage::AggregateUDFExprArgs(params)
                | LogicalPlanLanguage::ScalarFunctionExprArgs(params)
                | LogicalPlanLanguage::ScalarUDFExprArgs(params) => {
                    let mut list = Vec::new();
                    for id in params {
                        match id_to_original_expr(*id).ok()? {
                            OriginalExpr::Expr(expr) => list.push(expr),
                            OriginalExpr::List(exprs) => list.extend(exprs),
                        }
                    }
                    Some(OriginalExpr::List(list))
                }
                _ => None,
            }
        };
        original_expr
    }

    fn make_trivial_push_down(
        egraph: &EGraph<LogicalPlanLanguage, Self>,
        enode: &LogicalPlanLanguage,
    ) -> Option<usize> {
        let trivial_push_down = |id| egraph.index(id).data.trivial_push_down.clone();
        match enode {
            LogicalPlanLanguage::ColumnExpr(_) => Some(0),
            LogicalPlanLanguage::LiteralExpr(_) => Some(0),
            LogicalPlanLanguage::QueryParam(_) => Some(0),
            LogicalPlanLanguage::AliasExpr(params) => trivial_push_down(params[0]),
            LogicalPlanLanguage::ProjectionExpr(params)
            | LogicalPlanLanguage::AggregateAggrExpr(params)
            | LogicalPlanLanguage::AggregateGroupExpr(params)
            | LogicalPlanLanguage::AggregateFunctionExprArgs(params)
            | LogicalPlanLanguage::AggregateUDFExprArgs(params) => {
                let mut trivial = 0;
                for id in params.iter() {
                    trivial = trivial_push_down(*id)?.max(trivial);
                }
                Some(trivial)
            }
            LogicalPlanLanguage::ScalarFunctionExprFun(ScalarFunctionExprFun(fun)) => {
                if fun == &BuiltinScalarFunction::DateTrunc {
                    Some(0)
                } else {
                    None
                }
            }
            LogicalPlanLanguage::ScalarFunctionExpr(params) => {
                let mut trivial = 0;
                for id in params.iter() {
                    trivial = trivial_push_down(*id)?.max(trivial);
                }
                Some(trivial + 1)
            }
            LogicalPlanLanguage::ScalarFunctionExprArgs(params) => {
                let mut trivial = 0;
                for id in params.iter() {
                    trivial = trivial_push_down(*id)?.max(trivial);
                }
                Some(trivial)
            }
            LogicalPlanLanguage::AggregateUDFExprFun(AggregateUDFExprFun(fun)) => {
                if fun.to_lowercase() == "measure" {
                    Some(0)
                } else {
                    None
                }
            }
            LogicalPlanLanguage::AggregateUDFExpr(params) => {
                let mut trivial = 0;
                for id in params.iter() {
                    trivial = trivial_push_down(*id)?.max(trivial);
                }
                Some(trivial + 1)
            }
            // TODO if there's an aggregate function then we should have more complex logic than that
            // LogicalPlanLanguage::AggregateFunctionExprFun(AggregateFunctionExprFun(fun)) => {
            //     match fun {
            //         AggregateFunction::Count
            //         | AggregateFunction::Sum
            //         | AggregateFunction::Avg
            //         | AggregateFunction::Min
            //         | AggregateFunction::Max => Some(0),
            //         _ => None,
            //     }
            // }
            // LogicalPlanLanguage::AggregateFunctionExpr(params) => {
            //     let mut trivial = 0;
            //     for id in params.iter() {
            //         trivial = trivial_push_down(*id)?.max(trivial);
            //     }
            //     Some(trivial + 1)
            // }
            // LogicalPlanLanguage::AggregateFunctionExprDistinct(_) => Some(0),
            _ => None,
        }
    }

    fn make_member_name_to_expr(
        egraph: &EGraph<LogicalPlanLanguage, Self>,
        enode: &LogicalPlanLanguage,
    ) -> Option<MemberNamesToExpr> {
        let column_name = |id| egraph.index(id).data.column.clone();
        let id_to_column_name_to_expr = |id| {
            Some(
                egraph
                    .index(id)
                    .data
                    .member_name_to_expr
                    .as_ref()?
                    .list
                    .clone(),
            )
        };
        let original_expr = |id| {
            egraph
                .index(id)
                .data
                .original_expr
                .clone()
                .and_then(|e| match e {
                    OriginalExpr::Expr(expr) => Some(expr),
                    OriginalExpr::List(_) => None,
                })
        };
        let literal_member_relation = |id| {
            egraph
                .index(id)
                .iter()
                .find(|plan| {
                    if let LogicalPlanLanguage::LiteralMemberRelation(_) = plan {
                        true
                    } else {
                        false
                    }
                })
                .map(|plan| match plan {
                    LogicalPlanLanguage::LiteralMemberRelation(LiteralMemberRelation(relation)) => {
                        relation
                    }
                    _ => panic!("Unexpected non-literal member relation"),
                })
        };
        let mut map = Vec::new();
        let list = match enode {
            LogicalPlanLanguage::Measure(params) => {
                if let Some(_) = column_name(params[1]) {
                    let expr = original_expr(params[1])?;
                    let measure_name = var_iter!(egraph[params[0]], MeasureName).next().unwrap();
                    map.push((
                        Some(measure_name.to_string()),
                        Member::Measure {
                            name: measure_name.clone(),
                            expr: expr.clone(),
                        },
                        expr.clone(),
                    ));
                    Some(map)
                } else {
                    None
                }
            }
            LogicalPlanLanguage::Dimension(params) => {
                if let Some(_) = column_name(params[1]) {
                    let expr = original_expr(params[1])?;
                    let dimension_name =
                        var_iter!(egraph[params[0]], DimensionName).next().unwrap();
                    map.push((
                        Some(dimension_name.to_string()),
                        Member::Dimension {
                            name: dimension_name.clone(),
                            expr: expr.clone(),
                        },
                        expr,
                    ));
                    Some(map)
                } else {
                    None
                }
            }
            LogicalPlanLanguage::Segment(params) => {
                if let Some(_) = column_name(params[1]) {
                    let expr = original_expr(params[1])?;
                    let segment_name = var_iter!(egraph[params[0]], SegmentName).next().unwrap();
                    map.push((
                        Some(segment_name.to_string()),
                        Member::Segment {
                            name: segment_name.clone(),
                            expr: expr.clone(),
                        },
                        expr,
                    ));
                    Some(map)
                } else {
                    None
                }
            }
            LogicalPlanLanguage::ChangeUser(params) => {
                if let Some(_) = column_name(params[1]) {
                    let expr = original_expr(params[1])?;
                    let cube = var_iter!(egraph[params[0]], ChangeUserCube).next().unwrap();
                    map.push((
                        Some(format!("{}.__user", cube)),
                        Member::ChangeUser {
                            cube: cube.clone(),
                            expr: expr.clone(),
                        },
                        expr,
                    ));
                    Some(map)
                } else {
                    None
                }
            }
            LogicalPlanLanguage::VirtualField(params) => {
                if let Some(_) = column_name(params[2]) {
                    let field_name = var_iter!(egraph[params[0]], VirtualFieldName)
                        .next()
                        .unwrap();
                    let cube = var_iter!(egraph[params[1]], VirtualFieldCube)
                        .next()
                        .unwrap();
                    let expr = original_expr(params[2])?;
                    map.push((
                        Some(format!("{}.{}", cube, field_name.to_string())),
                        Member::VirtualField {
                            name: field_name.to_string(),
                            cube: cube.to_string(),
                            expr: expr.clone(),
                        },
                        expr,
                    ));
                    Some(map)
                } else {
                    None
                }
            }
            LogicalPlanLanguage::AllMembers(params) => {
                if let Some((cube, alias)) = var_iter!(egraph[params[0]], AllMembersCube)
                    .next()
                    .zip(var_iter!(egraph[params[1]], AllMembersAlias).next())
                {
                    let cube = egraph
                        .analysis
                        .cube_context
                        .meta
                        .find_cube_with_name(&cube)?;
                    for measure in cube.measures.iter() {
                        map.push((
                            Some(measure.name.clone()),
                            Member::Measure {
                                name: measure.name.clone(),
                                expr: Expr::Column(Column {
                                    relation: Some(alias.to_string()),
                                    name: measure.get_real_name(),
                                }),
                            },
                            Expr::Column(Column {
                                relation: Some(alias.to_string()),
                                name: measure.get_real_name(),
                            }),
                        ));
                    }
                    for dimension in cube.dimensions.iter() {
                        map.push((
                            Some(dimension.name.clone()),
                            Member::Dimension {
                                name: dimension.name.clone(),
                                expr: Expr::Column(Column {
                                    relation: Some(alias.to_string()),
                                    name: dimension.get_real_name(),
                                }),
                            },
                            Expr::Column(Column {
                                relation: Some(alias.to_string()),
                                name: dimension.get_real_name(),
                            }),
                        ));
                    }
                    for segment in cube.segments.iter() {
                        map.push((
                            Some(segment.name.clone()),
                            Member::Segment {
                                name: segment.name.clone(),
                                expr: Expr::Column(Column {
                                    relation: Some(alias.to_string()),
                                    name: segment.get_real_name(),
                                }),
                            },
                            Expr::Column(Column {
                                relation: Some(alias.to_string()),
                                name: segment.get_real_name(),
                            }),
                        ));
                    }

                    map.push((
                        Some(format!("{}.{}", cube.name, "__user")),
                        Member::ChangeUser {
                            cube: cube.name.clone(),
                            expr: Expr::Column(Column {
                                relation: Some(alias.to_string()),
                                name: "__user".to_string(),
                            }),
                        },
                        Expr::Column(Column {
                            relation: Some(alias.to_string()),
                            name: "__user".to_string(),
                        }),
                    ));

                    map.push((
                        Some(format!("{}.{}", cube.name, "__cubeJoinField")),
                        Member::VirtualField {
                            name: "__cubeJoinField".to_string(),
                            cube: cube.name.clone(),
                            expr: Expr::Column(Column {
                                relation: Some(alias.to_string()),
                                name: "__cubeJoinField".to_string(),
                            }),
                        },
                        Expr::Column(Column {
                            relation: Some(alias.to_string()),
                            name: "__cubeJoinField".to_string(),
                        }),
                    ));
                    Some(map)
                } else {
                    None
                }
            }
            LogicalPlanLanguage::TimeDimension(params) => {
                if let Some(_) = column_name(params[3]) {
                    let expr = original_expr(params[3])?;
                    let time_dimension_name = var_iter!(egraph[params[0]], TimeDimensionName)
                        .next()
                        .unwrap();
                    let time_dimension_granularity =
                        var_iter!(egraph[params[1]], TimeDimensionGranularity)
                            .next()
                            .unwrap();
                    let time_dimension_date_range =
                        var_iter!(egraph[params[2]], TimeDimensionDateRange)
                            .next()
                            .unwrap();
                    map.push((
                        Some(time_dimension_name.to_string()),
                        Member::TimeDimension {
                            name: time_dimension_name.clone(),
                            expr: expr.clone(),
                            granularity: time_dimension_granularity.clone(),
                            date_range: time_dimension_date_range.clone(),
                        },
                        expr,
                    ));
                    Some(map)
                } else {
                    None
                }
            }
            LogicalPlanLanguage::LiteralMember(params) => {
                if let Some(relation) = literal_member_relation(params[2]) {
                    let scalar_value = var_iter!(egraph[params[0]], LiteralMemberValue)
                        .next()
                        .unwrap();
                    let expr = original_expr(params[1])?;
                    let name = expr_column_name(&expr, &None);
                    let column_expr = Expr::Column(Column {
                        relation: relation.clone(),
                        name,
                    });
                    map.push((
                        None,
                        Member::LiteralMember {
                            value: scalar_value.clone(),
                            expr: column_expr.clone(),
                            relation: relation.clone(),
                        },
                        column_expr,
                    ));
                    Some(map)
                } else {
                    None
                }
            }
            LogicalPlanLanguage::CubeScanMembers(params) => {
                for id in params.iter() {
                    map.extend(id_to_column_name_to_expr(*id)?.into_iter());
                }
                Some(map)
            }
            LogicalPlanLanguage::CubeScan(params) => {
                map.extend(id_to_column_name_to_expr(params[1])?.into_iter());
                Some(map)
            }
            _ => None,
        };
        list.map(|x| MemberNamesToExpr {
            list: x,
            cached_lookups: hashbrown::HashMap::new(),
            uncached_lookups_offset: 0,
        })
    }

    fn make_filter_operators(
        egraph: &EGraph<LogicalPlanLanguage, Self>,
        enode: &LogicalPlanLanguage,
    ) -> Option<Vec<(String, String)>> {
        let filter_operators = |id| egraph.index(id).data.filter_operators.clone();
        match enode {
            LogicalPlanLanguage::FilterOp(params) => filter_operators(params[0]),
            LogicalPlanLanguage::FilterOpFilters(params) => {
                let mut map = Vec::new();
                for id in params.iter() {
                    map.extend(filter_operators(*id)?.into_iter());
                }
                Some(map)
            }
            LogicalPlanLanguage::FilterMember(params) => {
                let member = var_iter!(egraph[params[0]], FilterMemberMember)
                    .next()
                    .unwrap()
                    .to_string();
                let op = var_iter!(egraph[params[1]], FilterMemberOp)
                    .next()
                    .unwrap()
                    .to_string();
                Some(vec![(member, op)])
            }
            LogicalPlanLanguage::SegmentMember(params) => {
                let member = var_iter!(egraph[params[0]], SegmentMemberMember)
                    .next()
                    .unwrap()
                    .to_string();
                Some(vec![(member, "equals".to_string())])
            }
            _ => None,
        }
    }

    fn make_expr_to_alias(
        egraph: &EGraph<LogicalPlanLanguage, Self>,
        enode: &LogicalPlanLanguage,
    ) -> Option<Vec<(Expr, String, Option<bool>)>> {
        let original_expr = |id| {
            egraph
                .index(id)
                .data
                .original_expr
                .clone()
                .and_then(|e| match e {
                    OriginalExpr::Expr(expr) => Some(expr),
                    OriginalExpr::List(_) => None,
                })
        };
        let id_to_column_name = |id| egraph.index(id).data.column.clone();
        let column_name_to_alias = |id| egraph.index(id).data.expr_to_alias.clone();
        let mut map = Vec::new();
        match enode {
            LogicalPlanLanguage::AliasExpr(params) => {
                map.push((
                    original_expr(params[0])?,
                    var_iter!(egraph[params[1]], AliasExprAlias)
                        .next()
                        .unwrap()
                        .to_string(),
                    Some(true),
                ));
                Some(map)
            }
            LogicalPlanLanguage::ProjectionExpr(params) => {
                for id in params.iter() {
                    if let Some(col_name) = id_to_column_name(*id) {
                        map.push((original_expr(*id)?, col_name.name.to_string(), None));
                        continue;
                    }
                    if let Some(expr) = original_expr(*id) {
                        match expr {
                            Expr::Alias(_, _) => (),
                            expr @ _ => {
                                let expr_name = expr.name(&DFSchema::empty());
                                map.push((expr, expr_name.ok()?, Some(false)));
                                continue;
                            }
                        };
                    }
                    map.extend(column_name_to_alias(*id)?.into_iter());
                }
                Some(map)
            }
            _ => None,
        }
    }

    fn make_referenced_expr(
        egraph: &EGraph<LogicalPlanLanguage, Self>,
        enode: &LogicalPlanLanguage,
    ) -> Option<Vec<Expr>> {
        let referenced_columns = |id| egraph.index(id).data.referenced_expr.clone();
        let original_expr = |id| {
            egraph
                .index(id)
                .data
                .original_expr
                .clone()
                .and_then(|e| match e {
                    OriginalExpr::Expr(expr) => Some(expr),
                    OriginalExpr::List(_) => None,
                })
        };
        let column_name = |id| egraph.index(id).data.column.clone();
        let push_referenced_columns = |id, columns: &mut Vec<Expr>| -> Option<()> {
            if let Some(col) = column_name(id) {
                let expr = Expr::Column(col);
                columns.push(expr);
            } else {
                columns.extend(referenced_columns(id)?.into_iter());
            }
            Some(())
        };
        let mut vec = Vec::new();
        match enode {
            LogicalPlanLanguage::ColumnExpr(params) => {
                push_referenced_columns(params[0], &mut vec)?;
                Some(vec)
            }
            LogicalPlanLanguage::AliasExpr(params) => {
                push_referenced_columns(params[0], &mut vec)?;
                Some(vec)
            }
            LogicalPlanLanguage::AnyExpr(params) => {
                push_referenced_columns(params[0], &mut vec)?;
                push_referenced_columns(params[2], &mut vec)?;
                Some(vec)
            }
            LogicalPlanLanguage::BinaryExpr(params) => {
                push_referenced_columns(params[0], &mut vec)?;
                push_referenced_columns(params[2], &mut vec)?;
                Some(vec)
            }
            LogicalPlanLanguage::LikeExpr(params) => {
                push_referenced_columns(params[2], &mut vec)?;
                push_referenced_columns(params[3], &mut vec)?;
                Some(vec)
            }
            LogicalPlanLanguage::InListExpr(params) => {
                push_referenced_columns(params[0], &mut vec)?;
                Some(vec)
            }
            LogicalPlanLanguage::IsNullExpr(params) => {
                push_referenced_columns(params[0], &mut vec)?;
                Some(vec)
            }
            LogicalPlanLanguage::IsNotNullExpr(params) => {
                push_referenced_columns(params[0], &mut vec)?;
                Some(vec)
            }
            LogicalPlanLanguage::NotExpr(params) => {
                push_referenced_columns(params[0], &mut vec)?;
                Some(vec)
            }
            LogicalPlanLanguage::BetweenExpr(params) => {
                push_referenced_columns(params[0], &mut vec)?;
                Some(vec)
            }
            LogicalPlanLanguage::CastExpr(params) => {
                push_referenced_columns(params[0], &mut vec)?;
                Some(vec)
            }
            LogicalPlanLanguage::NegativeExpr(params) => {
                push_referenced_columns(params[0], &mut vec)?;
                Some(vec)
            }
            LogicalPlanLanguage::CaseExpr(params) => {
                push_referenced_columns(params[0], &mut vec)?;
                push_referenced_columns(params[1], &mut vec)?;
                push_referenced_columns(params[2], &mut vec)?;
                Some(vec)
            }
            LogicalPlanLanguage::ScalarFunctionExpr(params) => {
                push_referenced_columns(params[1], &mut vec)?;
                Some(vec)
            }
            LogicalPlanLanguage::ScalarUDFExpr(params) => {
                push_referenced_columns(params[1], &mut vec)?;
                Some(vec)
            }
            LogicalPlanLanguage::AggregateUDFExpr(params) => {
                push_referenced_columns(params[1], &mut vec)?;
                Some(vec)
            }
            LogicalPlanLanguage::AggregateFunctionExpr(params) => {
                push_referenced_columns(params[1], &mut vec)?;
                Some(vec)
            }
            LogicalPlanLanguage::GroupingSetExpr(params) => {
                push_referenced_columns(params[0], &mut vec)?;
                Some(vec)
            }
            LogicalPlanLanguage::LiteralExpr(_) => Some(vec),
            LogicalPlanLanguage::QueryParam(_) => Some(vec),
            LogicalPlanLanguage::SortExpr(params) => {
                if column_name(params[0]).is_some() {
                    let expr = original_expr(params[0])?;
                    vec.push(expr);
                    Some(vec)
                } else {
                    None
                }
            }
            LogicalPlanLanguage::SortExp(params)
            | LogicalPlanLanguage::AggregateGroupExpr(params)
            | LogicalPlanLanguage::AggregateAggrExpr(params)
            | LogicalPlanLanguage::ProjectionExpr(params)
            | LogicalPlanLanguage::CaseExprWhenThenExpr(params)
            | LogicalPlanLanguage::CaseExprElseExpr(params)
            | LogicalPlanLanguage::CaseExprExpr(params)
            | LogicalPlanLanguage::AggregateFunctionExprArgs(params)
            | LogicalPlanLanguage::AggregateUDFExprArgs(params)
            | LogicalPlanLanguage::ScalarFunctionExprArgs(params)
            | LogicalPlanLanguage::ScalarUDFExprArgs(params) => {
                for p in params.iter() {
                    vec.extend(referenced_columns(*p)?.into_iter());
                }

                Some(vec)
            }

            LogicalPlanLanguage::GroupingSetExprMembers(params) => {
                for p in params.iter() {
                    vec.extend(referenced_columns(*p)?.into_iter());
                }

                Some(vec)
            }
            _ => None,
        }
    }

    fn make_constant(
        egraph: &EGraph<LogicalPlanLanguage, Self>,
        enode: &LogicalPlanLanguage,
    ) -> Option<ConstantFolding> {
        let constant_node = |id| egraph.index(id).data.constant.clone();
        let constant_expr = |id| {
            egraph
                .index(id)
                .data
                .constant
                .clone()
                .and_then(|c| {
                    if let ConstantFolding::Scalar(c) = c {
                        Some(Expr::Literal(c))
                    } else {
                        None
                    }
                })
                .ok_or_else(|| CubeError::internal("Not a constant".to_string()))
        };
        match enode {
            LogicalPlanLanguage::LiteralExpr(_) => {
                let result = node_to_expr(
                    enode,
                    &egraph.analysis.cube_context,
                    &constant_expr,
                    &SingleNodeIndex { egraph },
                );
                let expr = result.ok()?;
                match expr {
                    Expr::Literal(value) => Some(ConstantFolding::Scalar(value)),
                    _ => panic!("Expected Literal but got: {:?}", expr),
                }
            }
            LogicalPlanLanguage::AliasExpr(params) => constant_node(params[0]),
            LogicalPlanLanguage::ScalarUDFExpr(_) => {
                let expr = node_to_expr(
                    enode,
                    &egraph.analysis.cube_context,
                    &constant_expr,
                    &SingleNodeIndex { egraph },
                )
                .ok()?;
                if let Expr::ScalarUDF { fun, .. } = &expr {
                    if &fun.name == "eval_now" {
                        Self::eval_constant_expr(
                            &egraph,
                            &Expr::ScalarFunction {
                                fun: BuiltinScalarFunction::Now,
                                args: vec![],
                            },
                        )
                    } else if &fun.name == "eval_current_date" {
                        Self::eval_constant_expr(
                            &egraph,
                            &Expr::ScalarFunction {
                                fun: BuiltinScalarFunction::CurrentDate,
                                args: vec![],
                            },
                        )
                    } else if &fun.name == "eval_utc_timestamp" {
                        Self::eval_constant_expr(
                            &egraph,
                            &Expr::ScalarFunction {
                                fun: BuiltinScalarFunction::UtcTimestamp,
                                args: vec![],
                            },
                        )
                    } else if &fun.name == "str_to_date"
                        || &fun.name == "date_add"
                        || &fun.name == "date_sub"
                        || &fun.name == "date"
                        || &fun.name == "date_to_timestamp"
                    {
                        Self::eval_constant_expr(&egraph, &expr)
                    } else {
                        None
                    }
                } else {
                    panic!("Expected ScalarUDF but got: {:?}", expr);
                }
            }
            LogicalPlanLanguage::ScalarFunctionExpr(_) => {
                let expr = node_to_expr(
                    enode,
                    &egraph.analysis.cube_context,
                    &constant_expr,
                    &SingleNodeIndex { egraph },
                )
                .ok()?;

                if let Expr::ScalarFunction { fun, .. } = &expr {
                    // Removed stable evaluation as it affects caching and SQL push down.
                    // Whatever stable function should be evaluated it should be addressed as a special rewrite rule
                    // as it seems LogicalPlanAnalysis can't change it's state.
                    if fun.volatility() == Volatility::Immutable {
                        Self::eval_constant_expr(&egraph, &expr)
                    } else {
                        None
                    }
                } else {
                    panic!("Expected ScalarFunctionExpr but got: {:?}", expr);
                }
            }
            LogicalPlanLanguage::ScalarFunctionExprArgs(params)
            | LogicalPlanLanguage::ScalarUDFExprArgs(params) => {
                let mut list = Vec::new();
                for id in params.iter() {
                    match constant_node(*id)? {
                        ConstantFolding::Scalar(v) => list.push(v),
                        ConstantFolding::List(v) => list.extend(v),
                    };
                }
                // TODO ConstantFolding::List currently used only to trigger redo analysis for it's parents.
                // TODO It should be used also when actual lists are evaluated as a part of node_to_expr() call.
                // TODO In case multiple node variant exists ConstantFolding::List will choose one which contains actual constants.
                Some(ConstantFolding::List(list))
            }
            LogicalPlanLanguage::AnyExpr(_) | LogicalPlanLanguage::NegativeExpr(_) => {
                let expr = node_to_expr(
                    enode,
                    &egraph.analysis.cube_context,
                    &constant_expr,
                    &SingleNodeIndex { egraph },
                )
                .ok()?;

                Self::eval_constant_expr(&egraph, &expr)
            }
            LogicalPlanLanguage::CastExpr(_) => {
                let expr = node_to_expr(
                    enode,
                    &egraph.analysis.cube_context,
                    &constant_expr,
                    &SingleNodeIndex { egraph },
                )
                .ok()?;

                // Some casts from string can have unpredictable behavior
                if let Expr::Cast { expr, data_type } = &expr {
                    match expr.as_ref() {
                        Expr::Literal(ScalarValue::Utf8(Some(value))) => match (value, data_type) {
                            // Timezone set in Config
                            (_, DataType::Timestamp(_, _)) => (),
                            (_, DataType::Date32 | DataType::Date64) => (),
                            (_, DataType::Interval(_)) => (),
                            _ => return None,
                        },
                        _ => (),
                    }
                }

                Self::eval_constant_expr(&egraph, &expr)
            }
            LogicalPlanLanguage::BinaryExpr(_) => {
                let expr = node_to_expr(
                    enode,
                    &egraph.analysis.cube_context,
                    &constant_expr,
                    &SingleNodeIndex { egraph },
                )
                .ok()?;
                Self::eval_constant_expr(&egraph, &expr)
            }
            _ => None,
        }
    }

    fn make_constant_in_list(
        egraph: &EGraph<LogicalPlanLanguage, Self>,
        enode: &LogicalPlanLanguage,
    ) -> Option<Vec<ScalarValue>> {
        let constant = |id| egraph.index(id).data.constant.clone();
        let constant_in_list = |id| egraph.index(id).data.constant_in_list.clone();
        match enode {
            LogicalPlanLanguage::InListExprList(params) => Some(
                params
                    .iter()
                    .map(|id| {
                        constant(*id)
                            .and_then(|c| {
                                if let ConstantFolding::Scalar(c) = c {
                                    Some(vec![c])
                                } else {
                                    None
                                }
                            })
                            .or_else(|| constant_in_list(*id))
                    })
                    .collect::<Option<Vec<_>>>()?
                    .into_iter()
                    .flatten()
                    .collect(),
            ),
            _ => None,
        }
    }

    fn eval_constant_expr(
        egraph: &EGraph<LogicalPlanLanguage, LogicalPlanAnalysis>,
        expr: &Expr,
    ) -> Option<ConstantFolding> {
        let schema = DFSchema::empty();
        let arrow_schema = Arc::new(schema.to_owned().into());
        let physical_expr = match egraph.analysis.planner.create_physical_expr(
            &expr,
            &schema,
            &arrow_schema,
            &egraph.analysis.cube_context.state,
        ) {
            Ok(res) => res,
            Err(e) => {
                log::trace!("Can't plan expression: {:?}", e);
                return None;
            }
        };
        let batch = RecordBatch::try_new(
            Arc::new(Schema::new(vec![Field::new(
                "placeholder",
                DataType::Null,
                true,
            )])),
            vec![Arc::new(NullArray::new(1))],
        )
        .unwrap();
        let value = match physical_expr.evaluate(&batch) {
            Ok(res) => res,
            Err(e) => {
                log::trace!("Can't evaluate expression: {:?}", e);
                return None;
            }
        };
        Some(match value {
            ColumnarValue::Scalar(value) => ConstantFolding::Scalar(value),
            ColumnarValue::Array(arr) => {
                if arr.len() == 1 {
                    ConstantFolding::Scalar(ScalarValue::try_from_array(&arr, 0).unwrap())
                } else {
                    log::trace!(
                        "Expected one row but got {} during constant eval",
                        arr.len()
                    );
                    return None;
                }
            }
        })
    }

    fn make_column_name(
        egraph: &EGraph<LogicalPlanLanguage, Self>,
        enode: &LogicalPlanLanguage,
    ) -> Option<Column> {
        let id_to_column_name = |id| egraph.index(id).data.column.clone();
        match enode {
            LogicalPlanLanguage::ColumnExprColumn(ColumnExprColumn(c)) => Some(c.clone()),
            LogicalPlanLanguage::ColumnExpr(c) => id_to_column_name(c[0]),
            _ => None,
        }
    }

    fn make_cube_reference(
        egraph: &EGraph<LogicalPlanLanguage, Self>,
        enode: &LogicalPlanLanguage,
    ) -> Option<String> {
        let cube_reference = |id| egraph.index(id).data.cube_reference.clone();
        match enode {
            LogicalPlanLanguage::TableScanSourceTableName(TableScanSourceTableName(c)) => {
                Some(c.to_string())
            }
            LogicalPlanLanguage::CubeScan(params) => cube_reference(params[0]),
            LogicalPlanLanguage::Extension(params) => cube_reference(params[0]),
            _ => None,
        }
    }

    fn make_is_empty_list(
        egraph: &EGraph<LogicalPlanLanguage, Self>,
        enode: &LogicalPlanLanguage,
    ) -> Option<bool> {
        let is_empty_list = |id| egraph.index(id).data.is_empty_list.clone();
        match enode {
            LogicalPlanLanguage::FilterOpFilters(params)
            | LogicalPlanLanguage::CubeScanFilters(params)
            | LogicalPlanLanguage::CubeScanOrder(params) => {
                if params.is_empty()
                    || params.iter().all(|p| {
                        if let Some(true) = is_empty_list(*p) {
                            true
                        } else {
                            false
                        }
                    })
                {
                    Some(true)
                } else {
                    None
                }
            }
            _ => None,
        }
    }

    #[inline]
    fn merge_option_field<T>(&mut self, field_a: &mut Option<T>, field_b: Option<T>) -> DidMerge {
        let res = if field_a.is_none() && field_b.is_some() {
            *field_a = field_b;
            DidMerge(true, false)
        } else if field_a.is_some() {
            DidMerge(false, true)
        } else {
            DidMerge(false, false)
        };

        res
    }

    fn merge_max_field<T: Ord>(&mut self, a: &mut T, mut b: T) -> DidMerge {
        match Ord::cmp(a, &mut b) {
            Ordering::Less => {
                *a = b;
                DidMerge(true, false)
            }
            Ordering::Equal => DidMerge(false, false),
            Ordering::Greater => DidMerge(false, true),
        }
    }
}

impl Analysis<LogicalPlanLanguage> for LogicalPlanAnalysis {
    type Data = LogicalPlanData;

    fn make(
        egraph: &mut EGraph<LogicalPlanLanguage, Self>,
        enode: &LogicalPlanLanguage,
    ) -> Self::Data {
        LogicalPlanData {
            iteration_timestamp: egraph.analysis.iteration_timestamp,
            original_expr: Self::make_original_expr(egraph, enode),
            member_name_to_expr: Self::make_member_name_to_expr(egraph, enode),
            trivial_push_down: Self::make_trivial_push_down(egraph, enode),
            column: Self::make_column_name(egraph, enode),
            expr_to_alias: Self::make_expr_to_alias(egraph, enode),
            referenced_expr: Self::make_referenced_expr(egraph, enode),
            constant: Self::make_constant(egraph, enode),
            constant_in_list: Self::make_constant_in_list(egraph, enode),
            cube_reference: Self::make_cube_reference(egraph, enode),
            is_empty_list: Self::make_is_empty_list(egraph, enode),
            filter_operators: Self::make_filter_operators(egraph, enode),
        }
    }

    fn merge(&mut self, a: &mut Self::Data, b: Self::Data) -> DidMerge {
        let original_expr = self.merge_option_field(&mut a.original_expr, b.original_expr);
        let member_name_to_expr =
            self.merge_option_field(&mut a.member_name_to_expr, b.member_name_to_expr);
        let trivial_push_down =
            self.merge_option_field(&mut a.trivial_push_down, b.trivial_push_down);
        let column_name_to_alias = self.merge_option_field(&mut a.expr_to_alias, b.expr_to_alias);
        let referenced_columns = self.merge_option_field(&mut a.referenced_expr, b.referenced_expr);
        let constant_in_list = self.merge_option_field(&mut a.constant_in_list, b.constant_in_list);
        let constant = self.merge_option_field(&mut a.constant, b.constant);
        let cube_reference = self.merge_option_field(&mut a.cube_reference, b.cube_reference);
        let is_empty_list = self.merge_option_field(&mut a.is_empty_list, b.is_empty_list);
        let filter_operators = self.merge_option_field(&mut a.filter_operators, b.filter_operators);
        let column_name = self.merge_option_field(&mut a.column, b.column);
        original_expr
            | member_name_to_expr
            | trivial_push_down
            | column_name_to_alias
            | referenced_columns
            | constant_in_list
            | constant
            | cube_reference
            | column_name
            | filter_operators
            | is_empty_list
            | self.merge_max_field(&mut a.iteration_timestamp, b.iteration_timestamp)
    }

    fn modify(egraph: &mut EGraph<LogicalPlanLanguage, Self>, id: Id) {
        if let Some(ConstantFolding::Scalar(c)) = &egraph[id].data.constant {
            // As ConstantFolding goes through Alias we can't add LiteralExpr at this level otherwise it gets dropped.
            // In case there's wrapping node on top of Alias that can be evaluated to LiteralExpr further it gets replaced instead.
            if var_list_iter!(egraph[id], AliasExpr).next().is_some()
                || var_list_iter!(egraph[id], LiteralExpr).next().is_some()
            {
                return;
            }
            let alias_name = egraph[id]
                .data
                .original_expr
                .as_ref()
                .and_then(|e| match e {
                    OriginalExpr::Expr(expr) => Some(expr),
                    OriginalExpr::List(_) => None,
                })
                .map(|expr| expr.name(&DFSchema::empty()).unwrap());
            let c = c.clone();
            let value = egraph.add(LogicalPlanLanguage::LiteralExprValue(LiteralExprValue(c)));
            let literal_expr = egraph.add(LogicalPlanLanguage::LiteralExpr([value]));
            if let Some(alias_name) = alias_name {
                let alias = egraph.add(LogicalPlanLanguage::AliasExprAlias(AliasExprAlias(
                    alias_name.clone(),
                )));
                let alias_expr = egraph.add(LogicalPlanLanguage::AliasExpr([literal_expr, alias]));
                egraph.union(id, alias_expr);
                // egraph[id]
                //     .nodes
                //     .retain(|n| matches!(n, LogicalPlanLanguage::AliasExpr(_)));
            }
        }
    }

    fn allow_ematching_cycles(&self) -> bool {
        false
    }
}<|MERGE_RESOLUTION|>--- conflicted
+++ resolved
@@ -40,11 +40,7 @@
 pub struct LogicalPlanData {
     pub iteration_timestamp: usize,
     pub original_expr: Option<OriginalExpr>,
-<<<<<<< HEAD
-    pub member_name_to_expr: Option<Vec<MemberNameToExpr>>,
-=======
     pub member_name_to_expr: Option<MemberNamesToExpr>,
->>>>>>> 33b13832
     pub trivial_push_down: Option<usize>,
     pub column: Option<Column>,
     pub expr_to_alias: Option<Vec<(Expr, String, Option<bool>)>>,
