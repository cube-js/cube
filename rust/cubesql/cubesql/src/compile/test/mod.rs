--- conflicted
+++ resolved
@@ -491,12 +491,8 @@
                     (
                         "statements/select".to_string(),
                         r#"SELECT {% if distinct %}DISTINCT {% endif %}
-<<<<<<< HEAD
-  {{ select_concat | map(attribute='aliased') | join(', ') }} 
-=======
   {{ select_concat | map(attribute='aliased') | join(', ') }}
   {% if from %}
->>>>>>> 33b13832
 FROM (
   {{ from | indent(2) }}
 ) AS {{ from_alias }} {% endif %} {% if filter %}
