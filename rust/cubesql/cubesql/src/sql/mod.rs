pub(crate) mod auth_service;
pub mod compiler_cache;
pub(crate) mod database_variables;
<<<<<<< HEAD
pub(crate) mod dataframe;
=======
pub mod dataframe;
>>>>>>> 33b13832
pub(crate) mod postgres;
pub(crate) mod server_manager;
pub(crate) mod session;
pub(crate) mod session_manager;
pub(crate) mod statement;
pub(crate) mod temp_tables;
pub(crate) mod types;

// Public API
pub use auth_service::{
    AuthContext, AuthContextRef, AuthenticateResponse, HttpAuthContext, SqlAuthDefaultImpl,
    SqlAuthService,
};
pub use postgres::*;
pub use server_manager::ServerManager;
pub use session::{Session, SessionProcessList, SessionProperties, SessionState};
pub use session_manager::SessionManager;
pub use types::{ColumnFlags, ColumnType};<|MERGE_RESOLUTION|>--- conflicted
+++ resolved
@@ -1,11 +1,7 @@
 pub(crate) mod auth_service;
 pub mod compiler_cache;
 pub(crate) mod database_variables;
-<<<<<<< HEAD
-pub(crate) mod dataframe;
-=======
 pub mod dataframe;
->>>>>>> 33b13832
 pub(crate) mod postgres;
 pub(crate) mod server_manager;
 pub(crate) mod session;
