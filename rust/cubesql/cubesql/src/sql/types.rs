use crate::compile::CommandCompletion;
use bitflags::bitflags;
use datafusion::arrow::datatypes::{DataType, Field, IntervalUnit, TimeUnit};
use pg_srv::{protocol::CommandComplete, PgTypeId};
use serde::Serialize;

#[derive(Clone, PartialEq, Debug, Serialize)]
pub enum ColumnType {
    String,
    VarStr,
    Double,
    Boolean,
    Int8,
    Int32,
    Int64,
    Blob,
    // true = Date32
    // false = Date64
    Date(bool),
    Interval(IntervalUnit),
    Timestamp,
    Decimal(usize, usize),
    List(Box<Field>),
}

impl ColumnType {
    pub fn to_pg_tid(&self) -> PgTypeId {
        match self {
            ColumnType::Blob => PgTypeId::BYTEA,
            ColumnType::Boolean => PgTypeId::BOOL,
            ColumnType::Int64 => PgTypeId::INT8,
            ColumnType::Int8 => PgTypeId::INT2,
            ColumnType::Int32 => PgTypeId::INT4,
            ColumnType::String | ColumnType::VarStr => PgTypeId::TEXT,
            ColumnType::Interval(_) => PgTypeId::INTERVAL,
            ColumnType::Date(_) => PgTypeId::DATE,
            ColumnType::Timestamp => PgTypeId::TIMESTAMP,
            ColumnType::Double => PgTypeId::NUMERIC,
            ColumnType::Decimal(_, _) => PgTypeId::NUMERIC,
            ColumnType::List(field) => match field.data_type() {
                DataType::Binary => PgTypeId::ARRAYBYTEA,
                DataType::Boolean => PgTypeId::ARRAYBOOL,
                DataType::Utf8 => PgTypeId::ARRAYTEXT,
                DataType::Int16 => PgTypeId::ARRAYINT2,
                DataType::Int32 => PgTypeId::ARRAYINT4,
                DataType::Int64 => PgTypeId::ARRAYINT8,
                DataType::UInt16 => PgTypeId::ARRAYINT2,
                DataType::UInt32 => PgTypeId::ARRAYINT4,
                DataType::UInt64 => PgTypeId::ARRAYINT8,
                dt => unimplemented!("Unsupported data type for List: {}", dt),
            },
        }
    }

    pub fn avg_size(&self) -> usize {
        match self {
            ColumnType::Boolean | ColumnType::Int8 => 1,
            ColumnType::Int32
            | ColumnType::Date(true)
            | ColumnType::Interval(IntervalUnit::YearMonth) => 4,
            ColumnType::Double
            | ColumnType::Int64
            | ColumnType::Date(false)
            | ColumnType::Interval(IntervalUnit::DayTime)
            | ColumnType::Timestamp => 8,
            ColumnType::Interval(IntervalUnit::MonthDayNano) | ColumnType::Decimal(_, _) => 16,
            ColumnType::String | ColumnType::VarStr => 64,
            ColumnType::Blob | ColumnType::List(_) => 128,
        }
    }

    pub fn to_arrow(&self) -> DataType {
        match self {
            ColumnType::Date(large) => {
                if *large {
                    DataType::Date64
                } else {
                    DataType::Date32
                }
            }
            ColumnType::Interval(unit) => DataType::Interval(unit.clone()),
            ColumnType::String => DataType::Utf8,
            ColumnType::VarStr => DataType::Utf8,
            ColumnType::Boolean => DataType::Boolean,
            ColumnType::Double => DataType::Float64,
            ColumnType::Int8 => DataType::Int64,
            ColumnType::Int32 => DataType::Int64,
            ColumnType::Int64 => DataType::Int64,
            ColumnType::Blob => DataType::Utf8,
            ColumnType::Decimal(p, s) => DataType::Decimal(*p, *s),
            ColumnType::List(field) => DataType::List(field.clone()),
            ColumnType::Timestamp => DataType::Timestamp(TimeUnit::Millisecond, None),
        }
    }
}

bitflags! {
    pub struct ColumnFlags: u8 {
        const NOT_NULL  = 0b00000001;
        const UNSIGNED  = 0b00000010;
    }
}

<<<<<<< HEAD
bitflags! {
    pub struct StatusFlags: u8 {
        const SERVER_STATE_CHANGED = 0b00000001;
        const AUTOCOMMIT           = 0b00000010;
    }
}

#[derive(Debug, Clone)]
pub enum CommandCompletion {
    Begin,
    Prepare,
    Commit,
    Use,
    Rollback,
    Set,
    Select(u32),
    DeclareCursor,
    CloseCursor,
    CloseCursorAll,
    Deallocate,
    DeallocateAll,
    Discard(String),
    DropTable,
}

=======
>>>>>>> 33b13832
impl CommandCompletion {
    pub fn to_pg_command(self) -> CommandComplete {
        match self {
            // IDENTIFIER ONLY
            CommandCompletion::Begin => CommandComplete::Plain("BEGIN".to_string()),
            CommandCompletion::Prepare => CommandComplete::Plain("PREPARE".to_string()),
            CommandCompletion::Commit => CommandComplete::Plain("COMMIT".to_string()),
            CommandCompletion::Rollback => CommandComplete::Plain("ROLLBACK".to_string()),
            CommandCompletion::Set => CommandComplete::Plain("SET".to_string()),
            CommandCompletion::Use => CommandComplete::Plain("USE".to_string()),
            CommandCompletion::DeclareCursor => {
                CommandComplete::Plain("DECLARE CURSOR".to_string())
            }
            CommandCompletion::CloseCursor => CommandComplete::Plain("CLOSE CURSOR".to_string()),
            CommandCompletion::CloseCursorAll => {
                CommandComplete::Plain("CLOSE CURSOR ALL".to_string())
            }
            CommandCompletion::Deallocate => CommandComplete::Plain("DEALLOCATE".to_string()),
            CommandCompletion::DeallocateAll => {
                CommandComplete::Plain("DEALLOCATE ALL".to_string())
            }
            CommandCompletion::Discard(tp) => CommandComplete::Plain(format!("DISCARD {}", tp)),
            // ROWS COUNT
            CommandCompletion::Select(rows) => CommandComplete::Select(rows),
            CommandCompletion::DropTable => CommandComplete::Plain("DROP TABLE".to_string()),
        }
    }
}<|MERGE_RESOLUTION|>--- conflicted
+++ resolved
@@ -101,34 +101,6 @@
     }
 }
 
-<<<<<<< HEAD
-bitflags! {
-    pub struct StatusFlags: u8 {
-        const SERVER_STATE_CHANGED = 0b00000001;
-        const AUTOCOMMIT           = 0b00000010;
-    }
-}
-
-#[derive(Debug, Clone)]
-pub enum CommandCompletion {
-    Begin,
-    Prepare,
-    Commit,
-    Use,
-    Rollback,
-    Set,
-    Select(u32),
-    DeclareCursor,
-    CloseCursor,
-    CloseCursorAll,
-    Deallocate,
-    DeallocateAll,
-    Discard(String),
-    DropTable,
-}
-
-=======
->>>>>>> 33b13832
 impl CommandCompletion {
     pub fn to_pg_command(self) -> CommandComplete {
         match self {
