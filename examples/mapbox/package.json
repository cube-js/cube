--- conflicted
+++ resolved
@@ -4,19 +4,12 @@
   "private": true,
   "scripts": {
     "dev": "node index.js",
-<<<<<<< HEAD
     "start": "node index.js",
     "build": "cd dashboard-app && yarn && yarn build"
   },
   "dependencies": {
     "@cubejs-backend/bigquery-driver": "^0.19.17",
     "@cubejs-backend/postgres-driver": "^0.19.20",
-=======
-    "start": "node index.js"
-  },
-  "dependencies": {
-    "@cubejs-backend/postgres-driver": "^0.19.1",
->>>>>>> e100b0bb
     "@cubejs-backend/server": "^0.19.23"
   }
 }