<<<<<<< HEAD
const CubejsServerCore = require('@cubejs-backend/server-core');
const WebSocketServer = require('@cubejs-backend/server/WebSocketServer');
const express = require('express');
const bodyParser = require('body-parser');
const http = require('http');
const path = require('path');
const serveStatic = require('serve-static');
require('dotenv').config();

const app = express();

app.use(bodyParser.json({ limit: '50mb' }));

if (process.env.NODE_ENV === 'production') {
  app.use(serveStatic(path.join(__dirname, 'dashboard-app/build')));
}

const cubejsServer = CubejsServerCore.create();
cubejsServer.initApp(app);
const server = http.createServer({}, app);

const socketServer = new WebSocketServer(cubejsServer);
socketServer.initServer(server);

const port = process.env.PORT || 4000;
server.listen(port, () => {
  console.log(
    `🚀 Cube.js server (${CubejsServerCore.version()}) is listening on ${port}`
  );
});
=======
const importSlackArchive = require('./import');
const CubejsServer = require('@cubejs-backend/server');

(async function() {
    await importSlackArchive(process.argv[2]);

    const server = new CubejsServer();

    server.listen().then(({ version, port }) => {
        console.log(`🚀 Cube.js server (${version}) is listening on ${port}`);
    }).catch(e => {
        console.error('Fatal error during server start: ');
        console.error(e.stack || e);
    });
})();
>>>>>>> a38e028fa6cdebc631523b577568e2ce2e6d869b<|MERGE_RESOLUTION|>--- conflicted
+++ resolved
@@ -1,48 +1,18 @@
-<<<<<<< HEAD
-const CubejsServerCore = require('@cubejs-backend/server-core');
-const WebSocketServer = require('@cubejs-backend/server/WebSocketServer');
-const express = require('express');
-const bodyParser = require('body-parser');
-const http = require('http');
-const path = require('path');
-const serveStatic = require('serve-static');
-require('dotenv').config();
-
-const app = express();
-
-app.use(bodyParser.json({ limit: '50mb' }));
-
-if (process.env.NODE_ENV === 'production') {
-  app.use(serveStatic(path.join(__dirname, 'dashboard-app/build')));
-}
-
-const cubejsServer = CubejsServerCore.create();
-cubejsServer.initApp(app);
-const server = http.createServer({}, app);
-
-const socketServer = new WebSocketServer(cubejsServer);
-socketServer.initServer(server);
-
-const port = process.env.PORT || 4000;
-server.listen(port, () => {
-  console.log(
-    `🚀 Cube.js server (${CubejsServerCore.version()}) is listening on ${port}`
-  );
-});
-=======
 const importSlackArchive = require('./import');
 const CubejsServer = require('@cubejs-backend/server');
 
-(async function() {
-    await importSlackArchive(process.argv[2]);
+(async function () {
+  await importSlackArchive(process.argv[2]);
 
-    const server = new CubejsServer();
+  const server = new CubejsServer();
 
-    server.listen().then(({ version, port }) => {
-        console.log(`🚀 Cube.js server (${version}) is listening on ${port}`);
-    }).catch(e => {
-        console.error('Fatal error during server start: ');
-        console.error(e.stack || e);
+  server
+    .listen()
+    .then(({ version, port }) => {
+      console.log(`🚀 Cube.js server (${version}) is listening on ${port}`);
+    })
+    .catch((e) => {
+      console.error('Fatal error during server start: ');
+      console.error(e.stack || e);
     });
-})();
->>>>>>> a38e028fa6cdebc631523b577568e2ce2e6d869b+})();