{{- define "cubejs.common-env" -}}
- name: PORT
  value: {{ .Values.config.apiPort | quote }}
{{- if .Values.config.debug }}
- name: DEBUG_LOG
  value: {{ .Values.config.debug | quote }}
{{- end }}
{{- if .Values.config.devMode }}
- name: CUBEJS_DEV_MODE
  value: {{ .Values.config.devMode | quote }}
{{- end }}
{{- if .Values.config.logLevel }}
- name: CUBEJS_LOG_LEVEL
  value: {{ .Values.config.logLevel | quote }}
{{- end }}
{{- if .Values.config.externalDefault }}
- name: CUBEJS_EXTERNAL_DEFAULT
  value: {{ .Values.config.externalDefault | quote }}
{{- end }}
{{- if .Values.config.app }}
- name: CUBEJS_APP
  value: {{ .Values.config.app | quote }}
{{- end }}
{{- if .Values.config.cacheAndQueueDriver }}
- name: CUBEJS_CACHE_AND_QUEUE_DRIVER
  value: {{ .Values.config.cacheAndQueueDriver | quote }}
{{- end }}
{{- if .Values.config.rollupOnly }}
- name: CUBEJS_ROLLUP_ONLY
  value: {{ .Values.config.rollupOnly | quote }}
{{- end }}
{{- if .Values.config.scheduledRefreshTimezones }}
- name: CUBEJS_SCHEDULED_REFRESH_TIMEZONES
  value: {{ .Values.config.scheduledRefreshTimezones | quote }}
{{- end }}
{{- if .Values.config.preAggregationsSchema }}
- name: CUBEJS_PRE_AGGREGATIONS_SCHEMA
  value: {{ .Values.config.preAggregationsSchema | quote }}
{{- end }}
{{- if .Values.config.webSockets }}
- name: CUBEJS_WEB_SOCKETS
  value: {{ .Values.config.webSockets | quote }}
{{- end }}
- name: CUBEJS_TELEMETRY
  value: {{ .Values.config.telemetry | quote }}
{{- if .Values.config.apiSecret }}
- name: CUBEJS_API_SECRET
  value: {{ .Values.config.apiSecret | quote }}
{{- else if .Values.config.apiSecretFromSecret }}
- name: CUBEJS_API_SECRET
  valueFrom:
    secretKeyRef:
      name: {{ .Values.config.apiSecretFromSecret.name | required "config.apiSecretFromSecret.name is required" }}
      key: {{ .Values.config.apiSecretFromSecret.key | required "config.apiSecretFromSecret.key is required" }}
{{- end }}
{{- if .Values.config.schemaPath }}
- name: CUBEJS_SCHEMA_PATH
  value: {{ .Values.config.schemaPath | quote }}
{{- end }}
{{- if .Values.config.topicName }}
- name: CUBEJS_TOPIC_NAME
  value: {{ .Values.config.topicName | quote }}
{{- end }}
<<<<<<< HEAD
{{- if ((.Values.global).redis).enabled }}
=======


{{/*
If global.redis.enabled = true,
we set the default value for CUBEJS_REDIS_URL
and CUBEJS_REDIS_PASSWORD to the default value
provided by bitnami/redis if these values
are not set explicitly.

Otherwise, when global.redis.enabled = false,
we require you to set the CUBEJS_REDIS_URL and
CUBEJS_REDIS_PASSWORD.
*/}}

{{- if .Values.global.redis.enabled }}
{{- if .Values.redis.url }}
- name: CUBEJS_REDIS_URL
  value: {{ .Values.redis.url | quote }}
{{- else }}
>>>>>>> 3b0c8d58
- name: CUBEJS_REDIS_URL
  value: {{ printf "redis://%s-redis-master:6379" .Release.Name | quote }}
{{- end }}
{{- if .Values.redis.password }}
- name: CUBEJS_REDIS_PASSWORD
  value: {{ .Values.redis.password | quote }}
{{- else if .Values.redis.passwordFromSecret }}
- name: CUBEJS_REDIS_PASSWORD
  valueFrom:
    secretKeyRef:
      name: {{ .Values.redis.passwordFromSecret.name | required "redis.passwordFromSecret.name is required" }}
      key: {{ .Values.redis.passwordFromSecret.key | required "redis.passwordFromSecret.key is required" }}
{{- else }}
- name: CUBEJS_REDIS_PASSWORD
  valueFrom:
    secretKeyRef:
      name: {{ printf "%s-redis" .Release.Name }}
      key: "redis-password"
{{- end }}
{{- else }}
{{- if .Values.redis.url }}
- name: CUBEJS_REDIS_URL
  value: {{ .Values.redis.url | quote }}
{{- end }}
{{- if .Values.redis.password }}
- name: CUBEJS_REDIS_PASSWORD
  value: {{ .Values.redis.password | quote }}
{{- else if .Values.redis.passwordFromSecret }}
- name: CUBEJS_REDIS_PASSWORD
  valueFrom:
    secretKeyRef:
      name: {{ .Values.redis.passwordFromSecret.name | required "redis.passwordFromSecret.name is required" }}
      key: {{ .Values.redis.passwordFromSecret.key | required "redis.passwordFromSecret.key is required" }}
{{- end }}
{{- end }}

{{- if .Values.redis.tls }}
- name: CUBEJS_REDIS_TLS
  value: {{ .Values.redis.tls | quote }}
{{- end }}
{{- if .Values.redis.poolMin }}
- name: CUBEJS_REDIS_POOL_MIN
  value: {{ .Values.redis.poolMin | quote }}
{{- end }}
{{- if .Values.redis.poolMax }}
- name: CUBEJS_REDIS_POOL_MAX
  value: {{ .Values.redis.poolMax | quote }}
{{- end }}
{{- if .Values.redis.useIoRedis }}
- name: CUBEJS_REDIS_USE_IOREDIS
  value: {{ .Values.redis.useIoRedis | quote }}
{{- end }}
{{- if .Values.jwt.url }}
- name: CUBEJS_JWK_URL
  value: {{ .Values.jwt.url | quote }}
{{- end }}
{{- if .Values.jwt.key }}
- name: CUBEJS_JWT_KEY
  value: {{ .Values.jwt.key | quote }}
{{- else if .Values.jwt.keyFromSecret }}
- name: CUBEJS_JWT_KEY
  valueFrom:
    secretKeyRef:
      name: {{ .Values.jwt.keyFromSecret.name | required "jwt.keyFromSecret.name is required" }}
      key: {{ .Values.jwt.keyFromSecret.key | required "jwt.keyFromSecret.key is required" }}
{{- end }}
{{- if .Values.jwt.audience }}
- name: CUBEJS_JWT_AUDIENCE
  value: {{ .Values.jwt.audience | quote }}
{{- end }}
{{- if .Values.jwt.issuer }}
- name: CUBEJS_JWT_ISSUER
  value: {{ .Values.jwt.issuer | quote }}
{{- end }}
{{- if .Values.jwt.subject }}
- name: CUBEJS_JWT_SUBJECT
  value: {{ .Values.jwt.subject | quote }}
{{- end }}
{{- if .Values.jwt.algs }}
- name: CUBEJS_JWT_ALGS
  value: {{ .Values.jwt.algs | quote }}
{{- end }}
{{- if .Values.jwt.claimsNamespace }}
- name: CUBEJS_JWT_CLAIMS_NAMESPACE
  value: {{ .Values.jwt.claimsNamespace | quote }}
{{- end }}
- name: CUBEJS_DB_TYPE
  value: {{ .Values.database.type | quote | required "database.type is required" }}
{{- if .Values.database.url }}
- name: CUBEJS_DB_URL
  value: {{ .Values.database.url | quote }}
{{- end }}
{{- if .Values.database.host }}
- name: CUBEJS_DB_HOST
  value: {{ .Values.database.host | quote }}
{{- end }}
{{- if .Values.database.port }}
- name: CUBEJS_DB_PORT
  value: {{ .Values.database.port | quote }}
{{- end }}
{{- if .Values.database.schema }}
- name: CUBEJS_DB_SCHEMA
  value: {{ .Values.database.schema | quote }}
{{- end }}
{{- if .Values.database.name }}
- name: CUBEJS_DB_NAME
  value: {{ .Values.database.name | quote }}
{{- end }}
{{- if .Values.database.user }}
- name: CUBEJS_DB_USER
  value: {{ .Values.database.user | quote }}
{{- end }}
{{- if .Values.database.pass }}
- name: CUBEJS_DB_PASS
  value: {{ .Values.database.pass | quote }}
{{- else if .Values.database.passFromSecret }}
- name: CUBEJS_DB_PASS
  valueFrom:
    secretKeyRef:
      name: {{ .Values.database.passFromSecret.name | required "database.passFromSecret.name is required" }}
      key: {{ .Values.database.passFromSecret.key | required "database.passFromSecret.key is required" }}
{{- end }}
{{- if .Values.database.domain }}
- name: CUBEJS_DB_DOMAIN
  value: {{ .Values.database.domain | quote }}
{{- end }}
{{- if .Values.database.socketPath }}
- name: CUBEJS_DB_SOCKET_PATH
  value: {{ .Values.database.socketPath | quote }}
{{- end }}
{{- if .Values.database.catalog }}
- name: CUBEJS_DB_CATALOG
  value: {{ .Values.database.catalog | quote }}
{{- end }}
{{- if .Values.database.maxPool }}
- name: CUBEJS_DB_MAX_POOL
  value: {{ .Values.database.maxPool | quote }}
{{- end }}
{{- if .Values.database.aws.key }}
- name: CUBEJS_AWS_KEY
  value: {{ .Values.database.aws.key | quote }}
{{- else if .Values.database.aws.keyFromSecret }}
- name: CUBEJS_AWS_KEY
  valueFrom:
    secretKeyRef:
      name: {{ .Values.database.aws.keyFromSecret.name | required "database.key.keyFromSecret.name is required" }}
      key: {{ .Values.database.aws.keyFromSecret.key | required "database.key.keyFromSecret.key is required" }}
{{- end }}
{{- if .Values.database.aws.region }}
- name: CUBEJS_AWS_REGION
  value: {{ .Values.database.aws.region | quote }}
{{- end }}
{{- if .Values.database.aws.outputLocation }}
- name: CUBEJS_AWS_OUTPUT_LOCATION
  value: {{ .Values.database.aws.outputLocation | quote }}
{{- end }}
{{- if .Values.database.aws.secret }}
- name: CUBEJS_AWS_SECRET
  value: {{ .Values.database.aws.secret | quote }}
{{- else if .Values.database.aws.secretFromSecret }}
- name: CUBEJS_AWS_SECRET
  valueFrom:
    secretKeyRef:
      name: {{ .Values.database.aws.secretFromSecret.name | required "database.key.secretFromSecret.name is required" }}
      key: {{ .Values.database.aws.secretFromSecret.key | required "database.key.secretFromSecret.key is required" }}
{{- end }}
{{- if .Values.database.aws.athenaWorkgroup }}
- name: CUBEJS_AWS_ATHENA_WORKGROUP
  value: {{ .Values.database.aws.athenaWorkgroup | quote }}
{{- end }}
{{- if .Values.database.bigquery.projectId }}
- name: CUBEJS_DB_BQ_PROJECT_ID
  value: {{ .Values.database.bigquery.projectId | quote }}
{{- end }}
{{- if .Values.database.bigquery.location }}
- name: CUBEJS_DB_BQ_LOCATION
  value: {{ .Values.database.bigquery.location | quote }}
{{- end }}
{{- if .Values.database.bigquery.credentials }}
- name: CUBEJS_DB_BQ_CREDENTIALS
  value: {{ .Values.database.bigquery.credentials | quote }}
{{- else if .Values.database.bigquery.credentialsFromSecret }}
- name: CUBEJS_DB_BQ_CREDENTIALS
  valueFrom:
    secretKeyRef:
      name: {{ .Values.database.bigquery.credentialsFromSecret.name | required "database.bigquery.credentialsFromSecret.name is required" }}
      key: {{ .Values.database.bigquery.credentialsFromSecret.key | required "database.bigquery.credentialsFromSecret.key is required" }}
{{- end }}
{{- if .Values.exportBucket.name }}
- name: CUBEJS_DB_EXPORT_BUCKET
  value: {{ .Values.exportBucket.name | quote }}
{{- end }}
{{- if .Values.exportBucket.type }}
- name: CUBEJS_DB_EXPORT_BUCKET_TYPE
  value: {{ .Values.exportBucket.type | quote }}
{{- end }}
{{- if .Values.exportBucket.gcsCredentials }}
- name: CUBEJS_DB_EXPORT_GCS_CREDENTIALS
  value: {{ .Values.exportBucket.gcsCredentials | quote }}
{{- else if .Values.exportBucket.gcsCredentialsFromSecret }}
- name: CUBEJS_DB_EXPORT_GCS_CREDENTIALS
  valueFrom:
    secretKeyRef:
      name: {{ .Values.exportBucket.gcsCredentialsFromSecret.name | required "exportBucket.gcsCredentialsFromSecret.name is required" }}
      key: {{ .Values.exportBucket.gcsCredentialsFromSecret.key | required "exportBucket.gcsCredentialsFromSecret.key is required" }}
{{- end }}
{{- if .Values.database.hive.cdhVersion }}
- name: CUBEJS_DB_HIVE_CDH_VER
  value: {{ .Values.database.hive.cdhVersion | quote }}
{{- end }}
{{- if .Values.database.hive.thriftVersion }}
- name: CUBEJS_DB_HIVE_THRIFT_VER
  value: {{ .Values.database.hive.thriftVersion | quote }}
{{- end }}
{{- if .Values.database.hive.type }}
- name: CUBEJS_DB_HIVE_TYPE
  value: {{ .Values.database.hive.type | quote }}
{{- end }}
{{- if .Values.database.hive.version }}
- name: CUBEJS_DB_HIVE_VER
  value: {{ .Values.database.hive.version | quote }}
{{- end }}
{{- if .Values.database.jdbc.driver }}
- name: CUBEJS_JDBC_DRIVER
  value: {{ .Values.database.jdbc.driver | quote }}
{{- end }}
{{- if .Values.database.jdbc.url }}
- name: CUBEJS_JDBC_URL
  value: {{ .Values.database.jdbc.url | quote }}
{{- end }}
{{- if .Values.database.snowFlake.account }}
- name: CUBEJS_DB_SNOWFLAKE_ACCOUNT
  value: {{ .Values.database.snowFlake.account | quote }}
{{- end }}
{{- if .Values.database.snowFlake.region }}
- name: CUBEJS_DB_SNOWFLAKE_REGION
  value: {{ .Values.database.snowFlake.region | quote }}
{{- end }}
{{- if .Values.database.snowFlake.role }}
- name: CUBEJS_DB_SNOWFLAKE_ROLE
  value: {{ .Values.database.snowFlake.urolerl | quote }}
{{- end }}
{{- if .Values.database.snowFlake.warehouse }}
- name: CUBEJS_DB_SNOWFLAKE_WAREHOUSE
  value: {{ .Values.database.snowFlake.warehouse | quote }}
{{- end }}
{{- if .Values.database.snowFlake.clientSessionKeepAlive }}
- name: CUBEJS_DB_SNOWFLAKE_CLIENT_SESSION_KEEP_ALIVE
  value: {{ .Values.database.snowFlake.clientSessionKeepAlive | quote }}
{{- end }}
{{- if .Values.database.snowFlake.authenticator }}
- name: CUBEJS_DB_SNOWFLAKE_AUTHENTICATOR
  value: {{ .Values.database.snowFlake.authenticator | quote }}
{{- end }}
{{- if .Values.database.snowFlake.privateKeyPath }}
- name: CUBEJS_DB_SNOWFLAKE_PRIVATE_KEY_PATH
  value: {{ .Values.database.snowFlake.privateKeyPath | quote }}
{{- end }}
{{- if .Values.database.snowFlake.urprivateKeyPassl }}
- name: CUBEJS_DB_SNOWFLAKE_PRIVATE_KEY_PASS
  value: {{ .Values.database.snowFlake.privateKeyPass | quote }}
{{- end }}
{{- if .Values.database.databricks.url }}
- name: CUBEJS_DB_DATABRICKS_URL
  value: {{ .Values.database.databricks.url | quote }}
{{- end }}
{{- if .Values.database.ssl.enabled }}
- name: CUBEJS_DB_SSL
  value: "true"
{{- if .Value.database.ssl.rejectUnAuthorized }}
- name: CUBEJS_DB_SSL_REJECT_UNAUTHORIZED
  value: {{ .Value.database.ssl.rejectUnAuthorized | quote }}
{{- end }}
{{- if .Value.database.ssl.ca }}
- name: CUBEJS_DB_SSL_CA
  value: {{ .Value.database.ssl.ca | quote }}
{{- end }}
{{- if .Value.database.ssl.cert }}
- name: CUBEJS_DB_SSL_CERT
  value: {{ .Value.database.ssl.cert | quote }}
{{- end }}
{{- if .Value.database.ssl.key }}
- name: CUBEJS_DB_SSL_KEY
  value: {{ .Value.database.ssl.key | quote }}
{{- end }}
{{- if .Value.database.ssl.ciphers }}
- name: CUBEJS_DB_SSL_CIPHERS
  value: {{ .Value.database.ssl.ciphers | quote }}
{{- end }}
{{- if .Value.database.ssl.serverName }}
- name: CUBEJS_DB_SSL_SERVERNAME
  value: {{ .Value.database.ssl.serverName | quote }}
{{- end }}
{{- if .Value.database.ssl.passPhrase }}
- name: CUBEJS_DB_SSL_PASSPHRASE
  value: {{ .Value.database.ssl.passPhrase | quote }}
{{- end }}
{{- end }}

{{/*
If global.cubestore.enabled = true,
we set the default value for cubestore.host
and cubestore.port to the default value
defined in the Cube Store Chart if these values
are not set explicitly.

Otherwise, when global.cubestore.enabled = false,
we require you to set the cubestore.host and
cubestore.port.
*/}}

{{- if .Values.global.cubestore.enabled }}
{{- if .Values.cubestore.host }}
- name: CUBEJS_CUBESTORE_HOST
  value: {{ .Values.cubestore.host | quote | required "cubestore.host is required" }}
{{- else }}
- name: CUBEJS_CUBESTORE_HOST
  value: {{ printf "%s-cubestore-router" .Release.Name | quote }}
{{- end }}
{{- if .Values.cubestore.port }}
- name: CUBEJS_CUBESTORE_PORT
  value: {{ .Values.cubestore.port | quote | required "cubestore.port is required, this port is the HTTP PORT" }}
{{- else }}
- name: CUBEJS_CUBESTORE_PORT
  value: {{ printf "3030" | quote }}
{{- end }}
{{- else }}
{{- if .Values.cubestore.host }}
- name: CUBEJS_CUBESTORE_HOST
  value: {{ .Values.cubestore.host | quote | required "cubestore.host is required" }}
{{- end }}
{{- if .Values.cubestore.port }}
- name: CUBEJS_CUBESTORE_PORT
  value: {{ .Values.cubestore.port | quote | required "cubestore.port is required" }}
{{- end }}
{{- end }}

{{- if .Values.externalDatabase.type }}
- name: CUBEJS_EXT_DB_TYPE
  value: {{ .Values.externalDatabase.type | quote }}
{{- end }}
{{- if .Values.externalDatabase.host }}
- name: CUBEJS_EXT_DB_HOST
  value: {{ .Values.externalDatabase.host | quote }}
{{- end }}
{{- if .Values.externalDatabase.name }}
- name: CUBEJS_EXT_DB_NAME
  value: {{ .Values.externalDatabase.name | quote }}
{{- end }}
{{- if .Values.externalDatabase.pass }}
- name: CUBEJS_EXT_DB_PASS
  value: {{ .Values.externalDatabase.pass | quote }}
{{- else if .Values.externalDatabase.passFromSecret }}
- name: CUBEJS_EXT_DB_PASS
  valueFrom:
    secretKeyRef:
      name: {{ .Values.externalDatabase.passFromSecret.name | required "externalDatabase.passFromSecret.name is required" }}
      key: {{ .Values.externalDatabase.passFromSecret.key | required "externalDatabase.passFromSecret.key is required" }}
{{- end }}
{{- if .Values.externalDatabase.user }}
- name: CUBEJS_EXT_DB_USER
  value: {{ .Values.externalDatabase.user | quote }}
{{- end }}
{{- if .Values.externalDatabase.port }}
- name: CUBEJS_EXT_DB_PORT
  value: {{ .Values.externalDatabase.port | quote }}
{{- end }}
{{- end }}<|MERGE_RESOLUTION|>--- conflicted
+++ resolved
@@ -61,29 +61,21 @@
 - name: CUBEJS_TOPIC_NAME
   value: {{ .Values.config.topicName | quote }}
 {{- end }}
-<<<<<<< HEAD
-{{- if ((.Values.global).redis).enabled }}
-=======
-
-
 {{/*
 If global.redis.enabled = true,
 we set the default value for CUBEJS_REDIS_URL
 and CUBEJS_REDIS_PASSWORD to the default value
 provided by bitnami/redis if these values
 are not set explicitly.
-
 Otherwise, when global.redis.enabled = false,
 we require you to set the CUBEJS_REDIS_URL and
 CUBEJS_REDIS_PASSWORD.
 */}}
-
-{{- if .Values.global.redis.enabled }}
+{{- if ((.Values.global).redis).enabled }}
 {{- if .Values.redis.url }}
 - name: CUBEJS_REDIS_URL
   value: {{ .Values.redis.url | quote }}
 {{- else }}
->>>>>>> 3b0c8d58
 - name: CUBEJS_REDIS_URL
   value: {{ printf "redis://%s-redis-master:6379" .Release.Name | quote }}
 {{- end }}
@@ -382,20 +374,17 @@
   value: {{ .Value.database.ssl.passPhrase | quote }}
 {{- end }}
 {{- end }}
-
 {{/*
 If global.cubestore.enabled = true,
 we set the default value for cubestore.host
 and cubestore.port to the default value
 defined in the Cube Store Chart if these values
 are not set explicitly.
-
 Otherwise, when global.cubestore.enabled = false,
 we require you to set the cubestore.host and
 cubestore.port.
 */}}
-
-{{- if .Values.global.cubestore.enabled }}
+{{- if ((.Values.global).cubestore).enabled }}
 {{- if .Values.cubestore.host }}
 - name: CUBEJS_CUBESTORE_HOST
   value: {{ .Values.cubestore.host | quote | required "cubestore.host is required" }}
