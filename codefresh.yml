# this only takes care of CD pipeline
# CI pipeline is taken care from github actions atm
version: "1.0"
# Stages can help you organize your steps in stages
stages:
  - "clone"
  - "prepare"
  - "publish"

steps:
  clone:
    title: "Cloning repository"
    type: "git-clone"
    repo: "codefresh-io/cube.js"
    revision: "${{CF_BRANCH}}"
    git: "cf_github"
    stage: "clone"

  install_dependencies:
    title: 'Installing testing dependencies'
<<<<<<< HEAD
    working_directory: ${{main_clone}}
=======
    working_directory: ${{clone}}
>>>>>>> bf346d77
    image: node:12.22.9
    commands:
      - ls
      - yarn install --frozen-lockfile
    stage: "prepare"

  build:
    title: 'Installing testing dependencies'
<<<<<<< HEAD
    working_directory: ${{main_clone}}
=======
    working_directory: ${{clone}}
>>>>>>> bf346d77
    image: node:12.22.9
    commands:
      - ls
      - yarn install --frozen-lockfile
    stage: "prepare"

  deploy_bigquery_driver_to_npm:
    title: 'Deploy bigquery-driver'
    working_directory: ${{clone}}
    type: npm-publish
    arguments:
      NPM_TOKEN: '${{NPM_TOKEN}}'
      DIR: 'packages/cubejs-bigquery-driver'
    stage: "publish"

  deploy_postgres_driver_to_npm:
    title: 'Deploy postgres-driver'
    working_directory: ${{clone}}
    type: npm-publish
    arguments:
      NPM_TOKEN: '${{NPM_TOKEN}}'
      DIR: 'packages/cubejs-postgres-driver'
    stage: "publish"

  deploy_server_core_to_npm:
    title: 'Deploy server-core'
    working_directory: ${{clone}}
    type: npm-publish
    arguments:
      NPM_TOKEN: '${{NPM_TOKEN}}'
<<<<<<< HEAD
      DIR: 'cube.js/packages/cubejs-bigquery-driver'
    stage: "publish"

  deploy_postgres_driver_to_npm:
    title: 'Deploy postgres-driver'
    type: npm-publish
    arguments:
      NPM_TOKEN: '${{NPM_TOKEN}}'
      DIR: 'cube.js/packages/cubejs-postgres-driver'
    stage: "publish"

  deploy_server_core_to_npm:
    title: 'Deploy server-core'
    type: npm-publish
    arguments:
      NPM_TOKEN: '${{NPM_TOKEN}}'
      DIR: 'cube.js/packages/cubejs-server-core'
=======
      DIR: 'packages/cubejs-server-core'
>>>>>>> bf346d77
    stage: "publish"
<|MERGE_RESOLUTION|>--- conflicted
+++ resolved
@@ -18,11 +18,7 @@
 
   install_dependencies:
     title: 'Installing testing dependencies'
-<<<<<<< HEAD
-    working_directory: ${{main_clone}}
-=======
     working_directory: ${{clone}}
->>>>>>> bf346d77
     image: node:12.22.9
     commands:
       - ls
@@ -31,11 +27,7 @@
 
   build:
     title: 'Installing testing dependencies'
-<<<<<<< HEAD
-    working_directory: ${{main_clone}}
-=======
     working_directory: ${{clone}}
->>>>>>> bf346d77
     image: node:12.22.9
     commands:
       - ls
@@ -66,25 +58,5 @@
     type: npm-publish
     arguments:
       NPM_TOKEN: '${{NPM_TOKEN}}'
-<<<<<<< HEAD
-      DIR: 'cube.js/packages/cubejs-bigquery-driver'
+      DIR: 'packages/cubejs-server-core'
     stage: "publish"
-
-  deploy_postgres_driver_to_npm:
-    title: 'Deploy postgres-driver'
-    type: npm-publish
-    arguments:
-      NPM_TOKEN: '${{NPM_TOKEN}}'
-      DIR: 'cube.js/packages/cubejs-postgres-driver'
-    stage: "publish"
-
-  deploy_server_core_to_npm:
-    title: 'Deploy server-core'
-    type: npm-publish
-    arguments:
-      NPM_TOKEN: '${{NPM_TOKEN}}'
-      DIR: 'cube.js/packages/cubejs-server-core'
-=======
-      DIR: 'packages/cubejs-server-core'
->>>>>>> bf346d77
-    stage: "publish"
