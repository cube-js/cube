import React from 'react';
import PropTypes from 'prop-types';

import { Col, Menu } from 'antd';
import omit from 'lodash/omit';

import MenuItem from 'src/components/templates/MenuItem';
import styles from '../../../static/styles/index.module.scss';
import { useFrameworkOfChoice } from '../../stores/frameworkOfChoice';

const { SubMenu } = Menu;

const menuOrder = [
  'Getting Started',
  'Cube.js Introduction',
  'Configuration',
<<<<<<< HEAD
  'Caching',
=======
  'Authentication & Authorization',
  'Cube.js CLI',
>>>>>>> bda4d902
  'Cube.js Backend',
  'Data Schema',
  'Cube.js Frontend',
  'Deployment',
  'Cube.js CLI',
  'Tutorials',
  'Examples'
];

const nameRules = {
  "Getting Started with Cube.js Schema": "Introduction",
  "cubejs-backend-server-core": "@cubejs-backend/server-core",
  "cubejs-backend-server": "@cubejs-backend/server",
  "Code Reusability: Export and Import": "Export and Import",
  "Code Reusability: Extending Cubes": "Extending Cubes",
  "Code Reusability: Schema Generation": "Schema Generation",
  "Daily, Weekly, Monthly Active Users": "Active Users",
}

const getMenuTitle = title => nameRules[title] || title;

const frontmatterItem = ({ title, menuTitle, permalink }) => <MenuItem to={permalink} title={getMenuTitle(menuTitle || title)} key={permalink} />;
const nodeParser = ({ frontmatter = {} }) => frontmatterItem(frontmatter);

const MainMenu = props => {
  const menuProps = omit(props, ['mobileMode', 'scope']);
  const [frameworkOfChoice] = useFrameworkOfChoice();

  return (
    <Col
      xxl={4}
      xl={5}
      lg={7}
      md={9}
      xs={props.mobileMode === 'menu' ? 24 : 0}
    >
      <div className={styles.menuWrapper}>
        <Menu {...menuProps} className={styles.antMenu}>
          <MenuItem to="/" title="Home" />
          {
            menuOrder.map(item => {
              const subCategories = Object.keys(props.items[item]);
              if (subCategories.length === 1 && props.items[item][subCategories[0]].length === 1) {
                return nodeParser(props.items[item][subCategories[0]][0]);
              }
              return (
                <SubMenu key={item} title={getMenuTitle(item)} className={styles.antSubMenu}>
                  {
                    Object.keys(props.items[item]).map(subCategory => {
                      if (subCategory === 'nocat') {
                        const subItems = props.items[item][subCategory]
                          .filter(item => {
                            return !item.frontmatter.frameworkOfChoice || item.frontmatter.frameworkOfChoice === frameworkOfChoice;
                          });

                        return subItems.map(nodeParser);
                      }
                      return (
                        <Menu.ItemGroup key={subCategory} title={subCategory}>
                          { props.items[item][subCategory].map(nodeParser) }
                        </Menu.ItemGroup>
                      );
                    })
                  }
                </SubMenu>
              );
            })
          }
        </Menu>
      </div>
    </Col>
  )
}

MainMenu.propTypes = {
  mobileMode: PropTypes.oneOf(['content', 'menu', 'search']),
  scope: PropTypes.oneOf(['default', 'cubejs']),
  items: PropTypes.object,
}

MainMenu.defaultProps = {
  mobileMode: 'content',
  scope: 'default',
  items: {},
}

export default MainMenu;<|MERGE_RESOLUTION|>--- conflicted
+++ resolved
@@ -14,12 +14,8 @@
   'Getting Started',
   'Cube.js Introduction',
   'Configuration',
-<<<<<<< HEAD
   'Caching',
-=======
   'Authentication & Authorization',
-  'Cube.js CLI',
->>>>>>> bda4d902
   'Cube.js Backend',
   'Data Schema',
   'Cube.js Frontend',
