######################################################################
# Base image                                                         #
######################################################################
<<<<<<< HEAD
FROM node:18.20.1-bullseye-slim AS base
=======
FROM node:18.20.3-bullseye-slim AS base
>>>>>>> 33b13832

ARG IMAGE_VERSION=dev

ENV CUBEJS_DOCKER_IMAGE_VERSION=$IMAGE_VERSION
ENV CUBEJS_DOCKER_IMAGE_TAG=dev
ENV CUBEJS_DB_DATABRICKS_ACCEPT_POLICY=true
ENV CI=0

RUN DEBIAN_FRONTEND=noninteractive \
    && apt-get update \
    && apt-get install -y --no-install-recommends rxvt-unicode libssl1.1 curl \
       cmake python3 gcc g++ make cmake openjdk-11-jdk-headless unzip mc \
    && rm -rf /var/lib/apt/lists/*

ENV CUBESTORE_SKIP_POST_INSTALL=true
ENV TERM rxvt-unicode
ENV NODE_ENV development

WORKDIR /cubejs

COPY package.json .
COPY lerna.json .
COPY yarn.lock .
COPY tsconfig.base.json .
COPY rollup.config.js .
COPY packages/cubejs-linter packages/cubejs-linter
COPY rust/cubesql/package.json rust/cubesql/package.json
COPY rust/cubestore/package.json rust/cubestore/package.json
COPY rust/cubestore/bin rust/cubestore/bin
COPY packages/cubejs-backend-shared/package.json packages/cubejs-backend-shared/package.json
COPY packages/cubejs-base-driver/package.json packages/cubejs-base-driver/package.json
COPY packages/cubejs-backend-native/package.json packages/cubejs-backend-native/package.json
COPY packages/cubejs-testing-shared/package.json packages/cubejs-testing-shared/package.json
COPY packages/cubejs-backend-cloud/package.json packages/cubejs-backend-cloud/package.json
COPY packages/cubejs-api-gateway/package.json packages/cubejs-api-gateway/package.json
COPY packages/cubejs-athena-driver/package.json packages/cubejs-athena-driver/package.json
COPY packages/cubejs-bigquery-driver/package.json packages/cubejs-bigquery-driver/package.json
COPY packages/cubejs-cli/package.json packages/cubejs-cli/package.json
COPY packages/cubejs-clickhouse-driver/package.json packages/cubejs-clickhouse-driver/package.json
COPY packages/cubejs-crate-driver/package.json packages/cubejs-crate-driver/package.json
COPY packages/cubejs-dremio-driver/package.json packages/cubejs-dremio-driver/package.json
COPY packages/cubejs-druid-driver/package.json packages/cubejs-druid-driver/package.json
COPY packages/cubejs-elasticsearch-driver/package.json packages/cubejs-elasticsearch-driver/package.json
COPY packages/cubejs-firebolt-driver/package.json packages/cubejs-firebolt-driver/package.json
COPY packages/cubejs-hive-driver/package.json packages/cubejs-hive-driver/package.json
COPY packages/cubejs-mongobi-driver/package.json packages/cubejs-mongobi-driver/package.json
COPY packages/cubejs-mssql-driver/package.json packages/cubejs-mssql-driver/package.json
COPY packages/cubejs-mysql-driver/package.json packages/cubejs-mysql-driver/package.json
COPY packages/cubejs-cubestore-driver/package.json packages/cubejs-cubestore-driver/package.json
COPY packages/cubejs-oracle-driver/package.json packages/cubejs-oracle-driver/package.json
COPY packages/cubejs-redshift-driver/package.json packages/cubejs-redshift-driver/package.json
COPY packages/cubejs-postgres-driver/package.json packages/cubejs-postgres-driver/package.json
COPY packages/cubejs-questdb-driver/package.json packages/cubejs-questdb-driver/package.json
COPY packages/cubejs-materialize-driver/package.json packages/cubejs-materialize-driver/package.json
COPY packages/cubejs-prestodb-driver/package.json packages/cubejs-prestodb-driver/package.json
COPY packages/cubejs-trino-driver/package.json packages/cubejs-trino-driver/package.json
COPY packages/cubejs-query-orchestrator/package.json packages/cubejs-query-orchestrator/package.json
COPY packages/cubejs-schema-compiler/package.json packages/cubejs-schema-compiler/package.json
COPY packages/cubejs-server/package.json packages/cubejs-server/package.json
COPY packages/cubejs-server-core/package.json packages/cubejs-server-core/package.json
COPY packages/cubejs-snowflake-driver/package.json packages/cubejs-snowflake-driver/package.json
COPY packages/cubejs-sqlite-driver/package.json packages/cubejs-sqlite-driver/package.json
COPY packages/cubejs-ksql-driver/package.json packages/cubejs-ksql-driver/package.json
COPY packages/cubejs-dbt-schema-extension/package.json packages/cubejs-dbt-schema-extension/package.json
COPY packages/cubejs-jdbc-driver/package.json packages/cubejs-jdbc-driver/package.json

# We dont need client libraries
#COPY packages/cubejs-templates/package.json packages/cubejs-templates/package.json
#COPY packages/cubejs-client-core/package.json packages/cubejs-client-core/package.json
#COPY packages/cubejs-client-react/package.json packages/cubejs-client-react/package.json
#COPY packages/cubejs-client-vue/package.json packages/cubejs-client-vue/package.json
#COPY packages/cubejs-client-vue3/package.json packages/cubejs-client-vue3/package.json
#COPY packages/cubejs-client-ngx/package.json packages/cubejs-client-ngx/package.json
#COPY packages/cubejs-client-ws-transport/package.json packages/cubejs-client-ws-transport/package.json
#COPY packages/cubejs-playground/package.json packages/cubejs-playground/package.json

RUN yarn policies set-version v1.22.19
RUN yarn config set network-timeout 120000 -g

######################################################################
# Databricks driver dependencies                                     #
######################################################################
FROM base as prod_base_dependencies
COPY packages/cubejs-databricks-jdbc-driver/package.json packages/cubejs-databricks-jdbc-driver/package.json
RUN mkdir packages/cubejs-databricks-jdbc-driver/bin
RUN echo '#!/usr/bin/env node' > packages/cubejs-databricks-jdbc-driver/bin/post-install
RUN yarn install --prod

FROM prod_base_dependencies as prod_dependencies
COPY packages/cubejs-databricks-jdbc-driver/bin packages/cubejs-databricks-jdbc-driver/bin
RUN yarn install --prod --ignore-scripts

######################################################################
# Build dependencies                                                 #
######################################################################
FROM base as build_dependencies

RUN yarn install

######################################################################
# Build layer                                                        #
######################################################################
FROM build_dependencies as build

COPY rust/cubestore/ rust/cubestore/
COPY rust/cubesql/ rust/cubesql/
COPY packages/cubejs-backend-shared/ packages/cubejs-backend-shared/
COPY packages/cubejs-base-driver/ packages/cubejs-base-driver/
COPY packages/cubejs-backend-native/ packages/cubejs-backend-native/
COPY packages/cubejs-testing-shared/ packages/cubejs-testing-shared/
COPY packages/cubejs-backend-cloud/ packages/cubejs-backend-cloud/
COPY packages/cubejs-api-gateway/ packages/cubejs-api-gateway/
COPY packages/cubejs-athena-driver/ packages/cubejs-athena-driver/
COPY packages/cubejs-bigquery-driver/ packages/cubejs-bigquery-driver/
COPY packages/cubejs-cli/ packages/cubejs-cli/
COPY packages/cubejs-clickhouse-driver/ packages/cubejs-clickhouse-driver/
COPY packages/cubejs-crate-driver/ packages/cubejs-crate-driver/
COPY packages/cubejs-dremio-driver/ packages/cubejs-dremio-driver/
COPY packages/cubejs-druid-driver/ packages/cubejs-druid-driver/
COPY packages/cubejs-elasticsearch-driver/ packages/cubejs-elasticsearch-driver/
COPY packages/cubejs-firebolt-driver/ packages/cubejs-firebolt-driver/
COPY packages/cubejs-hive-driver/ packages/cubejs-hive-driver/
COPY packages/cubejs-mongobi-driver/ packages/cubejs-mongobi-driver/
COPY packages/cubejs-mssql-driver/ packages/cubejs-mssql-driver/
COPY packages/cubejs-mysql-driver/ packages/cubejs-mysql-driver/
COPY packages/cubejs-cubestore-driver/ packages/cubejs-cubestore-driver/
COPY packages/cubejs-oracle-driver/ packages/cubejs-oracle-driver/
COPY packages/cubejs-redshift-driver/ packages/cubejs-redshift-driver/
COPY packages/cubejs-postgres-driver/ packages/cubejs-postgres-driver/
COPY packages/cubejs-questdb-driver/ packages/cubejs-questdb-driver/
COPY packages/cubejs-materialize-driver/ packages/cubejs-materialize-driver/
COPY packages/cubejs-prestodb-driver/ packages/cubejs-prestodb-driver/
COPY packages/cubejs-trino-driver/ packages/cubejs-trino-driver/
COPY packages/cubejs-query-orchestrator/ packages/cubejs-query-orchestrator/
COPY packages/cubejs-schema-compiler/ packages/cubejs-schema-compiler/
COPY packages/cubejs-server/ packages/cubejs-server/
COPY packages/cubejs-server-core/ packages/cubejs-server-core/
COPY packages/cubejs-snowflake-driver/ packages/cubejs-snowflake-driver/
COPY packages/cubejs-sqlite-driver/ packages/cubejs-sqlite-driver/
COPY packages/cubejs-ksql-driver/ packages/cubejs-ksql-driver/
COPY packages/cubejs-dbt-schema-extension/ packages/cubejs-dbt-schema-extension/
COPY packages/cubejs-jdbc-driver/ packages/cubejs-jdbc-driver/
COPY packages/cubejs-databricks-jdbc-driver/ packages/cubejs-databricks-jdbc-driver/

# We dont need client libraries
#COPY packages/cubejs-templates/ packages/cubejs-templates/
#COPY packages/cubejs-client-core/ packages/cubejs-client-core/
#COPY packages/cubejs-client-react/ packages/cubejs-client-react/
#COPY packages/cubejs-client-vue/ packages/cubejs-client-vue/
#COPY packages/cubejs-client-vue3/ packages/cubejs-client-vue3/
#COPY packages/cubejs-client-ngx/ packages/cubejs-client-ngx/
#COPY packages/cubejs-client-ws-transport/ packages/cubejs-client-ws-transport/
#COPY packages/cubejs-playground/ packages/cubejs-playground/

# As we don't need any UI to test drivers, it's enough to transpile ts only.
RUN yarn lerna run tsc
RUN find . -name 'node_modules' -type d -prune -exec rm -rf '{}' +

######################################################################
# Final image                                                        #
######################################################################
FROM base AS final

ENV DEBIAN_FRONTEND=noninteractive
RUN apt-get update \
    && apt-get install -y ca-certificates python3 libpython3-dev \
    && apt-get clean

COPY --from=build /cubejs .
COPY --from=prod_dependencies /cubejs .

COPY packages/cubejs-docker/bin/cubejs-dev /usr/local/bin/cubejs

# By default Node dont search in parent directory from /cube/conf, @todo Reaserch a little bit more
ENV NODE_PATH /cube/conf/node_modules:/cube/node_modules
RUN ln -s  /cubejs/packages/cubejs-docker /cube
RUN ln -s  /cubejs/rust/cubestore/bin/cubestore-dev /usr/local/bin/cubestore-dev

WORKDIR /cube/conf

EXPOSE 4000

CMD ["cubejs", "server"]<|MERGE_RESOLUTION|>--- conflicted
+++ resolved
@@ -1,11 +1,7 @@
 ######################################################################
 # Base image                                                         #
 ######################################################################
-<<<<<<< HEAD
-FROM node:18.20.1-bullseye-slim AS base
-=======
 FROM node:18.20.3-bullseye-slim AS base
->>>>>>> 33b13832
 
 ARG IMAGE_VERSION=dev
 
