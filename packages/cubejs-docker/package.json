{
  "name": "@cubejs-backend/docker",
  "version": "0.34.8",
  "description": "Cube.js In Docker (virtual package)",
  "author": "Cube Dev, Inc.",
  "license": "Apache-2.0",
  "private": true,
  "engines": {
    "node": "^14.0.0 || ^16.0.0 || >=17.0.0"
  },
  "dependencies": {
    "@cubejs-backend/athena-driver": "^0.34.8",
    "@cubejs-backend/bigquery-driver": "^0.34.8",
    "@cubejs-backend/clickhouse-driver": "^0.34.1",
    "@cubejs-backend/crate-driver": "^0.34.8",
    "@cubejs-backend/databricks-jdbc-driver": "^0.34.8",
    "@cubejs-backend/dbt-schema-extension": "^0.34.8",
    "@cubejs-backend/dremio-driver": "^0.34.8",
    "@cubejs-backend/druid-driver": "^0.34.8",
    "@cubejs-backend/duckdb-driver": "^0.34.8",
    "@cubejs-backend/elasticsearch-driver": "^0.34.1",
    "@cubejs-backend/firebolt-driver": "^0.34.8",
    "@cubejs-backend/hive-driver": "^0.34.1",
    "@cubejs-backend/ksql-driver": "^0.34.8",
    "@cubejs-backend/materialize-driver": "^0.34.8",
    "@cubejs-backend/mongobi-driver": "^0.34.1",
    "@cubejs-backend/mssql-driver": "^0.34.1",
    "@cubejs-backend/mysql-driver": "^0.34.8",
    "@cubejs-backend/oracle-driver": "^0.34.1",
    "@cubejs-backend/postgres-driver": "^0.34.8",
    "@cubejs-backend/prestodb-driver": "^0.34.1",
    "@cubejs-backend/questdb-driver": "^0.34.8",
    "@cubejs-backend/redshift-driver": "^0.34.8",
    "@cubejs-backend/server": "^0.34.8",
    "@cubejs-backend/snowflake-driver": "^0.34.1",
    "@cubejs-backend/sqlite-driver": "^0.34.1",
<<<<<<< HEAD
    "@cubejs-backend/trino-driver": "^0.34.7",
    "@cubejs-backend/vertica-driver": "^0.32.0",
    "cubejs-cli": "^0.34.7",
=======
    "@cubejs-backend/trino-driver": "^0.34.8",
    "cubejs-cli": "^0.34.8",
>>>>>>> 1e722dd0
    "typescript": "~4.9.5"
  },
  "resolutions": {
    "colors": "1.4.0"
  }
}<|MERGE_RESOLUTION|>--- conflicted
+++ resolved
@@ -34,14 +34,9 @@
     "@cubejs-backend/server": "^0.34.8",
     "@cubejs-backend/snowflake-driver": "^0.34.1",
     "@cubejs-backend/sqlite-driver": "^0.34.1",
-<<<<<<< HEAD
-    "@cubejs-backend/trino-driver": "^0.34.7",
-    "@cubejs-backend/vertica-driver": "^0.32.0",
-    "cubejs-cli": "^0.34.7",
-=======
     "@cubejs-backend/trino-driver": "^0.34.8",
     "cubejs-cli": "^0.34.8",
->>>>>>> 1e722dd0
+    "@cubejs-backend/vertica-driver": "^0.32.2",
     "typescript": "~4.9.5"
   },
   "resolutions": {
