{
  "name": "@cubejs-client/vue3",
  "version": "1.3.74",
  "engines": {},
  "repository": {
    "type": "git",
    "url": "https://github.com/cube-js/cube.js.git",
    "directory": "packages/cubejs-client-vue3"
  },
  "description": "Vue.js 3 components for cube.js",
  "author": "Ricardo Tapia",
  "contributors": [
    "Ricardo Tapia",
    "Cube Dev, Inc."
  ],
  "scripts": {
    "serve": "vue-cli-service serve",
    "lint": "vue-cli-service lint",
    "test": "vue-cli-service test:unit",
    "unit": "npm run test:unit",
    "test:unit": "vue-cli-service test:unit",
    "test:unit:watch": "vue-cli-service test:unit --watch --require tests/setup.js"
  },
  "main": "dist/cubejs-client-vue3.cjs.js",
  "module": "dist/cubejs-client-vue3.esm.js",
  "files": [
    "dist",
    "src"
  ],
  "dependencies": {
<<<<<<< HEAD
    "@cubejs-client/core": "1.3.69",
    "ramda": "^0.27.0"
=======
    "@cubejs-client/core": "1.3.74",
    "@vue/compiler-sfc": "^3.0.11",
    "core-js": "^3.6.5",
    "flush-promises": "^1.0.2",
    "ramda": "^0.27.0",
    "vue-loader": "^16.2.0"
>>>>>>> f9b6f0da
  },
  "devDependencies": {
    "@vue/babel-preset-app": "^5",
    "@vue/cli-plugin-babel": "^5.0",
    "@vue/cli-plugin-eslint": "^5.0",
    "@vue/cli-plugin-unit-jest": "^5",
    "@vue/cli-service": "^5.0",
    "@vue/test-utils": "^2.4",
    "@vue/vue2-jest": "^29",
    "@vue/vue3-jest": "^29",
    "babel-core": "7.0.0-bridge.0",
    "babel-eslint": "^10.1.0",
    "babel-jest": "^29",
    "eslint": "^7.21.0",
    "eslint-plugin-vue": "^6.2.1",
    "vue": "^3.0"
  },
  "peerDependencies": {
    "vue": "^3.0.0"
  },
  "eslintConfig": {
    "root": true,
    "env": {
      "node": true
    },
    "extends": [
      "plugin:vue/essential",
      "eslint:recommended"
    ],
    "rules": {},
    "parserOptions": {
      "parser": "babel-eslint"
    }
  },
  "postcss": {
    "plugins": {
      "autoprefixer": {}
    }
  },
  "browserslist": [
    "> 1%",
    "last 2 versions",
    "not ie <= 8"
  ],
  "license": "MIT",
  "publishConfig": {
    "access": "public"
  }
}<|MERGE_RESOLUTION|>--- conflicted
+++ resolved
@@ -28,17 +28,8 @@
     "src"
   ],
   "dependencies": {
-<<<<<<< HEAD
-    "@cubejs-client/core": "1.3.69",
+    "@cubejs-client/core": "1.3.74",
     "ramda": "^0.27.0"
-=======
-    "@cubejs-client/core": "1.3.74",
-    "@vue/compiler-sfc": "^3.0.11",
-    "core-js": "^3.6.5",
-    "flush-promises": "^1.0.2",
-    "ramda": "^0.27.0",
-    "vue-loader": "^16.2.0"
->>>>>>> f9b6f0da
   },
   "devDependencies": {
     "@vue/babel-preset-app": "^5",
