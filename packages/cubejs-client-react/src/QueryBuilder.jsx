--- conflicted
+++ resolved
@@ -1,11 +1,6 @@
 import React from 'react';
-<<<<<<< HEAD
-import { prop, uniqBy, equals, pick } from 'ramda';
+import { prop, uniqBy, equals, pick, clone } from 'ramda';
 import { ResultSet, moveItemInArray, defaultOrder, flattenFilters, getQueryMembers, movePivotItem } from '@cubejs-client/core';
-=======
-import { prop, uniqBy, equals, pick, clone } from 'ramda';
-import { ResultSet, moveItemInArray, defaultOrder, flattenFilters, getQueryMembers } from '@cubejs-client/core';
->>>>>>> ed5eae87
 import QueryRenderer from './QueryRenderer.jsx';
 import CubeContext from './CubeContext';
 
