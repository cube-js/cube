--- conflicted
+++ resolved
@@ -1,15 +1,6 @@
 import React from 'react';
-<<<<<<< HEAD
-import {
-  prop, uniqBy, indexBy, fromPairs
-} from 'ramda';
-import {
-  ResultSet, moveItemInArray, defaultOrder, flattenFilters, movePivotItem
-} from '@cubejs-client/core';
-=======
 import { prop, uniqBy, indexBy, fromPairs, equals } from 'ramda';
 import { ResultSet, moveItemInArray, defaultOrder, flattenFilters, getQueryMembers } from '@cubejs-client/core';
->>>>>>> 2b006f80
 import QueryRenderer from './QueryRenderer.jsx';
 import CubeContext from './CubeContext';
 
@@ -118,11 +109,11 @@
   async componentDidMount() {
     await this.fetchMeta();
   }
-  
+
   async componentDidUpdate(prevProps) {
     const { schemaVersion, onSchemaChange } = this.props;
     const { meta } = this.state;
-    
+
     if (prevProps.schemaVersion !== schemaVersion) {
       try {
         const newMeta = await this.cubejsApi().meta();
@@ -140,14 +131,14 @@
       }
     }
   }
-  
+
   fetchMeta = async () => {
     const { query, pivotConfig } = this.state;
     let dryRunResponse;
     let missingMembers = [];
     let meta;
     let metaError = null;
-    
+
     try {
       this.setState({ isFetchingMeta: true });
       meta = await this.cubejsApi().meta();
@@ -157,7 +148,7 @@
 
     if (this.isQueryPresent()) {
       missingMembers = this.getMissingMembers(query, meta);
-      
+
       if (missingMembers.length === 0) {
         dryRunResponse = this.cubejsApi().dryRun(query);
       }
@@ -178,12 +169,12 @@
     // eslint-disable-next-line react/destructuring-assignment
     return cubejsApi || (this.context && this.context.cubejsApi);
   }
-  
+
   getMissingMembers(query, meta) {
     if (!meta) {
       return [];
     }
-    
+
     return getQueryMembers(query)
       .map((member) => {
         const resolvedMember = meta.resolveMember(member, ['measures', 'dimensions', 'segments']);
@@ -322,13 +313,7 @@
       },
       pivotConfig,
       updatePivotConfig: {
-<<<<<<< HEAD
-        moveItem: ({
-          sourceIndex,
-          destinationIndex,
-          sourceAxis,
-          destinationAxis,
-        }) => {
+        moveItem: ({ sourceIndex, destinationIndex, sourceAxis, destinationAxis }) => {
           this.updateVizState({
             pivotConfig: movePivotItem(
               pivotConfig,
@@ -337,28 +322,6 @@
               sourceAxis,
               destinationAxis
             )
-=======
-        moveItem: ({ sourceIndex, destinationIndex, sourceAxis, destinationAxis }) => {
-          const nextPivotConfig = {
-            ...pivotConfig,
-            x: [...pivotConfig.x],
-            y: [...pivotConfig.y],
-          };
-          const id = pivotConfig[sourceAxis][sourceIndex];
-          const lastIndex = nextPivotConfig[destinationAxis].length - 1;
-
-          if (id === 'measures') {
-            destinationIndex = lastIndex + 1;
-          } else if (destinationIndex >= lastIndex && nextPivotConfig[destinationAxis][lastIndex] === 'measures') {
-            destinationIndex = lastIndex - 1;
-          }
-
-          nextPivotConfig[sourceAxis].splice(sourceIndex, 1);
-          nextPivotConfig[destinationAxis].splice(destinationIndex, 0, id);
-
-          this.updateVizState({
-            pivotConfig: nextPivotConfig,
->>>>>>> 2b006f80
           });
         },
         update: (config) => {
@@ -440,24 +403,24 @@
       nextQuery,
       finalState.pivotConfig !== undefined ? finalState.pivotConfig : statePivotConfig
     );
-    
+
     const missingMembers = this.getMissingMembers(nextQuery, meta);
 
     // todo: use `getOrderMembersFromOrder` from the utils
-    
+
     runSetters({
       ...state,
       query: nextQuery,
       orderMembers: currentOrderMembers,
     });
-    
+
     this.setState({
       ...finalState,
       query: nextQuery,
       orderMembers: currentOrderMembers,
       missingMembers
     });
-    
+
     let pivotQuery = {};
     if (QueryRenderer.isQueryPresent(query) && missingMembers.length === 0) {
       try {
