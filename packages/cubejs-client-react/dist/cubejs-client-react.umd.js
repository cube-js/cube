(function (global, factory) {
  typeof exports === 'object' && typeof module !== 'undefined' ? factory(exports, require('react'), require('prop-types')) :
  typeof define === 'function' && define.amd ? define(['exports', 'react', 'prop-types'], factory) :
  (global = global || self, factory(global.cubejsReact = {}, global.React, global.PropTypes));
}(this, function (exports, React, PropTypes) { 'use strict';

  var React__default = 'default' in React ? React['default'] : React;

  var fails = function (exec) {
    try {
      return !!exec();
    } catch (error) {
      return true;
    }
  };

  var toString = {}.toString;

  var classofRaw = function (it) {
    return toString.call(it).slice(8, -1);
  };

  var split = ''.split;

  // fallback for non-array-like ES3 and non-enumerable old V8 strings
  var indexedObject = fails(function () {
    // throws an error in rhino, see https://github.com/mozilla/rhino/issues/346
    // eslint-disable-next-line no-prototype-builtins
    return !Object('z').propertyIsEnumerable(0);
  }) ? function (it) {
    return classofRaw(it) == 'String' ? split.call(it, '') : Object(it);
  } : Object;

  // `RequireObjectCoercible` abstract operation
  // https://tc39.github.io/ecma262/#sec-requireobjectcoercible
  var requireObjectCoercible = function (it) {
    if (it == undefined) throw TypeError("Can't call method on " + it);
    return it;
  };

  // toObject with fallback for non-array-like ES3 strings



  var toIndexedObject = function (it) {
    return indexedObject(requireObjectCoercible(it));
  };

  var commonjsGlobal = typeof window !== 'undefined' ? window : typeof global !== 'undefined' ? global : typeof self !== 'undefined' ? self : {};

  function createCommonjsModule(fn, module) {
  	return module = { exports: {} }, fn(module, module.exports), module.exports;
  }

  var check = function (it) {
    return it && it.Math == Math && it;
  };

  // https://github.com/zloirock/core-js/issues/86#issuecomment-115759028
  var global_1 =
    // eslint-disable-next-line no-undef
    check(typeof globalThis == 'object' && globalThis) ||
    check(typeof window == 'object' && window) ||
    check(typeof self == 'object' && self) ||
    check(typeof commonjsGlobal == 'object' && commonjsGlobal) ||
    // eslint-disable-next-line no-new-func
    Function('return this')();

  var isPure = false;

  // Thank's IE8 for his funny defineProperty
  var descriptors = !fails(function () {
    return Object.defineProperty({}, 1, { get: function () { return 7; } })[1] != 7;
  });

  var isObject = function (it) {
    return typeof it === 'object' ? it !== null : typeof it === 'function';
  };

  var document$1 = global_1.document;
  // typeof document.createElement is 'object' in old IE
  var EXISTS = isObject(document$1) && isObject(document$1.createElement);

  var documentCreateElement = function (it) {
    return EXISTS ? document$1.createElement(it) : {};
  };

  // Thank's IE8 for his funny defineProperty
  var ie8DomDefine = !descriptors && !fails(function () {
    return Object.defineProperty(documentCreateElement('div'), 'a', {
      get: function () { return 7; }
    }).a != 7;
  });

  var anObject = function (it) {
    if (!isObject(it)) {
      throw TypeError(String(it) + ' is not an object');
    } return it;
  };

  // `ToPrimitive` abstract operation
  // https://tc39.github.io/ecma262/#sec-toprimitive
  // instead of the ES6 spec version, we didn't implement @@toPrimitive case
  // and the second argument - flag - preferred type is a string
  var toPrimitive = function (input, PREFERRED_STRING) {
    if (!isObject(input)) return input;
    var fn, val;
    if (PREFERRED_STRING && typeof (fn = input.toString) == 'function' && !isObject(val = fn.call(input))) return val;
    if (typeof (fn = input.valueOf) == 'function' && !isObject(val = fn.call(input))) return val;
    if (!PREFERRED_STRING && typeof (fn = input.toString) == 'function' && !isObject(val = fn.call(input))) return val;
    throw TypeError("Can't convert object to primitive value");
  };

  var nativeDefineProperty = Object.defineProperty;

  // `Object.defineProperty` method
  // https://tc39.github.io/ecma262/#sec-object.defineproperty
  var f = descriptors ? nativeDefineProperty : function defineProperty(O, P, Attributes) {
    anObject(O);
    P = toPrimitive(P, true);
    anObject(Attributes);
    if (ie8DomDefine) try {
      return nativeDefineProperty(O, P, Attributes);
    } catch (error) { /* empty */ }
    if ('get' in Attributes || 'set' in Attributes) throw TypeError('Accessors not supported');
    if ('value' in Attributes) O[P] = Attributes.value;
    return O;
  };

  var objectDefineProperty = {
  	f: f
  };

  var createPropertyDescriptor = function (bitmap, value) {
    return {
      enumerable: !(bitmap & 1),
      configurable: !(bitmap & 2),
      writable: !(bitmap & 4),
      value: value
    };
  };

  var createNonEnumerableProperty = descriptors ? function (object, key, value) {
    return objectDefineProperty.f(object, key, createPropertyDescriptor(1, value));
  } : function (object, key, value) {
    object[key] = value;
    return object;
  };

  var setGlobal = function (key, value) {
    try {
      createNonEnumerableProperty(global_1, key, value);
    } catch (error) {
      global_1[key] = value;
    } return value;
  };

  var SHARED = '__core-js_shared__';
  var store = global_1[SHARED] || setGlobal(SHARED, {});

  var sharedStore = store;

  var shared = createCommonjsModule(function (module) {
  (module.exports = function (key, value) {
    return sharedStore[key] || (sharedStore[key] = value !== undefined ? value : {});
  })('versions', []).push({
    version: '3.6.5',
    mode: 'global',
    copyright: '© 2020 Denis Pushkarev (zloirock.ru)'
  });
  });

  var hasOwnProperty = {}.hasOwnProperty;

  var has = function (it, key) {
    return hasOwnProperty.call(it, key);
  };

  var id = 0;
  var postfix = Math.random();

  var uid = function (key) {
    return 'Symbol(' + String(key === undefined ? '' : key) + ')_' + (++id + postfix).toString(36);
  };

  var nativeSymbol = !!Object.getOwnPropertySymbols && !fails(function () {
    // Chrome 38 Symbol has incorrect toString conversion
    // eslint-disable-next-line no-undef
    return !String(Symbol());
  });

  var useSymbolAsUid = nativeSymbol
    // eslint-disable-next-line no-undef
    && !Symbol.sham
    // eslint-disable-next-line no-undef
    && typeof Symbol.iterator == 'symbol';

  var WellKnownSymbolsStore = shared('wks');
  var Symbol$1 = global_1.Symbol;
  var createWellKnownSymbol = useSymbolAsUid ? Symbol$1 : Symbol$1 && Symbol$1.withoutSetter || uid;

  var wellKnownSymbol = function (name) {
    if (!has(WellKnownSymbolsStore, name)) {
      if (nativeSymbol && has(Symbol$1, name)) WellKnownSymbolsStore[name] = Symbol$1[name];
      else WellKnownSymbolsStore[name] = createWellKnownSymbol('Symbol.' + name);
    } return WellKnownSymbolsStore[name];
  };

  var ceil = Math.ceil;
  var floor = Math.floor;

  // `ToInteger` abstract operation
  // https://tc39.github.io/ecma262/#sec-tointeger
  var toInteger = function (argument) {
    return isNaN(argument = +argument) ? 0 : (argument > 0 ? floor : ceil)(argument);
  };

  var min = Math.min;

  // `ToLength` abstract operation
  // https://tc39.github.io/ecma262/#sec-tolength
  var toLength = function (argument) {
    return argument > 0 ? min(toInteger(argument), 0x1FFFFFFFFFFFFF) : 0; // 2 ** 53 - 1 == 9007199254740991
  };

  var max = Math.max;
  var min$1 = Math.min;

  // Helper for a popular repeating case of the spec:
  // Let integer be ? ToInteger(index).
  // If integer < 0, let result be max((length + integer), 0); else let result be min(integer, length).
  var toAbsoluteIndex = function (index, length) {
    var integer = toInteger(index);
    return integer < 0 ? max(integer + length, 0) : min$1(integer, length);
  };

  // `Array.prototype.{ indexOf, includes }` methods implementation
  var createMethod = function (IS_INCLUDES) {
    return function ($this, el, fromIndex) {
      var O = toIndexedObject($this);
      var length = toLength(O.length);
      var index = toAbsoluteIndex(fromIndex, length);
      var value;
      // Array#includes uses SameValueZero equality algorithm
      // eslint-disable-next-line no-self-compare
      if (IS_INCLUDES && el != el) while (length > index) {
        value = O[index++];
        // eslint-disable-next-line no-self-compare
        if (value != value) return true;
      // Array#indexOf ignores holes, Array#includes - not
      } else for (;length > index; index++) {
        if ((IS_INCLUDES || index in O) && O[index] === el) return IS_INCLUDES || index || 0;
      } return !IS_INCLUDES && -1;
    };
  };

  var arrayIncludes = {
    // `Array.prototype.includes` method
    // https://tc39.github.io/ecma262/#sec-array.prototype.includes
    includes: createMethod(true),
    // `Array.prototype.indexOf` method
    // https://tc39.github.io/ecma262/#sec-array.prototype.indexof
    indexOf: createMethod(false)
  };

  var hiddenKeys = {};

  var indexOf = arrayIncludes.indexOf;


  var objectKeysInternal = function (object, names) {
    var O = toIndexedObject(object);
    var i = 0;
    var result = [];
    var key;
    for (key in O) !has(hiddenKeys, key) && has(O, key) && result.push(key);
    // Don't enum bug & hidden keys
    while (names.length > i) if (has(O, key = names[i++])) {
      ~indexOf(result, key) || result.push(key);
    }
    return result;
  };

  // IE8- don't enum bug keys
  var enumBugKeys = [
    'constructor',
    'hasOwnProperty',
    'isPrototypeOf',
    'propertyIsEnumerable',
    'toLocaleString',
    'toString',
    'valueOf'
  ];

  // `Object.keys` method
  // https://tc39.github.io/ecma262/#sec-object.keys
  var objectKeys = Object.keys || function keys(O) {
    return objectKeysInternal(O, enumBugKeys);
  };

  // `Object.defineProperties` method
  // https://tc39.github.io/ecma262/#sec-object.defineproperties
  var objectDefineProperties = descriptors ? Object.defineProperties : function defineProperties(O, Properties) {
    anObject(O);
    var keys = objectKeys(Properties);
    var length = keys.length;
    var index = 0;
    var key;
    while (length > index) objectDefineProperty.f(O, key = keys[index++], Properties[key]);
    return O;
  };

  var path = global_1;

  var aFunction = function (variable) {
    return typeof variable == 'function' ? variable : undefined;
  };

  var getBuiltIn = function (namespace, method) {
    return arguments.length < 2 ? aFunction(path[namespace]) || aFunction(global_1[namespace])
      : path[namespace] && path[namespace][method] || global_1[namespace] && global_1[namespace][method];
  };

  var html = getBuiltIn('document', 'documentElement');

  var keys = shared('keys');

  var sharedKey = function (key) {
    return keys[key] || (keys[key] = uid(key));
  };

  var GT = '>';
  var LT = '<';
  var PROTOTYPE = 'prototype';
  var SCRIPT = 'script';
  var IE_PROTO = sharedKey('IE_PROTO');

  var EmptyConstructor = function () { /* empty */ };

  var scriptTag = function (content) {
    return LT + SCRIPT + GT + content + LT + '/' + SCRIPT + GT;
  };

  // Create object with fake `null` prototype: use ActiveX Object with cleared prototype
  var NullProtoObjectViaActiveX = function (activeXDocument) {
    activeXDocument.write(scriptTag(''));
    activeXDocument.close();
    var temp = activeXDocument.parentWindow.Object;
    activeXDocument = null; // avoid memory leak
    return temp;
  };

  // Create object with fake `null` prototype: use iframe Object with cleared prototype
  var NullProtoObjectViaIFrame = function () {
    // Thrash, waste and sodomy: IE GC bug
    var iframe = documentCreateElement('iframe');
    var JS = 'java' + SCRIPT + ':';
    var iframeDocument;
    iframe.style.display = 'none';
    html.appendChild(iframe);
    // https://github.com/zloirock/core-js/issues/475
    iframe.src = String(JS);
    iframeDocument = iframe.contentWindow.document;
    iframeDocument.open();
    iframeDocument.write(scriptTag('document.F=Object'));
    iframeDocument.close();
    return iframeDocument.F;
  };

  // Check for document.domain and active x support
  // No need to use active x approach when document.domain is not set
  // see https://github.com/es-shims/es5-shim/issues/150
  // variation of https://github.com/kitcambridge/es5-shim/commit/4f738ac066346
  // avoid IE GC bug
  var activeXDocument;
  var NullProtoObject = function () {
    try {
      /* global ActiveXObject */
      activeXDocument = document.domain && new ActiveXObject('htmlfile');
    } catch (error) { /* ignore */ }
    NullProtoObject = activeXDocument ? NullProtoObjectViaActiveX(activeXDocument) : NullProtoObjectViaIFrame();
    var length = enumBugKeys.length;
    while (length--) delete NullProtoObject[PROTOTYPE][enumBugKeys[length]];
    return NullProtoObject();
  };

  hiddenKeys[IE_PROTO] = true;

  // `Object.create` method
  // https://tc39.github.io/ecma262/#sec-object.create
  var objectCreate = Object.create || function create(O, Properties) {
    var result;
    if (O !== null) {
      EmptyConstructor[PROTOTYPE] = anObject(O);
      result = new EmptyConstructor();
      EmptyConstructor[PROTOTYPE] = null;
      // add "__proto__" for Object.getPrototypeOf polyfill
      result[IE_PROTO] = O;
    } else result = NullProtoObject();
    return Properties === undefined ? result : objectDefineProperties(result, Properties);
  };

  var UNSCOPABLES = wellKnownSymbol('unscopables');
  var ArrayPrototype = Array.prototype;

  // Array.prototype[@@unscopables]
  // https://tc39.github.io/ecma262/#sec-array.prototype-@@unscopables
  if (ArrayPrototype[UNSCOPABLES] == undefined) {
    objectDefineProperty.f(ArrayPrototype, UNSCOPABLES, {
      configurable: true,
      value: objectCreate(null)
    });
  }

  // add a key to Array.prototype[@@unscopables]
  var addToUnscopables = function (key) {
    ArrayPrototype[UNSCOPABLES][key] = true;
  };

  var iterators = {};

  var functionToString = Function.toString;

  // this helper broken in `3.4.1-3.4.4`, so we can't use `shared` helper
  if (typeof sharedStore.inspectSource != 'function') {
    sharedStore.inspectSource = function (it) {
      return functionToString.call(it);
    };
  }

  var inspectSource = sharedStore.inspectSource;

  var WeakMap = global_1.WeakMap;

  var nativeWeakMap = typeof WeakMap === 'function' && /native code/.test(inspectSource(WeakMap));

  var WeakMap$1 = global_1.WeakMap;
  var set, get, has$1;

  var enforce = function (it) {
    return has$1(it) ? get(it) : set(it, {});
  };

  var getterFor = function (TYPE) {
    return function (it) {
      var state;
      if (!isObject(it) || (state = get(it)).type !== TYPE) {
        throw TypeError('Incompatible receiver, ' + TYPE + ' required');
      } return state;
    };
  };

  if (nativeWeakMap) {
    var store$1 = new WeakMap$1();
    var wmget = store$1.get;
    var wmhas = store$1.has;
    var wmset = store$1.set;
    set = function (it, metadata) {
      wmset.call(store$1, it, metadata);
      return metadata;
    };
    get = function (it) {
      return wmget.call(store$1, it) || {};
    };
    has$1 = function (it) {
      return wmhas.call(store$1, it);
    };
  } else {
    var STATE = sharedKey('state');
    hiddenKeys[STATE] = true;
    set = function (it, metadata) {
      createNonEnumerableProperty(it, STATE, metadata);
      return metadata;
    };
    get = function (it) {
      return has(it, STATE) ? it[STATE] : {};
    };
    has$1 = function (it) {
      return has(it, STATE);
    };
  }

  var internalState = {
    set: set,
    get: get,
    has: has$1,
    enforce: enforce,
    getterFor: getterFor
  };

  var nativePropertyIsEnumerable = {}.propertyIsEnumerable;
  var getOwnPropertyDescriptor = Object.getOwnPropertyDescriptor;

  // Nashorn ~ JDK8 bug
  var NASHORN_BUG = getOwnPropertyDescriptor && !nativePropertyIsEnumerable.call({ 1: 2 }, 1);

  // `Object.prototype.propertyIsEnumerable` method implementation
  // https://tc39.github.io/ecma262/#sec-object.prototype.propertyisenumerable
  var f$1 = NASHORN_BUG ? function propertyIsEnumerable(V) {
    var descriptor = getOwnPropertyDescriptor(this, V);
    return !!descriptor && descriptor.enumerable;
  } : nativePropertyIsEnumerable;

  var objectPropertyIsEnumerable = {
  	f: f$1
  };

  var nativeGetOwnPropertyDescriptor = Object.getOwnPropertyDescriptor;

  // `Object.getOwnPropertyDescriptor` method
  // https://tc39.github.io/ecma262/#sec-object.getownpropertydescriptor
  var f$2 = descriptors ? nativeGetOwnPropertyDescriptor : function getOwnPropertyDescriptor(O, P) {
    O = toIndexedObject(O);
    P = toPrimitive(P, true);
    if (ie8DomDefine) try {
      return nativeGetOwnPropertyDescriptor(O, P);
    } catch (error) { /* empty */ }
    if (has(O, P)) return createPropertyDescriptor(!objectPropertyIsEnumerable.f.call(O, P), O[P]);
  };

  var objectGetOwnPropertyDescriptor = {
  	f: f$2
  };

  var redefine = createCommonjsModule(function (module) {
  var getInternalState = internalState.get;
  var enforceInternalState = internalState.enforce;
  var TEMPLATE = String(String).split('String');

  (module.exports = function (O, key, value, options) {
    var unsafe = options ? !!options.unsafe : false;
    var simple = options ? !!options.enumerable : false;
    var noTargetGet = options ? !!options.noTargetGet : false;
    if (typeof value == 'function') {
      if (typeof key == 'string' && !has(value, 'name')) createNonEnumerableProperty(value, 'name', key);
      enforceInternalState(value).source = TEMPLATE.join(typeof key == 'string' ? key : '');
    }
    if (O === global_1) {
      if (simple) O[key] = value;
      else setGlobal(key, value);
      return;
    } else if (!unsafe) {
      delete O[key];
    } else if (!noTargetGet && O[key]) {
      simple = true;
    }
    if (simple) O[key] = value;
    else createNonEnumerableProperty(O, key, value);
  // add fake Function#toString for correct work wrapped methods / constructors with methods like LoDash isNative
  })(Function.prototype, 'toString', function toString() {
    return typeof this == 'function' && getInternalState(this).source || inspectSource(this);
  });
  });

  var hiddenKeys$1 = enumBugKeys.concat('length', 'prototype');

  // `Object.getOwnPropertyNames` method
  // https://tc39.github.io/ecma262/#sec-object.getownpropertynames
  var f$3 = Object.getOwnPropertyNames || function getOwnPropertyNames(O) {
    return objectKeysInternal(O, hiddenKeys$1);
  };

  var objectGetOwnPropertyNames = {
  	f: f$3
  };

  var f$4 = Object.getOwnPropertySymbols;

  var objectGetOwnPropertySymbols = {
  	f: f$4
  };

  // all object keys, includes non-enumerable and symbols
  var ownKeys = getBuiltIn('Reflect', 'ownKeys') || function ownKeys(it) {
    var keys = objectGetOwnPropertyNames.f(anObject(it));
    var getOwnPropertySymbols = objectGetOwnPropertySymbols.f;
    return getOwnPropertySymbols ? keys.concat(getOwnPropertySymbols(it)) : keys;
  };

  var copyConstructorProperties = function (target, source) {
    var keys = ownKeys(source);
    var defineProperty = objectDefineProperty.f;
    var getOwnPropertyDescriptor = objectGetOwnPropertyDescriptor.f;
    for (var i = 0; i < keys.length; i++) {
      var key = keys[i];
      if (!has(target, key)) defineProperty(target, key, getOwnPropertyDescriptor(source, key));
    }
  };

  var replacement = /#|\.prototype\./;

  var isForced = function (feature, detection) {
    var value = data[normalize(feature)];
    return value == POLYFILL ? true
      : value == NATIVE ? false
      : typeof detection == 'function' ? fails(detection)
      : !!detection;
  };

  var normalize = isForced.normalize = function (string) {
    return String(string).replace(replacement, '.').toLowerCase();
  };

  var data = isForced.data = {};
  var NATIVE = isForced.NATIVE = 'N';
  var POLYFILL = isForced.POLYFILL = 'P';

  var isForced_1 = isForced;

  var getOwnPropertyDescriptor$1 = objectGetOwnPropertyDescriptor.f;






  /*
    options.target      - name of the target object
    options.global      - target is the global object
    options.stat        - export as static methods of target
    options.proto       - export as prototype methods of target
    options.real        - real prototype method for the `pure` version
    options.forced      - export even if the native feature is available
    options.bind        - bind methods to the target, required for the `pure` version
    options.wrap        - wrap constructors to preventing global pollution, required for the `pure` version
    options.unsafe      - use the simple assignment of property instead of delete + defineProperty
    options.sham        - add a flag to not completely full polyfills
    options.enumerable  - export as enumerable property
    options.noTargetGet - prevent calling a getter on target
  */
  var _export = function (options, source) {
    var TARGET = options.target;
    var GLOBAL = options.global;
    var STATIC = options.stat;
    var FORCED, target, key, targetProperty, sourceProperty, descriptor;
    if (GLOBAL) {
      target = global_1;
    } else if (STATIC) {
      target = global_1[TARGET] || setGlobal(TARGET, {});
    } else {
      target = (global_1[TARGET] || {}).prototype;
    }
    if (target) for (key in source) {
      sourceProperty = source[key];
      if (options.noTargetGet) {
        descriptor = getOwnPropertyDescriptor$1(target, key);
        targetProperty = descriptor && descriptor.value;
      } else targetProperty = target[key];
      FORCED = isForced_1(GLOBAL ? key : TARGET + (STATIC ? '.' : '#') + key, options.forced);
      // contained in target
      if (!FORCED && targetProperty !== undefined) {
        if (typeof sourceProperty === typeof targetProperty) continue;
        copyConstructorProperties(sourceProperty, targetProperty);
      }
      // add a flag to not completely full polyfills
      if (options.sham || (targetProperty && targetProperty.sham)) {
        createNonEnumerableProperty(sourceProperty, 'sham', true);
      }
      // extend global
      redefine(target, key, sourceProperty, options);
    }
  };

  // `ToObject` abstract operation
  // https://tc39.github.io/ecma262/#sec-toobject
  var toObject = function (argument) {
    return Object(requireObjectCoercible(argument));
  };

  var correctPrototypeGetter = !fails(function () {
    function F() { /* empty */ }
    F.prototype.constructor = null;
    return Object.getPrototypeOf(new F()) !== F.prototype;
  });

  var IE_PROTO$1 = sharedKey('IE_PROTO');
  var ObjectPrototype = Object.prototype;

  // `Object.getPrototypeOf` method
  // https://tc39.github.io/ecma262/#sec-object.getprototypeof
  var objectGetPrototypeOf = correctPrototypeGetter ? Object.getPrototypeOf : function (O) {
    O = toObject(O);
    if (has(O, IE_PROTO$1)) return O[IE_PROTO$1];
    if (typeof O.constructor == 'function' && O instanceof O.constructor) {
      return O.constructor.prototype;
    } return O instanceof Object ? ObjectPrototype : null;
  };

  var ITERATOR = wellKnownSymbol('iterator');
  var BUGGY_SAFARI_ITERATORS = false;

  var returnThis = function () { return this; };

  // `%IteratorPrototype%` object
  // https://tc39.github.io/ecma262/#sec-%iteratorprototype%-object
  var IteratorPrototype, PrototypeOfArrayIteratorPrototype, arrayIterator;

  if ([].keys) {
    arrayIterator = [].keys();
    // Safari 8 has buggy iterators w/o `next`
    if (!('next' in arrayIterator)) BUGGY_SAFARI_ITERATORS = true;
    else {
      PrototypeOfArrayIteratorPrototype = objectGetPrototypeOf(objectGetPrototypeOf(arrayIterator));
      if (PrototypeOfArrayIteratorPrototype !== Object.prototype) IteratorPrototype = PrototypeOfArrayIteratorPrototype;
    }
  }

  if (IteratorPrototype == undefined) IteratorPrototype = {};

  // 25.1.2.1.1 %IteratorPrototype%[@@iterator]()
  if (!has(IteratorPrototype, ITERATOR)) {
    createNonEnumerableProperty(IteratorPrototype, ITERATOR, returnThis);
  }

  var iteratorsCore = {
    IteratorPrototype: IteratorPrototype,
    BUGGY_SAFARI_ITERATORS: BUGGY_SAFARI_ITERATORS
  };

  var defineProperty = objectDefineProperty.f;



  var TO_STRING_TAG = wellKnownSymbol('toStringTag');

  var setToStringTag = function (it, TAG, STATIC) {
    if (it && !has(it = STATIC ? it : it.prototype, TO_STRING_TAG)) {
      defineProperty(it, TO_STRING_TAG, { configurable: true, value: TAG });
    }
  };

  var IteratorPrototype$1 = iteratorsCore.IteratorPrototype;





  var returnThis$1 = function () { return this; };

  var createIteratorConstructor = function (IteratorConstructor, NAME, next) {
    var TO_STRING_TAG = NAME + ' Iterator';
    IteratorConstructor.prototype = objectCreate(IteratorPrototype$1, { next: createPropertyDescriptor(1, next) });
    setToStringTag(IteratorConstructor, TO_STRING_TAG, false, true);
    iterators[TO_STRING_TAG] = returnThis$1;
    return IteratorConstructor;
  };

  var aPossiblePrototype = function (it) {
    if (!isObject(it) && it !== null) {
      throw TypeError("Can't set " + String(it) + ' as a prototype');
    } return it;
  };

  // `Object.setPrototypeOf` method
  // https://tc39.github.io/ecma262/#sec-object.setprototypeof
  // Works with __proto__ only. Old v8 can't work with null proto objects.
  /* eslint-disable no-proto */
  var objectSetPrototypeOf = Object.setPrototypeOf || ('__proto__' in {} ? function () {
    var CORRECT_SETTER = false;
    var test = {};
    var setter;
    try {
      setter = Object.getOwnPropertyDescriptor(Object.prototype, '__proto__').set;
      setter.call(test, []);
      CORRECT_SETTER = test instanceof Array;
    } catch (error) { /* empty */ }
    return function setPrototypeOf(O, proto) {
      anObject(O);
      aPossiblePrototype(proto);
      if (CORRECT_SETTER) setter.call(O, proto);
      else O.__proto__ = proto;
      return O;
    };
  }() : undefined);

  var IteratorPrototype$2 = iteratorsCore.IteratorPrototype;
  var BUGGY_SAFARI_ITERATORS$1 = iteratorsCore.BUGGY_SAFARI_ITERATORS;
  var ITERATOR$1 = wellKnownSymbol('iterator');
  var KEYS = 'keys';
  var VALUES = 'values';
  var ENTRIES = 'entries';

  var returnThis$2 = function () { return this; };

  var defineIterator = function (Iterable, NAME, IteratorConstructor, next, DEFAULT, IS_SET, FORCED) {
    createIteratorConstructor(IteratorConstructor, NAME, next);

    var getIterationMethod = function (KIND) {
      if (KIND === DEFAULT && defaultIterator) return defaultIterator;
      if (!BUGGY_SAFARI_ITERATORS$1 && KIND in IterablePrototype) return IterablePrototype[KIND];
      switch (KIND) {
        case KEYS: return function keys() { return new IteratorConstructor(this, KIND); };
        case VALUES: return function values() { return new IteratorConstructor(this, KIND); };
        case ENTRIES: return function entries() { return new IteratorConstructor(this, KIND); };
      } return function () { return new IteratorConstructor(this); };
    };

    var TO_STRING_TAG = NAME + ' Iterator';
    var INCORRECT_VALUES_NAME = false;
    var IterablePrototype = Iterable.prototype;
    var nativeIterator = IterablePrototype[ITERATOR$1]
      || IterablePrototype['@@iterator']
      || DEFAULT && IterablePrototype[DEFAULT];
    var defaultIterator = !BUGGY_SAFARI_ITERATORS$1 && nativeIterator || getIterationMethod(DEFAULT);
    var anyNativeIterator = NAME == 'Array' ? IterablePrototype.entries || nativeIterator : nativeIterator;
    var CurrentIteratorPrototype, methods, KEY;

    // fix native
    if (anyNativeIterator) {
      CurrentIteratorPrototype = objectGetPrototypeOf(anyNativeIterator.call(new Iterable()));
      if (IteratorPrototype$2 !== Object.prototype && CurrentIteratorPrototype.next) {
        if (objectGetPrototypeOf(CurrentIteratorPrototype) !== IteratorPrototype$2) {
          if (objectSetPrototypeOf) {
            objectSetPrototypeOf(CurrentIteratorPrototype, IteratorPrototype$2);
          } else if (typeof CurrentIteratorPrototype[ITERATOR$1] != 'function') {
            createNonEnumerableProperty(CurrentIteratorPrototype, ITERATOR$1, returnThis$2);
          }
        }
        // Set @@toStringTag to native iterators
        setToStringTag(CurrentIteratorPrototype, TO_STRING_TAG, true, true);
      }
    }

    // fix Array#{values, @@iterator}.name in V8 / FF
    if (DEFAULT == VALUES && nativeIterator && nativeIterator.name !== VALUES) {
      INCORRECT_VALUES_NAME = true;
      defaultIterator = function values() { return nativeIterator.call(this); };
    }

    // define iterator
    if (IterablePrototype[ITERATOR$1] !== defaultIterator) {
      createNonEnumerableProperty(IterablePrototype, ITERATOR$1, defaultIterator);
    }
    iterators[NAME] = defaultIterator;

    // export additional methods
    if (DEFAULT) {
      methods = {
        values: getIterationMethod(VALUES),
        keys: IS_SET ? defaultIterator : getIterationMethod(KEYS),
        entries: getIterationMethod(ENTRIES)
      };
      if (FORCED) for (KEY in methods) {
        if (BUGGY_SAFARI_ITERATORS$1 || INCORRECT_VALUES_NAME || !(KEY in IterablePrototype)) {
          redefine(IterablePrototype, KEY, methods[KEY]);
        }
      } else _export({ target: NAME, proto: true, forced: BUGGY_SAFARI_ITERATORS$1 || INCORRECT_VALUES_NAME }, methods);
    }

    return methods;
  };

  var ARRAY_ITERATOR = 'Array Iterator';
  var setInternalState = internalState.set;
  var getInternalState = internalState.getterFor(ARRAY_ITERATOR);

  // `Array.prototype.entries` method
  // https://tc39.github.io/ecma262/#sec-array.prototype.entries
  // `Array.prototype.keys` method
  // https://tc39.github.io/ecma262/#sec-array.prototype.keys
  // `Array.prototype.values` method
  // https://tc39.github.io/ecma262/#sec-array.prototype.values
  // `Array.prototype[@@iterator]` method
  // https://tc39.github.io/ecma262/#sec-array.prototype-@@iterator
  // `CreateArrayIterator` internal method
  // https://tc39.github.io/ecma262/#sec-createarrayiterator
  var es_array_iterator = defineIterator(Array, 'Array', function (iterated, kind) {
    setInternalState(this, {
      type: ARRAY_ITERATOR,
      target: toIndexedObject(iterated), // target
      index: 0,                          // next index
      kind: kind                         // kind
    });
  // `%ArrayIteratorPrototype%.next` method
  // https://tc39.github.io/ecma262/#sec-%arrayiteratorprototype%.next
  }, function () {
    var state = getInternalState(this);
    var target = state.target;
    var kind = state.kind;
    var index = state.index++;
    if (!target || index >= target.length) {
      state.target = undefined;
      return { value: undefined, done: true };
    }
    if (kind == 'keys') return { value: index, done: false };
    if (kind == 'values') return { value: target[index], done: false };
    return { value: [index, target[index]], done: false };
  }, 'values');

  // argumentsList[@@iterator] is %ArrayProto_values%
  // https://tc39.github.io/ecma262/#sec-createunmappedargumentsobject
  // https://tc39.github.io/ecma262/#sec-createmappedargumentsobject
  iterators.Arguments = iterators.Array;

  // https://tc39.github.io/ecma262/#sec-array.prototype-@@unscopables
  addToUnscopables('keys');
  addToUnscopables('values');
  addToUnscopables('entries');

  var aFunction$1 = function (it) {
    if (typeof it != 'function') {
      throw TypeError(String(it) + ' is not a function');
    } return it;
  };

  // optional / simple context binding
  var functionBindContext = function (fn, that, length) {
    aFunction$1(fn);
    if (that === undefined) return fn;
    switch (length) {
      case 0: return function () {
        return fn.call(that);
      };
      case 1: return function (a) {
        return fn.call(that, a);
      };
      case 2: return function (a, b) {
        return fn.call(that, a, b);
      };
      case 3: return function (a, b, c) {
        return fn.call(that, a, b, c);
      };
    }
    return function (/* ...args */) {
      return fn.apply(that, arguments);
    };
  };

  // `IsArray` abstract operation
  // https://tc39.github.io/ecma262/#sec-isarray
  var isArray = Array.isArray || function isArray(arg) {
    return classofRaw(arg) == 'Array';
  };

  var SPECIES = wellKnownSymbol('species');

  // `ArraySpeciesCreate` abstract operation
  // https://tc39.github.io/ecma262/#sec-arrayspeciescreate
  var arraySpeciesCreate = function (originalArray, length) {
    var C;
    if (isArray(originalArray)) {
      C = originalArray.constructor;
      // cross-realm fallback
      if (typeof C == 'function' && (C === Array || isArray(C.prototype))) C = undefined;
      else if (isObject(C)) {
        C = C[SPECIES];
        if (C === null) C = undefined;
      }
    } return new (C === undefined ? Array : C)(length === 0 ? 0 : length);
  };

  var push = [].push;

  // `Array.prototype.{ forEach, map, filter, some, every, find, findIndex }` methods implementation
  var createMethod$1 = function (TYPE) {
    var IS_MAP = TYPE == 1;
    var IS_FILTER = TYPE == 2;
    var IS_SOME = TYPE == 3;
    var IS_EVERY = TYPE == 4;
    var IS_FIND_INDEX = TYPE == 6;
    var NO_HOLES = TYPE == 5 || IS_FIND_INDEX;
    return function ($this, callbackfn, that, specificCreate) {
      var O = toObject($this);
      var self = indexedObject(O);
      var boundFunction = functionBindContext(callbackfn, that, 3);
      var length = toLength(self.length);
      var index = 0;
      var create = specificCreate || arraySpeciesCreate;
      var target = IS_MAP ? create($this, length) : IS_FILTER ? create($this, 0) : undefined;
      var value, result;
      for (;length > index; index++) if (NO_HOLES || index in self) {
        value = self[index];
        result = boundFunction(value, index, O);
        if (TYPE) {
          if (IS_MAP) target[index] = result; // map
          else if (result) switch (TYPE) {
            case 3: return true;              // some
            case 5: return value;             // find
            case 6: return index;             // findIndex
            case 2: push.call(target, value); // filter
          } else if (IS_EVERY) return false;  // every
        }
      }
      return IS_FIND_INDEX ? -1 : IS_SOME || IS_EVERY ? IS_EVERY : target;
    };
  };

  var arrayIteration = {
    // `Array.prototype.forEach` method
    // https://tc39.github.io/ecma262/#sec-array.prototype.foreach
    forEach: createMethod$1(0),
    // `Array.prototype.map` method
    // https://tc39.github.io/ecma262/#sec-array.prototype.map
    map: createMethod$1(1),
    // `Array.prototype.filter` method
    // https://tc39.github.io/ecma262/#sec-array.prototype.filter
    filter: createMethod$1(2),
    // `Array.prototype.some` method
    // https://tc39.github.io/ecma262/#sec-array.prototype.some
    some: createMethod$1(3),
    // `Array.prototype.every` method
    // https://tc39.github.io/ecma262/#sec-array.prototype.every
    every: createMethod$1(4),
    // `Array.prototype.find` method
    // https://tc39.github.io/ecma262/#sec-array.prototype.find
    find: createMethod$1(5),
    // `Array.prototype.findIndex` method
    // https://tc39.github.io/ecma262/#sec-array.prototype.findIndex
    findIndex: createMethod$1(6)
  };

  var engineUserAgent = getBuiltIn('navigator', 'userAgent') || '';

  var process = global_1.process;
  var versions = process && process.versions;
  var v8 = versions && versions.v8;
  var match, version;

  if (v8) {
    match = v8.split('.');
    version = match[0] + match[1];
  } else if (engineUserAgent) {
    match = engineUserAgent.match(/Edge\/(\d+)/);
    if (!match || match[1] >= 74) {
      match = engineUserAgent.match(/Chrome\/(\d+)/);
      if (match) version = match[1];
    }
  }

  var engineV8Version = version && +version;

  var SPECIES$1 = wellKnownSymbol('species');

  var arrayMethodHasSpeciesSupport = function (METHOD_NAME) {
    // We can't use this feature detection in V8 since it causes
    // deoptimization and serious performance degradation
    // https://github.com/zloirock/core-js/issues/677
    return engineV8Version >= 51 || !fails(function () {
      var array = [];
      var constructor = array.constructor = {};
      constructor[SPECIES$1] = function () {
        return { foo: 1 };
      };
      return array[METHOD_NAME](Boolean).foo !== 1;
    });
  };

  var defineProperty$1 = Object.defineProperty;
  var cache = {};

  var thrower = function (it) { throw it; };

  var arrayMethodUsesToLength = function (METHOD_NAME, options) {
    if (has(cache, METHOD_NAME)) return cache[METHOD_NAME];
    if (!options) options = {};
    var method = [][METHOD_NAME];
    var ACCESSORS = has(options, 'ACCESSORS') ? options.ACCESSORS : false;
    var argument0 = has(options, 0) ? options[0] : thrower;
    var argument1 = has(options, 1) ? options[1] : undefined;

    return cache[METHOD_NAME] = !!method && !fails(function () {
      if (ACCESSORS && !descriptors) return true;
      var O = { length: -1 };

      if (ACCESSORS) defineProperty$1(O, 1, { enumerable: true, get: thrower });
      else O[1] = 1;

      method.call(O, argument0, argument1);
    });
  };

  var $map = arrayIteration.map;



  var HAS_SPECIES_SUPPORT = arrayMethodHasSpeciesSupport('map');
  // FF49- issue
  var USES_TO_LENGTH = arrayMethodUsesToLength('map');

  // `Array.prototype.map` method
  // https://tc39.github.io/ecma262/#sec-array.prototype.map
  // with adding support of @@species
  _export({ target: 'Array', proto: true, forced: !HAS_SPECIES_SUPPORT || !USES_TO_LENGTH }, {
    map: function map(callbackfn /* , thisArg */) {
      return $map(this, callbackfn, arguments.length > 1 ? arguments[1] : undefined);
    }
  });

  var TO_STRING_TAG$1 = wellKnownSymbol('toStringTag');
  var test = {};

  test[TO_STRING_TAG$1] = 'z';

  var toStringTagSupport = String(test) === '[object z]';

  var TO_STRING_TAG$2 = wellKnownSymbol('toStringTag');
  // ES3 wrong here
  var CORRECT_ARGUMENTS = classofRaw(function () { return arguments; }()) == 'Arguments';

  // fallback for IE11 Script Access Denied error
  var tryGet = function (it, key) {
    try {
      return it[key];
    } catch (error) { /* empty */ }
  };

  // getting tag from ES6+ `Object.prototype.toString`
  var classof = toStringTagSupport ? classofRaw : function (it) {
    var O, tag, result;
    return it === undefined ? 'Undefined' : it === null ? 'Null'
      // @@toStringTag case
      : typeof (tag = tryGet(O = Object(it), TO_STRING_TAG$2)) == 'string' ? tag
      // builtinTag case
      : CORRECT_ARGUMENTS ? classofRaw(O)
      // ES3 arguments fallback
      : (result = classofRaw(O)) == 'Object' && typeof O.callee == 'function' ? 'Arguments' : result;
  };

  // `Object.prototype.toString` method implementation
  // https://tc39.github.io/ecma262/#sec-object.prototype.tostring
  var objectToString = toStringTagSupport ? {}.toString : function toString() {
    return '[object ' + classof(this) + ']';
  };

  // `Object.prototype.toString` method
  // https://tc39.github.io/ecma262/#sec-object.prototype.tostring
  if (!toStringTagSupport) {
    redefine(Object.prototype, 'toString', objectToString, { unsafe: true });
  }

  var nativePromiseConstructor = global_1.Promise;

  var redefineAll = function (target, src, options) {
    for (var key in src) redefine(target, key, src[key], options);
    return target;
  };

  var SPECIES$2 = wellKnownSymbol('species');

  var setSpecies = function (CONSTRUCTOR_NAME) {
    var Constructor = getBuiltIn(CONSTRUCTOR_NAME);
    var defineProperty = objectDefineProperty.f;

    if (descriptors && Constructor && !Constructor[SPECIES$2]) {
      defineProperty(Constructor, SPECIES$2, {
        configurable: true,
        get: function () { return this; }
      });
    }
  };

  var anInstance = function (it, Constructor, name) {
    if (!(it instanceof Constructor)) {
      throw TypeError('Incorrect ' + (name ? name + ' ' : '') + 'invocation');
    } return it;
  };

  var ITERATOR$2 = wellKnownSymbol('iterator');
  var ArrayPrototype$1 = Array.prototype;

  // check on default Array iterator
  var isArrayIteratorMethod = function (it) {
    return it !== undefined && (iterators.Array === it || ArrayPrototype$1[ITERATOR$2] === it);
  };

  var ITERATOR$3 = wellKnownSymbol('iterator');

  var getIteratorMethod = function (it) {
    if (it != undefined) return it[ITERATOR$3]
      || it['@@iterator']
      || iterators[classof(it)];
  };

  // call something on iterator step with safe closing on error
  var callWithSafeIterationClosing = function (iterator, fn, value, ENTRIES) {
    try {
      return ENTRIES ? fn(anObject(value)[0], value[1]) : fn(value);
    // 7.4.6 IteratorClose(iterator, completion)
    } catch (error) {
      var returnMethod = iterator['return'];
      if (returnMethod !== undefined) anObject(returnMethod.call(iterator));
      throw error;
    }
  };

  var iterate_1 = createCommonjsModule(function (module) {
  var Result = function (stopped, result) {
    this.stopped = stopped;
    this.result = result;
  };

  var iterate = module.exports = function (iterable, fn, that, AS_ENTRIES, IS_ITERATOR) {
    var boundFunction = functionBindContext(fn, that, AS_ENTRIES ? 2 : 1);
    var iterator, iterFn, index, length, result, next, step;

    if (IS_ITERATOR) {
      iterator = iterable;
    } else {
      iterFn = getIteratorMethod(iterable);
      if (typeof iterFn != 'function') throw TypeError('Target is not iterable');
      // optimisation for array iterators
      if (isArrayIteratorMethod(iterFn)) {
        for (index = 0, length = toLength(iterable.length); length > index; index++) {
          result = AS_ENTRIES
            ? boundFunction(anObject(step = iterable[index])[0], step[1])
            : boundFunction(iterable[index]);
          if (result && result instanceof Result) return result;
        } return new Result(false);
      }
      iterator = iterFn.call(iterable);
    }

    next = iterator.next;
    while (!(step = next.call(iterator)).done) {
      result = callWithSafeIterationClosing(iterator, boundFunction, step.value, AS_ENTRIES);
      if (typeof result == 'object' && result && result instanceof Result) return result;
    } return new Result(false);
  };

  iterate.stop = function (result) {
    return new Result(true, result);
  };
  });

  var ITERATOR$4 = wellKnownSymbol('iterator');
  var SAFE_CLOSING = false;

  try {
    var called = 0;
    var iteratorWithReturn = {
      next: function () {
        return { done: !!called++ };
      },
      'return': function () {
        SAFE_CLOSING = true;
      }
    };
    iteratorWithReturn[ITERATOR$4] = function () {
      return this;
    };
  } catch (error) { /* empty */ }

  var checkCorrectnessOfIteration = function (exec, SKIP_CLOSING) {
    if (!SKIP_CLOSING && !SAFE_CLOSING) return false;
    var ITERATION_SUPPORT = false;
    try {
      var object = {};
      object[ITERATOR$4] = function () {
        return {
          next: function () {
            return { done: ITERATION_SUPPORT = true };
          }
        };
      };
      exec(object);
    } catch (error) { /* empty */ }
    return ITERATION_SUPPORT;
  };

  var SPECIES$3 = wellKnownSymbol('species');

  // `SpeciesConstructor` abstract operation
  // https://tc39.github.io/ecma262/#sec-speciesconstructor
  var speciesConstructor = function (O, defaultConstructor) {
    var C = anObject(O).constructor;
    var S;
    return C === undefined || (S = anObject(C)[SPECIES$3]) == undefined ? defaultConstructor : aFunction$1(S);
  };

  var engineIsIos = /(iphone|ipod|ipad).*applewebkit/i.test(engineUserAgent);

  var location = global_1.location;
  var set$1 = global_1.setImmediate;
  var clear = global_1.clearImmediate;
  var process$1 = global_1.process;
  var MessageChannel = global_1.MessageChannel;
  var Dispatch = global_1.Dispatch;
  var counter = 0;
  var queue = {};
  var ONREADYSTATECHANGE = 'onreadystatechange';
  var defer, channel, port;

  var run = function (id) {
    // eslint-disable-next-line no-prototype-builtins
    if (queue.hasOwnProperty(id)) {
      var fn = queue[id];
      delete queue[id];
      fn();
    }
  };

  var runner = function (id) {
    return function () {
      run(id);
    };
  };

  var listener = function (event) {
    run(event.data);
  };

  var post = function (id) {
    // old engines have not location.origin
    global_1.postMessage(id + '', location.protocol + '//' + location.host);
  };

  // Node.js 0.9+ & IE10+ has setImmediate, otherwise:
  if (!set$1 || !clear) {
    set$1 = function setImmediate(fn) {
      var args = [];
      var i = 1;
      while (arguments.length > i) args.push(arguments[i++]);
      queue[++counter] = function () {
        // eslint-disable-next-line no-new-func
        (typeof fn == 'function' ? fn : Function(fn)).apply(undefined, args);
      };
      defer(counter);
      return counter;
    };
    clear = function clearImmediate(id) {
      delete queue[id];
    };
    // Node.js 0.8-
    if (classofRaw(process$1) == 'process') {
      defer = function (id) {
        process$1.nextTick(runner(id));
      };
    // Sphere (JS game engine) Dispatch API
    } else if (Dispatch && Dispatch.now) {
      defer = function (id) {
        Dispatch.now(runner(id));
      };
    // Browsers with MessageChannel, includes WebWorkers
    // except iOS - https://github.com/zloirock/core-js/issues/624
    } else if (MessageChannel && !engineIsIos) {
      channel = new MessageChannel();
      port = channel.port2;
      channel.port1.onmessage = listener;
      defer = functionBindContext(port.postMessage, port, 1);
    // Browsers with postMessage, skip WebWorkers
    // IE8 has postMessage, but it's sync & typeof its postMessage is 'object'
    } else if (
      global_1.addEventListener &&
      typeof postMessage == 'function' &&
      !global_1.importScripts &&
      !fails(post) &&
      location.protocol !== 'file:'
    ) {
      defer = post;
      global_1.addEventListener('message', listener, false);
    // IE8-
    } else if (ONREADYSTATECHANGE in documentCreateElement('script')) {
      defer = function (id) {
        html.appendChild(documentCreateElement('script'))[ONREADYSTATECHANGE] = function () {
          html.removeChild(this);
          run(id);
        };
      };
    // Rest old browsers
    } else {
      defer = function (id) {
        setTimeout(runner(id), 0);
      };
    }
  }

  var task = {
    set: set$1,
    clear: clear
  };

  var getOwnPropertyDescriptor$2 = objectGetOwnPropertyDescriptor.f;

  var macrotask = task.set;


  var MutationObserver = global_1.MutationObserver || global_1.WebKitMutationObserver;
  var process$2 = global_1.process;
  var Promise$1 = global_1.Promise;
  var IS_NODE = classofRaw(process$2) == 'process';
  // Node.js 11 shows ExperimentalWarning on getting `queueMicrotask`
  var queueMicrotaskDescriptor = getOwnPropertyDescriptor$2(global_1, 'queueMicrotask');
  var queueMicrotask = queueMicrotaskDescriptor && queueMicrotaskDescriptor.value;

  var flush, head, last, notify, toggle, node, promise, then;

  // modern engines have queueMicrotask method
  if (!queueMicrotask) {
    flush = function () {
      var parent, fn;
      if (IS_NODE && (parent = process$2.domain)) parent.exit();
      while (head) {
        fn = head.fn;
        head = head.next;
        try {
          fn();
        } catch (error) {
          if (head) notify();
          else last = undefined;
          throw error;
        }
      } last = undefined;
      if (parent) parent.enter();
    };

    // Node.js
    if (IS_NODE) {
      notify = function () {
        process$2.nextTick(flush);
      };
    // browsers with MutationObserver, except iOS - https://github.com/zloirock/core-js/issues/339
    } else if (MutationObserver && !engineIsIos) {
      toggle = true;
      node = document.createTextNode('');
      new MutationObserver(flush).observe(node, { characterData: true });
      notify = function () {
        node.data = toggle = !toggle;
      };
    // environments with maybe non-completely correct, but existent Promise
    } else if (Promise$1 && Promise$1.resolve) {
      // Promise.resolve without an argument throws an error in LG WebOS 2
      promise = Promise$1.resolve(undefined);
      then = promise.then;
      notify = function () {
        then.call(promise, flush);
      };
    // for other environments - macrotask based on:
    // - setImmediate
    // - MessageChannel
    // - window.postMessag
    // - onreadystatechange
    // - setTimeout
    } else {
      notify = function () {
        // strange IE + webpack dev server bug - use .call(global)
        macrotask.call(global_1, flush);
      };
    }
  }

  var microtask = queueMicrotask || function (fn) {
    var task$$1 = { fn: fn, next: undefined };
    if (last) last.next = task$$1;
    if (!head) {
      head = task$$1;
      notify();
    } last = task$$1;
  };

  var PromiseCapability = function (C) {
    var resolve, reject;
    this.promise = new C(function ($$resolve, $$reject) {
      if (resolve !== undefined || reject !== undefined) throw TypeError('Bad Promise constructor');
      resolve = $$resolve;
      reject = $$reject;
    });
    this.resolve = aFunction$1(resolve);
    this.reject = aFunction$1(reject);
  };

  // 25.4.1.5 NewPromiseCapability(C)
  var f$5 = function (C) {
    return new PromiseCapability(C);
  };

  var newPromiseCapability = {
  	f: f$5
  };

  var promiseResolve = function (C, x) {
    anObject(C);
    if (isObject(x) && x.constructor === C) return x;
    var promiseCapability = newPromiseCapability.f(C);
    var resolve = promiseCapability.resolve;
    resolve(x);
    return promiseCapability.promise;
  };

  var hostReportErrors = function (a, b) {
    var console = global_1.console;
    if (console && console.error) {
      arguments.length === 1 ? console.error(a) : console.error(a, b);
    }
  };

  var perform = function (exec) {
    try {
      return { error: false, value: exec() };
    } catch (error) {
      return { error: true, value: error };
    }
  };

  var task$1 = task.set;










  var SPECIES$4 = wellKnownSymbol('species');
  var PROMISE = 'Promise';
  var getInternalState$1 = internalState.get;
  var setInternalState$1 = internalState.set;
  var getInternalPromiseState = internalState.getterFor(PROMISE);
  var PromiseConstructor = nativePromiseConstructor;
  var TypeError$1 = global_1.TypeError;
  var document$2 = global_1.document;
  var process$3 = global_1.process;
  var $fetch = getBuiltIn('fetch');
  var newPromiseCapability$1 = newPromiseCapability.f;
  var newGenericPromiseCapability = newPromiseCapability$1;
  var IS_NODE$1 = classofRaw(process$3) == 'process';
  var DISPATCH_EVENT = !!(document$2 && document$2.createEvent && global_1.dispatchEvent);
  var UNHANDLED_REJECTION = 'unhandledrejection';
  var REJECTION_HANDLED = 'rejectionhandled';
  var PENDING = 0;
  var FULFILLED = 1;
  var REJECTED = 2;
  var HANDLED = 1;
  var UNHANDLED = 2;
  var Internal, OwnPromiseCapability, PromiseWrapper, nativeThen;

  var FORCED = isForced_1(PROMISE, function () {
    var GLOBAL_CORE_JS_PROMISE = inspectSource(PromiseConstructor) !== String(PromiseConstructor);
    if (!GLOBAL_CORE_JS_PROMISE) {
      // V8 6.6 (Node 10 and Chrome 66) have a bug with resolving custom thenables
      // https://bugs.chromium.org/p/chromium/issues/detail?id=830565
      // We can't detect it synchronously, so just check versions
      if (engineV8Version === 66) return true;
      // Unhandled rejections tracking support, NodeJS Promise without it fails @@species test
      if (!IS_NODE$1 && typeof PromiseRejectionEvent != 'function') return true;
    }
    // We need Promise#finally in the pure version for preventing prototype pollution
    if (isPure && !PromiseConstructor.prototype['finally']) return true;
    // We can't use @@species feature detection in V8 since it causes
    // deoptimization and performance degradation
    // https://github.com/zloirock/core-js/issues/679
    if (engineV8Version >= 51 && /native code/.test(PromiseConstructor)) return false;
    // Detect correctness of subclassing with @@species support
    var promise = PromiseConstructor.resolve(1);
    var FakePromise = function (exec) {
      exec(function () { /* empty */ }, function () { /* empty */ });
    };
    var constructor = promise.constructor = {};
    constructor[SPECIES$4] = FakePromise;
    return !(promise.then(function () { /* empty */ }) instanceof FakePromise);
  });

  var INCORRECT_ITERATION = FORCED || !checkCorrectnessOfIteration(function (iterable) {
    PromiseConstructor.all(iterable)['catch'](function () { /* empty */ });
  });

  // helpers
  var isThenable = function (it) {
    var then;
    return isObject(it) && typeof (then = it.then) == 'function' ? then : false;
  };

  var notify$1 = function (promise, state, isReject) {
    if (state.notified) return;
    state.notified = true;
    var chain = state.reactions;
    microtask(function () {
      var value = state.value;
      var ok = state.state == FULFILLED;
      var index = 0;
      // variable length - can't use forEach
      while (chain.length > index) {
        var reaction = chain[index++];
        var handler = ok ? reaction.ok : reaction.fail;
        var resolve = reaction.resolve;
        var reject = reaction.reject;
        var domain = reaction.domain;
        var result, then, exited;
        try {
          if (handler) {
            if (!ok) {
              if (state.rejection === UNHANDLED) onHandleUnhandled(promise, state);
              state.rejection = HANDLED;
            }
            if (handler === true) result = value;
            else {
              if (domain) domain.enter();
              result = handler(value); // can throw
              if (domain) {
                domain.exit();
                exited = true;
              }
            }
            if (result === reaction.promise) {
              reject(TypeError$1('Promise-chain cycle'));
            } else if (then = isThenable(result)) {
              then.call(result, resolve, reject);
            } else resolve(result);
          } else reject(value);
        } catch (error) {
          if (domain && !exited) domain.exit();
          reject(error);
        }
      }
      state.reactions = [];
      state.notified = false;
      if (isReject && !state.rejection) onUnhandled(promise, state);
    });
  };

  var dispatchEvent = function (name, promise, reason) {
    var event, handler;
    if (DISPATCH_EVENT) {
      event = document$2.createEvent('Event');
      event.promise = promise;
      event.reason = reason;
      event.initEvent(name, false, true);
      global_1.dispatchEvent(event);
    } else event = { promise: promise, reason: reason };
    if (handler = global_1['on' + name]) handler(event);
    else if (name === UNHANDLED_REJECTION) hostReportErrors('Unhandled promise rejection', reason);
  };

  var onUnhandled = function (promise, state) {
    task$1.call(global_1, function () {
      var value = state.value;
      var IS_UNHANDLED = isUnhandled(state);
      var result;
      if (IS_UNHANDLED) {
        result = perform(function () {
          if (IS_NODE$1) {
            process$3.emit('unhandledRejection', value, promise);
          } else dispatchEvent(UNHANDLED_REJECTION, promise, value);
        });
        // Browsers should not trigger `rejectionHandled` event if it was handled here, NodeJS - should
        state.rejection = IS_NODE$1 || isUnhandled(state) ? UNHANDLED : HANDLED;
        if (result.error) throw result.value;
      }
    });
  };

  var isUnhandled = function (state) {
    return state.rejection !== HANDLED && !state.parent;
  };

  var onHandleUnhandled = function (promise, state) {
    task$1.call(global_1, function () {
      if (IS_NODE$1) {
        process$3.emit('rejectionHandled', promise);
      } else dispatchEvent(REJECTION_HANDLED, promise, state.value);
    });
  };

  var bind = function (fn, promise, state, unwrap) {
    return function (value) {
      fn(promise, state, value, unwrap);
    };
  };

  var internalReject = function (promise, state, value, unwrap) {
    if (state.done) return;
    state.done = true;
    if (unwrap) state = unwrap;
    state.value = value;
    state.state = REJECTED;
    notify$1(promise, state, true);
  };

  var internalResolve = function (promise, state, value, unwrap) {
    if (state.done) return;
    state.done = true;
    if (unwrap) state = unwrap;
    try {
      if (promise === value) throw TypeError$1("Promise can't be resolved itself");
      var then = isThenable(value);
      if (then) {
        microtask(function () {
          var wrapper = { done: false };
          try {
            then.call(value,
              bind(internalResolve, promise, wrapper, state),
              bind(internalReject, promise, wrapper, state)
            );
          } catch (error) {
            internalReject(promise, wrapper, error, state);
          }
        });
      } else {
        state.value = value;
        state.state = FULFILLED;
        notify$1(promise, state, false);
      }
    } catch (error) {
      internalReject(promise, { done: false }, error, state);
    }
  };

  // constructor polyfill
  if (FORCED) {
    // 25.4.3.1 Promise(executor)
    PromiseConstructor = function Promise(executor) {
      anInstance(this, PromiseConstructor, PROMISE);
      aFunction$1(executor);
      Internal.call(this);
      var state = getInternalState$1(this);
      try {
        executor(bind(internalResolve, this, state), bind(internalReject, this, state));
      } catch (error) {
        internalReject(this, state, error);
      }
    };
    // eslint-disable-next-line no-unused-vars
    Internal = function Promise(executor) {
      setInternalState$1(this, {
        type: PROMISE,
        done: false,
        notified: false,
        parent: false,
        reactions: [],
        rejection: false,
        state: PENDING,
        value: undefined
      });
    };
    Internal.prototype = redefineAll(PromiseConstructor.prototype, {
      // `Promise.prototype.then` method
      // https://tc39.github.io/ecma262/#sec-promise.prototype.then
      then: function then(onFulfilled, onRejected) {
        var state = getInternalPromiseState(this);
        var reaction = newPromiseCapability$1(speciesConstructor(this, PromiseConstructor));
        reaction.ok = typeof onFulfilled == 'function' ? onFulfilled : true;
        reaction.fail = typeof onRejected == 'function' && onRejected;
        reaction.domain = IS_NODE$1 ? process$3.domain : undefined;
        state.parent = true;
        state.reactions.push(reaction);
        if (state.state != PENDING) notify$1(this, state, false);
        return reaction.promise;
      },
      // `Promise.prototype.catch` method
      // https://tc39.github.io/ecma262/#sec-promise.prototype.catch
      'catch': function (onRejected) {
        return this.then(undefined, onRejected);
      }
    });
    OwnPromiseCapability = function () {
      var promise = new Internal();
      var state = getInternalState$1(promise);
      this.promise = promise;
      this.resolve = bind(internalResolve, promise, state);
      this.reject = bind(internalReject, promise, state);
    };
    newPromiseCapability.f = newPromiseCapability$1 = function (C) {
      return C === PromiseConstructor || C === PromiseWrapper
        ? new OwnPromiseCapability(C)
        : newGenericPromiseCapability(C);
    };

    if (!isPure && typeof nativePromiseConstructor == 'function') {
      nativeThen = nativePromiseConstructor.prototype.then;

      // wrap native Promise#then for native async functions
      redefine(nativePromiseConstructor.prototype, 'then', function then(onFulfilled, onRejected) {
        var that = this;
        return new PromiseConstructor(function (resolve, reject) {
          nativeThen.call(that, resolve, reject);
        }).then(onFulfilled, onRejected);
      // https://github.com/zloirock/core-js/issues/640
      }, { unsafe: true });

      // wrap fetch result
      if (typeof $fetch == 'function') _export({ global: true, enumerable: true, forced: true }, {
        // eslint-disable-next-line no-unused-vars
        fetch: function fetch(input /* , init */) {
          return promiseResolve(PromiseConstructor, $fetch.apply(global_1, arguments));
        }
      });
    }
  }

  _export({ global: true, wrap: true, forced: FORCED }, {
    Promise: PromiseConstructor
  });

  setToStringTag(PromiseConstructor, PROMISE, false, true);
  setSpecies(PROMISE);

  PromiseWrapper = getBuiltIn(PROMISE);

  // statics
  _export({ target: PROMISE, stat: true, forced: FORCED }, {
    // `Promise.reject` method
    // https://tc39.github.io/ecma262/#sec-promise.reject
    reject: function reject(r) {
      var capability = newPromiseCapability$1(this);
      capability.reject.call(undefined, r);
      return capability.promise;
    }
  });

  _export({ target: PROMISE, stat: true, forced: isPure || FORCED }, {
    // `Promise.resolve` method
    // https://tc39.github.io/ecma262/#sec-promise.resolve
    resolve: function resolve(x) {
      return promiseResolve(isPure && this === PromiseWrapper ? PromiseConstructor : this, x);
    }
  });

  _export({ target: PROMISE, stat: true, forced: INCORRECT_ITERATION }, {
    // `Promise.all` method
    // https://tc39.github.io/ecma262/#sec-promise.all
    all: function all(iterable) {
      var C = this;
      var capability = newPromiseCapability$1(C);
      var resolve = capability.resolve;
      var reject = capability.reject;
      var result = perform(function () {
        var $promiseResolve = aFunction$1(C.resolve);
        var values = [];
        var counter = 0;
        var remaining = 1;
        iterate_1(iterable, function (promise) {
          var index = counter++;
          var alreadyCalled = false;
          values.push(undefined);
          remaining++;
          $promiseResolve.call(C, promise).then(function (value) {
            if (alreadyCalled) return;
            alreadyCalled = true;
            values[index] = value;
            --remaining || resolve(values);
          }, reject);
        });
        --remaining || resolve(values);
      });
      if (result.error) reject(result.value);
      return capability.promise;
    },
    // `Promise.race` method
    // https://tc39.github.io/ecma262/#sec-promise.race
    race: function race(iterable) {
      var C = this;
      var capability = newPromiseCapability$1(C);
      var reject = capability.reject;
      var result = perform(function () {
        var $promiseResolve = aFunction$1(C.resolve);
        iterate_1(iterable, function (promise) {
          $promiseResolve.call(C, promise).then(capability.resolve, reject);
        });
      });
      if (result.error) reject(result.value);
      return capability.promise;
    }
  });

  // `String.prototype.{ codePointAt, at }` methods implementation
  var createMethod$2 = function (CONVERT_TO_STRING) {
    return function ($this, pos) {
      var S = String(requireObjectCoercible($this));
      var position = toInteger(pos);
      var size = S.length;
      var first, second;
      if (position < 0 || position >= size) return CONVERT_TO_STRING ? '' : undefined;
      first = S.charCodeAt(position);
      return first < 0xD800 || first > 0xDBFF || position + 1 === size
        || (second = S.charCodeAt(position + 1)) < 0xDC00 || second > 0xDFFF
          ? CONVERT_TO_STRING ? S.charAt(position) : first
          : CONVERT_TO_STRING ? S.slice(position, position + 2) : (first - 0xD800 << 10) + (second - 0xDC00) + 0x10000;
    };
  };

  var stringMultibyte = {
    // `String.prototype.codePointAt` method
    // https://tc39.github.io/ecma262/#sec-string.prototype.codepointat
    codeAt: createMethod$2(false),
    // `String.prototype.at` method
    // https://github.com/mathiasbynens/String.prototype.at
    charAt: createMethod$2(true)
  };

  var charAt = stringMultibyte.charAt;



  var STRING_ITERATOR = 'String Iterator';
  var setInternalState$2 = internalState.set;
  var getInternalState$2 = internalState.getterFor(STRING_ITERATOR);

  // `String.prototype[@@iterator]` method
  // https://tc39.github.io/ecma262/#sec-string.prototype-@@iterator
  defineIterator(String, 'String', function (iterated) {
    setInternalState$2(this, {
      type: STRING_ITERATOR,
      string: String(iterated),
      index: 0
    });
  // `%StringIteratorPrototype%.next` method
  // https://tc39.github.io/ecma262/#sec-%stringiteratorprototype%.next
  }, function next() {
    var state = getInternalState$2(this);
    var string = state.string;
    var index = state.index;
    var point;
    if (index >= string.length) return { value: undefined, done: true };
    point = charAt(string, index);
    state.index += point.length;
    return { value: point, done: false };
  });

  // iterable DOM collections
  // flag - `iterable` interface - 'entries', 'keys', 'values', 'forEach' methods
  var domIterables = {
    CSSRuleList: 0,
    CSSStyleDeclaration: 0,
    CSSValueList: 0,
    ClientRectList: 0,
    DOMRectList: 0,
    DOMStringList: 0,
    DOMTokenList: 1,
    DataTransferItemList: 0,
    FileList: 0,
    HTMLAllCollection: 0,
    HTMLCollection: 0,
    HTMLFormElement: 0,
    HTMLSelectElement: 0,
    MediaList: 0,
    MimeTypeArray: 0,
    NamedNodeMap: 0,
    NodeList: 1,
    PaintRequestList: 0,
    Plugin: 0,
    PluginArray: 0,
    SVGLengthList: 0,
    SVGNumberList: 0,
    SVGPathSegList: 0,
    SVGPointList: 0,
    SVGStringList: 0,
    SVGTransformList: 0,
    SourceBufferList: 0,
    StyleSheetList: 0,
    TextTrackCueList: 0,
    TextTrackList: 0,
    TouchList: 0
  };

  var ITERATOR$5 = wellKnownSymbol('iterator');
  var TO_STRING_TAG$3 = wellKnownSymbol('toStringTag');
  var ArrayValues = es_array_iterator.values;

  for (var COLLECTION_NAME in domIterables) {
    var Collection = global_1[COLLECTION_NAME];
    var CollectionPrototype = Collection && Collection.prototype;
    if (CollectionPrototype) {
      // some Chrome versions have non-configurable methods on DOMTokenList
      if (CollectionPrototype[ITERATOR$5] !== ArrayValues) try {
        createNonEnumerableProperty(CollectionPrototype, ITERATOR$5, ArrayValues);
      } catch (error) {
        CollectionPrototype[ITERATOR$5] = ArrayValues;
      }
      if (!CollectionPrototype[TO_STRING_TAG$3]) {
        createNonEnumerableProperty(CollectionPrototype, TO_STRING_TAG$3, COLLECTION_NAME);
      }
      if (domIterables[COLLECTION_NAME]) for (var METHOD_NAME in es_array_iterator) {
        // some Chrome versions have non-configurable methods on DOMTokenList
        if (CollectionPrototype[METHOD_NAME] !== es_array_iterator[METHOD_NAME]) try {
          createNonEnumerableProperty(CollectionPrototype, METHOD_NAME, es_array_iterator[METHOD_NAME]);
        } catch (error) {
          CollectionPrototype[METHOD_NAME] = es_array_iterator[METHOD_NAME];
        }
      }
    }
  }

  function _typeof(obj) {
    if (typeof Symbol === "function" && typeof Symbol.iterator === "symbol") {
      _typeof = function (obj) {
        return typeof obj;
      };
    } else {
      _typeof = function (obj) {
        return obj && typeof Symbol === "function" && obj.constructor === Symbol && obj !== Symbol.prototype ? "symbol" : typeof obj;
      };
    }

    return _typeof(obj);
  }

  function asyncGeneratorStep(gen, resolve, reject, _next, _throw, key, arg) {
    try {
      var info = gen[key](arg);
      var value = info.value;
    } catch (error) {
      reject(error);
      return;
    }

    if (info.done) {
      resolve(value);
    } else {
      Promise.resolve(value).then(_next, _throw);
    }
  }

  function _asyncToGenerator(fn) {
    return function () {
      var self = this,
          args = arguments;
      return new Promise(function (resolve, reject) {
        var gen = fn.apply(self, args);

        function _next(value) {
          asyncGeneratorStep(gen, resolve, reject, _next, _throw, "next", value);
        }

        function _throw(err) {
          asyncGeneratorStep(gen, resolve, reject, _next, _throw, "throw", err);
        }

        _next(undefined);
      });
    };
  }

  function _classCallCheck(instance, Constructor) {
    if (!(instance instanceof Constructor)) {
      throw new TypeError("Cannot call a class as a function");
    }
  }

  function _defineProperties(target, props) {
    for (var i = 0; i < props.length; i++) {
      var descriptor = props[i];
      descriptor.enumerable = descriptor.enumerable || false;
      descriptor.configurable = true;
      if ("value" in descriptor) descriptor.writable = true;
      Object.defineProperty(target, descriptor.key, descriptor);
    }
  }

  function _createClass(Constructor, protoProps, staticProps) {
    if (protoProps) _defineProperties(Constructor.prototype, protoProps);
    if (staticProps) _defineProperties(Constructor, staticProps);
    return Constructor;
  }

  function _defineProperty(obj, key, value) {
    if (key in obj) {
      Object.defineProperty(obj, key, {
        value: value,
        enumerable: true,
        configurable: true,
        writable: true
      });
    } else {
      obj[key] = value;
    }

    return obj;
  }

  function _extends() {
    _extends = Object.assign || function (target) {
      for (var i = 1; i < arguments.length; i++) {
        var source = arguments[i];

        for (var key in source) {
          if (Object.prototype.hasOwnProperty.call(source, key)) {
            target[key] = source[key];
          }
        }
      }

      return target;
    };

    return _extends.apply(this, arguments);
  }

  function _objectSpread(target) {
    for (var i = 1; i < arguments.length; i++) {
      var source = arguments[i] != null ? arguments[i] : {};
      var ownKeys = Object.keys(source);

      if (typeof Object.getOwnPropertySymbols === 'function') {
        ownKeys = ownKeys.concat(Object.getOwnPropertySymbols(source).filter(function (sym) {
          return Object.getOwnPropertyDescriptor(source, sym).enumerable;
        }));
      }

      ownKeys.forEach(function (key) {
        _defineProperty(target, key, source[key]);
      });
    }

    return target;
  }

  function _inherits(subClass, superClass) {
    if (typeof superClass !== "function" && superClass !== null) {
      throw new TypeError("Super expression must either be null or a function");
    }

    subClass.prototype = Object.create(superClass && superClass.prototype, {
      constructor: {
        value: subClass,
        writable: true,
        configurable: true
      }
    });
    if (superClass) _setPrototypeOf(subClass, superClass);
  }

  function _getPrototypeOf(o) {
    _getPrototypeOf = Object.setPrototypeOf ? Object.getPrototypeOf : function _getPrototypeOf(o) {
      return o.__proto__ || Object.getPrototypeOf(o);
    };
    return _getPrototypeOf(o);
  }

  function _setPrototypeOf(o, p) {
    _setPrototypeOf = Object.setPrototypeOf || function _setPrototypeOf(o, p) {
      o.__proto__ = p;
      return o;
    };

    return _setPrototypeOf(o, p);
  }

  function _objectWithoutPropertiesLoose(source, excluded) {
    if (source == null) return {};
    var target = {};
    var sourceKeys = Object.keys(source);
    var key, i;

    for (i = 0; i < sourceKeys.length; i++) {
      key = sourceKeys[i];
      if (excluded.indexOf(key) >= 0) continue;
      target[key] = source[key];
    }

    return target;
  }

  function _objectWithoutProperties(source, excluded) {
    if (source == null) return {};

    var target = _objectWithoutPropertiesLoose(source, excluded);

    var key, i;

    if (Object.getOwnPropertySymbols) {
      var sourceSymbolKeys = Object.getOwnPropertySymbols(source);

      for (i = 0; i < sourceSymbolKeys.length; i++) {
        key = sourceSymbolKeys[i];
        if (excluded.indexOf(key) >= 0) continue;
        if (!Object.prototype.propertyIsEnumerable.call(source, key)) continue;
        target[key] = source[key];
      }
    }

    return target;
  }

  function _assertThisInitialized(self) {
    if (self === void 0) {
      throw new ReferenceError("this hasn't been initialised - super() hasn't been called");
    }

    return self;
  }

  function _possibleConstructorReturn(self, call) {
    if (call && (typeof call === "object" || typeof call === "function")) {
      return call;
    }

    return _assertThisInitialized(self);
  }

  function _slicedToArray(arr, i) {
    return _arrayWithHoles(arr) || _iterableToArrayLimit(arr, i) || _nonIterableRest();
  }

  function _toConsumableArray(arr) {
    return _arrayWithoutHoles(arr) || _iterableToArray(arr) || _nonIterableSpread();
  }

  function _arrayWithoutHoles(arr) {
    if (Array.isArray(arr)) {
      for (var i = 0, arr2 = new Array(arr.length); i < arr.length; i++) arr2[i] = arr[i];

      return arr2;
    }
  }

  function _arrayWithHoles(arr) {
    if (Array.isArray(arr)) return arr;
  }

  function _iterableToArray(iter) {
    if (Symbol.iterator in Object(iter) || Object.prototype.toString.call(iter) === "[object Arguments]") return Array.from(iter);
  }

  function _iterableToArrayLimit(arr, i) {
    var _arr = [];
    var _n = true;
    var _d = false;
    var _e = undefined;

    try {
      for (var _i = arr[Symbol.iterator](), _s; !(_n = (_s = _i.next()).done); _n = true) {
        _arr.push(_s.value);

        if (i && _arr.length === i) break;
      }
    } catch (err) {
      _d = true;
      _e = err;
    } finally {
      try {
        if (!_n && _i["return"] != null) _i["return"]();
      } finally {
        if (_d) throw _e;
      }
    }

    return _arr;
  }

  function _nonIterableSpread() {
    throw new TypeError("Invalid attempt to spread non-iterable instance");
  }

  function _nonIterableRest() {
    throw new TypeError("Invalid attempt to destructure non-iterable instance");
  }

  /**
   * A function that always returns `false`. Any passed in parameters are ignored.
   *
   * @func
   * @memberOf R
   * @since v0.9.0
   * @category Function
   * @sig * -> Boolean
   * @param {*}
   * @return {Boolean}
   * @see R.T
   * @example
   *
   *      R.F(); //=> false
   */

  /**
   * A function that always returns `true`. Any passed in parameters are ignored.
   *
   * @func
   * @memberOf R
   * @since v0.9.0
   * @category Function
   * @sig * -> Boolean
   * @param {*}
   * @return {Boolean}
   * @see R.F
   * @example
   *
   *      R.T(); //=> true
   */

  /**
   * A special placeholder value used to specify "gaps" within curried functions,
   * allowing partial application of any combination of arguments, regardless of
   * their positions.
   *
   * If `g` is a curried ternary function and `_` is `R.__`, the following are
   * equivalent:
   *
   *   - `g(1, 2, 3)`
   *   - `g(_, 2, 3)(1)`
   *   - `g(_, _, 3)(1)(2)`
   *   - `g(_, _, 3)(1, 2)`
   *   - `g(_, 2, _)(1, 3)`
   *   - `g(_, 2)(1)(3)`
   *   - `g(_, 2)(1, 3)`
   *   - `g(_, 2)(_, 3)(1)`
   *
   * @name __
   * @constant
   * @memberOf R
   * @since v0.6.0
   * @category Function
   * @example
   *
   *      const greet = R.replace('{name}', R.__, 'Hello, {name}!');
   *      greet('Alice'); //=> 'Hello, Alice!'
   */

  // makes subclassing work correct for wrapped built-ins
  var inheritIfRequired = function ($this, dummy, Wrapper) {
    var NewTarget, NewTargetPrototype;
    if (
      // it can work only with native `setPrototypeOf`
      objectSetPrototypeOf &&
      // we haven't completely correct pre-ES6 way for getting `new.target`, so use this
      typeof (NewTarget = dummy.constructor) == 'function' &&
      NewTarget !== Wrapper &&
      isObject(NewTargetPrototype = NewTarget.prototype) &&
      NewTargetPrototype !== Wrapper.prototype
    ) objectSetPrototypeOf($this, NewTargetPrototype);
    return $this;
  };

  // a string of all valid unicode whitespaces
  // eslint-disable-next-line max-len
  var whitespaces = '\u0009\u000A\u000B\u000C\u000D\u0020\u00A0\u1680\u2000\u2001\u2002\u2003\u2004\u2005\u2006\u2007\u2008\u2009\u200A\u202F\u205F\u3000\u2028\u2029\uFEFF';

  var whitespace = '[' + whitespaces + ']';
  var ltrim = RegExp('^' + whitespace + whitespace + '*');
  var rtrim = RegExp(whitespace + whitespace + '*$');

  // `String.prototype.{ trim, trimStart, trimEnd, trimLeft, trimRight }` methods implementation
  var createMethod$3 = function (TYPE) {
    return function ($this) {
      var string = String(requireObjectCoercible($this));
      if (TYPE & 1) string = string.replace(ltrim, '');
      if (TYPE & 2) string = string.replace(rtrim, '');
      return string;
    };
  };

  var stringTrim = {
    // `String.prototype.{ trimLeft, trimStart }` methods
    // https://tc39.github.io/ecma262/#sec-string.prototype.trimstart
    start: createMethod$3(1),
    // `String.prototype.{ trimRight, trimEnd }` methods
    // https://tc39.github.io/ecma262/#sec-string.prototype.trimend
    end: createMethod$3(2),
    // `String.prototype.trim` method
    // https://tc39.github.io/ecma262/#sec-string.prototype.trim
    trim: createMethod$3(3)
  };

  var getOwnPropertyNames = objectGetOwnPropertyNames.f;
  var getOwnPropertyDescriptor$3 = objectGetOwnPropertyDescriptor.f;
  var defineProperty$2 = objectDefineProperty.f;
  var trim = stringTrim.trim;

  var NUMBER = 'Number';
  var NativeNumber = global_1[NUMBER];
  var NumberPrototype = NativeNumber.prototype;

  // Opera ~12 has broken Object#toString
  var BROKEN_CLASSOF = classofRaw(objectCreate(NumberPrototype)) == NUMBER;

  // `ToNumber` abstract operation
  // https://tc39.github.io/ecma262/#sec-tonumber
  var toNumber = function (argument) {
    var it = toPrimitive(argument, false);
    var first, third, radix, maxCode, digits, length, index, code;
    if (typeof it == 'string' && it.length > 2) {
      it = trim(it);
      first = it.charCodeAt(0);
      if (first === 43 || first === 45) {
        third = it.charCodeAt(2);
        if (third === 88 || third === 120) return NaN; // Number('+0x1') should be NaN, old V8 fix
      } else if (first === 48) {
        switch (it.charCodeAt(1)) {
          case 66: case 98: radix = 2; maxCode = 49; break; // fast equal of /^0b[01]+$/i
          case 79: case 111: radix = 8; maxCode = 55; break; // fast equal of /^0o[0-7]+$/i
          default: return +it;
        }
        digits = it.slice(2);
        length = digits.length;
        for (index = 0; index < length; index++) {
          code = digits.charCodeAt(index);
          // parseInt parses a string to a first unavailable symbol
          // but ToNumber should return NaN if a string contains unavailable symbols
          if (code < 48 || code > maxCode) return NaN;
        } return parseInt(digits, radix);
      }
    } return +it;
  };

  // `Number` constructor
  // https://tc39.github.io/ecma262/#sec-number-constructor
  if (isForced_1(NUMBER, !NativeNumber(' 0o1') || !NativeNumber('0b1') || NativeNumber('+0x1'))) {
    var NumberWrapper = function Number(value) {
      var it = arguments.length < 1 ? 0 : value;
      var dummy = this;
      return dummy instanceof NumberWrapper
        // check on 1..constructor(foo) case
        && (BROKEN_CLASSOF ? fails(function () { NumberPrototype.valueOf.call(dummy); }) : classofRaw(dummy) != NUMBER)
          ? inheritIfRequired(new NativeNumber(toNumber(it)), dummy, NumberWrapper) : toNumber(it);
    };
    for (var keys$1 = descriptors ? getOwnPropertyNames(NativeNumber) : (
      // ES3:
      'MAX_VALUE,MIN_VALUE,NaN,NEGATIVE_INFINITY,POSITIVE_INFINITY,' +
      // ES2015 (in case, if modules with ES2015 Number statics required before):
      'EPSILON,isFinite,isInteger,isNaN,isSafeInteger,MAX_SAFE_INTEGER,' +
      'MIN_SAFE_INTEGER,parseFloat,parseInt,isInteger'
    ).split(','), j = 0, key; keys$1.length > j; j++) {
      if (has(NativeNumber, key = keys$1[j]) && !has(NumberWrapper, key)) {
        defineProperty$2(NumberWrapper, key, getOwnPropertyDescriptor$3(NativeNumber, key));
      }
    }
    NumberWrapper.prototype = NumberPrototype;
    NumberPrototype.constructor = NumberWrapper;
    redefine(global_1, NUMBER, NumberWrapper);
  }

  function _isPlaceholder(a) {
    return a != null && _typeof(a) === 'object' && a['@@functional/placeholder'] === true;
  }

  /**
   * Optimized internal one-arity curry function.
   *
   * @private
   * @category Function
   * @param {Function} fn The function to curry.
   * @return {Function} The curried function.
   */

  function _curry1(fn) {
    return function f1(a) {
      if (arguments.length === 0 || _isPlaceholder(a)) {
        return f1;
      } else {
        return fn.apply(this, arguments);
      }
    };
  }

  /**
   * Optimized internal two-arity curry function.
   *
   * @private
   * @category Function
   * @param {Function} fn The function to curry.
   * @return {Function} The curried function.
   */

  function _curry2(fn) {
    return function f2(a, b) {
      switch (arguments.length) {
        case 0:
          return f2;

        case 1:
          return _isPlaceholder(a) ? f2 : _curry1(function (_b) {
            return fn(a, _b);
          });

        default:
          return _isPlaceholder(a) && _isPlaceholder(b) ? f2 : _isPlaceholder(a) ? _curry1(function (_a) {
            return fn(_a, b);
          }) : _isPlaceholder(b) ? _curry1(function (_b) {
            return fn(a, _b);
          }) : fn(a, b);
      }
    };
  }

  /**
   * Adds two values.
   *
   * @func
   * @memberOf R
   * @since v0.1.0
   * @category Math
   * @sig Number -> Number -> Number
   * @param {Number} a
   * @param {Number} b
   * @return {Number}
   * @see R.subtract
   * @example
   *
   *      R.add(2, 3);       //=>  5
   *      R.add(7)(10);      //=> 17
   */

  var add =
  /*#__PURE__*/
  _curry2(function add(a, b) {
    return Number(a) + Number(b);
  });

  var createProperty = function (object, key, value) {
    var propertyKey = toPrimitive(key);
    if (propertyKey in object) objectDefineProperty.f(object, propertyKey, createPropertyDescriptor(0, value));
    else object[propertyKey] = value;
  };

  var HAS_SPECIES_SUPPORT$1 = arrayMethodHasSpeciesSupport('slice');
  var USES_TO_LENGTH$1 = arrayMethodUsesToLength('slice', { ACCESSORS: true, 0: 0, 1: 2 });

  var SPECIES$5 = wellKnownSymbol('species');
  var nativeSlice = [].slice;
  var max$1 = Math.max;

  // `Array.prototype.slice` method
  // https://tc39.github.io/ecma262/#sec-array.prototype.slice
  // fallback for not array-like ES3 strings and DOM objects
  _export({ target: 'Array', proto: true, forced: !HAS_SPECIES_SUPPORT$1 || !USES_TO_LENGTH$1 }, {
    slice: function slice(start, end) {
      var O = toIndexedObject(this);
      var length = toLength(O.length);
      var k = toAbsoluteIndex(start, length);
      var fin = toAbsoluteIndex(end === undefined ? length : end, length);
      // inline `ArraySpeciesCreate` for usage native `Array#slice` where it's possible
      var Constructor, result, n;
      if (isArray(O)) {
        Constructor = O.constructor;
        // cross-realm fallback
        if (typeof Constructor == 'function' && (Constructor === Array || isArray(Constructor.prototype))) {
          Constructor = undefined;
        } else if (isObject(Constructor)) {
          Constructor = Constructor[SPECIES$5];
          if (Constructor === null) Constructor = undefined;
        }
        if (Constructor === Array || Constructor === undefined) {
          return nativeSlice.call(O, k, fin);
        }
      }
      result = new (Constructor === undefined ? Array : Constructor)(max$1(fin - k, 0));
      for (n = 0; k < fin; k++, n++) if (k in O) createProperty(result, n, O[k]);
      result.length = n;
      return result;
    }
  });

  /**
   * Private `concat` function to merge two array-like objects.
   *
   * @private
   * @param {Array|Arguments} [set1=[]] An array-like object.
   * @param {Array|Arguments} [set2=[]] An array-like object.
   * @return {Array} A new, merged array.
   * @example
   *
   *      _concat([4, 5, 6], [1, 2, 3]); //=> [4, 5, 6, 1, 2, 3]
   */
  function _concat(set1, set2) {
    set1 = set1 || [];
    set2 = set2 || [];
    var idx;
    var len1 = set1.length;
    var len2 = set2.length;
    var result = [];
    idx = 0;

    while (idx < len1) {
      result[result.length] = set1[idx];
      idx += 1;
    }

    idx = 0;

    while (idx < len2) {
      result[result.length] = set2[idx];
      idx += 1;
    }

    return result;
  }

  function _arity(n, fn) {
    /* eslint-disable no-unused-vars */
    switch (n) {
      case 0:
        return function () {
          return fn.apply(this, arguments);
        };

      case 1:
        return function (a0) {
          return fn.apply(this, arguments);
        };

      case 2:
        return function (a0, a1) {
          return fn.apply(this, arguments);
        };

      case 3:
        return function (a0, a1, a2) {
          return fn.apply(this, arguments);
        };

      case 4:
        return function (a0, a1, a2, a3) {
          return fn.apply(this, arguments);
        };

      case 5:
        return function (a0, a1, a2, a3, a4) {
          return fn.apply(this, arguments);
        };

      case 6:
        return function (a0, a1, a2, a3, a4, a5) {
          return fn.apply(this, arguments);
        };

      case 7:
        return function (a0, a1, a2, a3, a4, a5, a6) {
          return fn.apply(this, arguments);
        };

      case 8:
        return function (a0, a1, a2, a3, a4, a5, a6, a7) {
          return fn.apply(this, arguments);
        };

      case 9:
        return function (a0, a1, a2, a3, a4, a5, a6, a7, a8) {
          return fn.apply(this, arguments);
        };

      case 10:
        return function (a0, a1, a2, a3, a4, a5, a6, a7, a8, a9) {
          return fn.apply(this, arguments);
        };

      default:
        throw new Error('First argument to _arity must be a non-negative integer no greater than ten');
    }
  }

  /**
   * Internal curryN function.
   *
   * @private
   * @category Function
   * @param {Number} length The arity of the curried function.
   * @param {Array} received An array of arguments received thus far.
   * @param {Function} fn The function to curry.
   * @return {Function} The curried function.
   */

  function _curryN(length, received, fn) {
    return function () {
      var combined = [];
      var argsIdx = 0;
      var left = length;
      var combinedIdx = 0;

      while (combinedIdx < received.length || argsIdx < arguments.length) {
        var result;

        if (combinedIdx < received.length && (!_isPlaceholder(received[combinedIdx]) || argsIdx >= arguments.length)) {
          result = received[combinedIdx];
        } else {
          result = arguments[argsIdx];
          argsIdx += 1;
        }

        combined[combinedIdx] = result;

        if (!_isPlaceholder(result)) {
          left -= 1;
        }

        combinedIdx += 1;
      }

      return left <= 0 ? fn.apply(this, combined) : _arity(left, _curryN(length, combined, fn));
    };
  }

  /**
   * Returns a curried equivalent of the provided function, with the specified
   * arity. The curried function has two unusual capabilities. First, its
   * arguments needn't be provided one at a time. If `g` is `R.curryN(3, f)`, the
   * following are equivalent:
   *
   *   - `g(1)(2)(3)`
   *   - `g(1)(2, 3)`
   *   - `g(1, 2)(3)`
   *   - `g(1, 2, 3)`
   *
   * Secondly, the special placeholder value [`R.__`](#__) may be used to specify
   * "gaps", allowing partial application of any combination of arguments,
   * regardless of their positions. If `g` is as above and `_` is [`R.__`](#__),
   * the following are equivalent:
   *
   *   - `g(1, 2, 3)`
   *   - `g(_, 2, 3)(1)`
   *   - `g(_, _, 3)(1)(2)`
   *   - `g(_, _, 3)(1, 2)`
   *   - `g(_, 2)(1)(3)`
   *   - `g(_, 2)(1, 3)`
   *   - `g(_, 2)(_, 3)(1)`
   *
   * @func
   * @memberOf R
   * @since v0.5.0
   * @category Function
   * @sig Number -> (* -> a) -> (* -> a)
   * @param {Number} length The arity for the returned function.
   * @param {Function} fn The function to curry.
   * @return {Function} A new, curried function.
   * @see R.curry
   * @example
   *
   *      const sumArgs = (...args) => R.sum(args);
   *
   *      const curriedAddFourNumbers = R.curryN(4, sumArgs);
   *      const f = curriedAddFourNumbers(1, 2);
   *      const g = f(3);
   *      g(4); //=> 10
   */

  var curryN =
  /*#__PURE__*/
  _curry2(function curryN(length, fn) {
    if (length === 1) {
      return _curry1(fn);
    }

    return _arity(length, _curryN(length, [], fn));
  });

  /**
   * Optimized internal three-arity curry function.
   *
   * @private
   * @category Function
   * @param {Function} fn The function to curry.
   * @return {Function} The curried function.
   */

  function _curry3(fn) {
    return function f3(a, b, c) {
      switch (arguments.length) {
        case 0:
          return f3;

        case 1:
          return _isPlaceholder(a) ? f3 : _curry2(function (_b, _c) {
            return fn(a, _b, _c);
          });

        case 2:
          return _isPlaceholder(a) && _isPlaceholder(b) ? f3 : _isPlaceholder(a) ? _curry2(function (_a, _c) {
            return fn(_a, b, _c);
          }) : _isPlaceholder(b) ? _curry2(function (_b, _c) {
            return fn(a, _b, _c);
          }) : _curry1(function (_c) {
            return fn(a, b, _c);
          });

        default:
          return _isPlaceholder(a) && _isPlaceholder(b) && _isPlaceholder(c) ? f3 : _isPlaceholder(a) && _isPlaceholder(b) ? _curry2(function (_a, _b) {
            return fn(_a, _b, c);
          }) : _isPlaceholder(a) && _isPlaceholder(c) ? _curry2(function (_a, _c) {
            return fn(_a, b, _c);
          }) : _isPlaceholder(b) && _isPlaceholder(c) ? _curry2(function (_b, _c) {
            return fn(a, _b, _c);
          }) : _isPlaceholder(a) ? _curry1(function (_a) {
            return fn(_a, b, c);
          }) : _isPlaceholder(b) ? _curry1(function (_b) {
            return fn(a, _b, c);
          }) : _isPlaceholder(c) ? _curry1(function (_c) {
            return fn(a, b, _c);
          }) : fn(a, b, c);
      }
    };
  }

  // `Array.isArray` method
  // https://tc39.github.io/ecma262/#sec-array.isarray
  _export({ target: 'Array', stat: true }, {
    isArray: isArray
  });

  var DatePrototype = Date.prototype;
  var INVALID_DATE = 'Invalid Date';
  var TO_STRING = 'toString';
  var nativeDateToString = DatePrototype[TO_STRING];
  var getTime = DatePrototype.getTime;

  // `Date.prototype.toString` method
  // https://tc39.github.io/ecma262/#sec-date.prototype.tostring
  if (new Date(NaN) + '' != INVALID_DATE) {
    redefine(DatePrototype, TO_STRING, function toString() {
      var value = getTime.call(this);
      // eslint-disable-next-line no-self-compare
      return value === value ? nativeDateToString.call(this) : INVALID_DATE;
    });
  }

  // `RegExp.prototype.flags` getter implementation
  // https://tc39.github.io/ecma262/#sec-get-regexp.prototype.flags
  var regexpFlags = function () {
    var that = anObject(this);
    var result = '';
    if (that.global) result += 'g';
    if (that.ignoreCase) result += 'i';
    if (that.multiline) result += 'm';
    if (that.dotAll) result += 's';
    if (that.unicode) result += 'u';
    if (that.sticky) result += 'y';
    return result;
  };

  var TO_STRING$1 = 'toString';
  var RegExpPrototype = RegExp.prototype;
  var nativeToString = RegExpPrototype[TO_STRING$1];

  var NOT_GENERIC = fails(function () { return nativeToString.call({ source: 'a', flags: 'b' }) != '/a/b'; });
  // FF44- RegExp#toString has a wrong name
  var INCORRECT_NAME = nativeToString.name != TO_STRING$1;

  // `RegExp.prototype.toString` method
  // https://tc39.github.io/ecma262/#sec-regexp.prototype.tostring
  if (NOT_GENERIC || INCORRECT_NAME) {
    redefine(RegExp.prototype, TO_STRING$1, function toString() {
      var R = anObject(this);
      var p = String(R.source);
      var rf = R.flags;
      var f = String(rf === undefined && R instanceof RegExp && !('flags' in RegExpPrototype) ? regexpFlags.call(R) : rf);
      return '/' + p + '/' + f;
    }, { unsafe: true });
  }

  /**
   * Tests whether or not an object is an array.
   *
   * @private
   * @param {*} val The object to test.
   * @return {Boolean} `true` if `val` is an array, `false` otherwise.
   * @example
   *
   *      _isArray([]); //=> true
   *      _isArray(null); //=> false
   *      _isArray({}); //=> false
   */
  var _isArray = Array.isArray || function _isArray(val) {
    return val != null && val.length >= 0 && Object.prototype.toString.call(val) === '[object Array]';
  };

  function _isTransformer(obj) {
    return obj != null && typeof obj['@@transducer/step'] === 'function';
  }

  /**
   * Returns a function that dispatches with different strategies based on the
   * object in list position (last argument). If it is an array, executes [fn].
   * Otherwise, if it has a function with one of the given method names, it will
   * execute that function (functor case). Otherwise, if it is a transformer,
   * uses transducer [xf] to return a new transformer (transducer case).
   * Otherwise, it will default to executing [fn].
   *
   * @private
   * @param {Array} methodNames properties to check for a custom implementation
   * @param {Function} xf transducer to initialize if object is transformer
   * @param {Function} fn default ramda implementation
   * @return {Function} A function that dispatches on object in list position
   */

  function _dispatchable(methodNames, xf, fn) {
    return function () {
      if (arguments.length === 0) {
        return fn();
      }

      var args = Array.prototype.slice.call(arguments, 0);
      var obj = args.pop();

      if (!_isArray(obj)) {
        var idx = 0;

        while (idx < methodNames.length) {
          if (typeof obj[methodNames[idx]] === 'function') {
            return obj[methodNames[idx]].apply(obj, args);
          }

          idx += 1;
        }

        if (_isTransformer(obj)) {
          var transducer = xf.apply(null, args);
          return transducer(obj);
        }
      }

      return fn.apply(this, arguments);
    };
  }

  var _xfBase = {
    init: function init() {
      return this.xf['@@transducer/init']();
    },
    result: function result(_result) {
      return this.xf['@@transducer/result'](_result);
    }
  };

  /**
   * Returns the larger of its two arguments.
   *
   * @func
   * @memberOf R
   * @since v0.1.0
   * @category Relation
   * @sig Ord a => a -> a -> a
   * @param {*} a
   * @param {*} b
   * @return {*}
   * @see R.maxBy, R.min
   * @example
   *
   *      R.max(789, 123); //=> 789
   *      R.max('a', 'b'); //=> 'b'
   */

  var max$2 =
  /*#__PURE__*/
  _curry2(function max(a, b) {
    return b > a ? b : a;
  });

  function _map(fn, functor) {
    var idx = 0;
    var len = functor.length;
    var result = Array(len);

    while (idx < len) {
      result[idx] = fn(functor[idx]);
      idx += 1;
    }

    return result;
  }

  var nativeGetOwnPropertyNames = objectGetOwnPropertyNames.f;

  var toString$1 = {}.toString;

  var windowNames = typeof window == 'object' && window && Object.getOwnPropertyNames
    ? Object.getOwnPropertyNames(window) : [];

  var getWindowNames = function (it) {
    try {
      return nativeGetOwnPropertyNames(it);
    } catch (error) {
      return windowNames.slice();
    }
  };

  // fallback for IE11 buggy Object.getOwnPropertyNames with iframe and window
  var f$6 = function getOwnPropertyNames(it) {
    return windowNames && toString$1.call(it) == '[object Window]'
      ? getWindowNames(it)
      : nativeGetOwnPropertyNames(toIndexedObject(it));
  };

  var objectGetOwnPropertyNamesExternal = {
  	f: f$6
  };

  var f$7 = wellKnownSymbol;

  var wellKnownSymbolWrapped = {
  	f: f$7
  };

  var defineProperty$3 = objectDefineProperty.f;

  var defineWellKnownSymbol = function (NAME) {
    var Symbol = path.Symbol || (path.Symbol = {});
    if (!has(Symbol, NAME)) defineProperty$3(Symbol, NAME, {
      value: wellKnownSymbolWrapped.f(NAME)
    });
  };

  var $forEach = arrayIteration.forEach;

  var HIDDEN = sharedKey('hidden');
  var SYMBOL = 'Symbol';
  var PROTOTYPE$1 = 'prototype';
  var TO_PRIMITIVE = wellKnownSymbol('toPrimitive');
  var setInternalState$3 = internalState.set;
  var getInternalState$3 = internalState.getterFor(SYMBOL);
  var ObjectPrototype$1 = Object[PROTOTYPE$1];
  var $Symbol = global_1.Symbol;
  var $stringify = getBuiltIn('JSON', 'stringify');
  var nativeGetOwnPropertyDescriptor$1 = objectGetOwnPropertyDescriptor.f;
  var nativeDefineProperty$1 = objectDefineProperty.f;
  var nativeGetOwnPropertyNames$1 = objectGetOwnPropertyNamesExternal.f;
  var nativePropertyIsEnumerable$1 = objectPropertyIsEnumerable.f;
  var AllSymbols = shared('symbols');
  var ObjectPrototypeSymbols = shared('op-symbols');
  var StringToSymbolRegistry = shared('string-to-symbol-registry');
  var SymbolToStringRegistry = shared('symbol-to-string-registry');
  var WellKnownSymbolsStore$1 = shared('wks');
  var QObject = global_1.QObject;
  // Don't use setters in Qt Script, https://github.com/zloirock/core-js/issues/173
  var USE_SETTER = !QObject || !QObject[PROTOTYPE$1] || !QObject[PROTOTYPE$1].findChild;

  // fallback for old Android, https://code.google.com/p/v8/issues/detail?id=687
  var setSymbolDescriptor = descriptors && fails(function () {
    return objectCreate(nativeDefineProperty$1({}, 'a', {
      get: function () { return nativeDefineProperty$1(this, 'a', { value: 7 }).a; }
    })).a != 7;
  }) ? function (O, P, Attributes) {
    var ObjectPrototypeDescriptor = nativeGetOwnPropertyDescriptor$1(ObjectPrototype$1, P);
    if (ObjectPrototypeDescriptor) delete ObjectPrototype$1[P];
    nativeDefineProperty$1(O, P, Attributes);
    if (ObjectPrototypeDescriptor && O !== ObjectPrototype$1) {
      nativeDefineProperty$1(ObjectPrototype$1, P, ObjectPrototypeDescriptor);
    }
  } : nativeDefineProperty$1;

  var wrap = function (tag, description) {
    var symbol = AllSymbols[tag] = objectCreate($Symbol[PROTOTYPE$1]);
    setInternalState$3(symbol, {
      type: SYMBOL,
      tag: tag,
      description: description
    });
    if (!descriptors) symbol.description = description;
    return symbol;
  };

  var isSymbol = useSymbolAsUid ? function (it) {
    return typeof it == 'symbol';
  } : function (it) {
    return Object(it) instanceof $Symbol;
  };

  var $defineProperty = function defineProperty(O, P, Attributes) {
    if (O === ObjectPrototype$1) $defineProperty(ObjectPrototypeSymbols, P, Attributes);
    anObject(O);
    var key = toPrimitive(P, true);
    anObject(Attributes);
    if (has(AllSymbols, key)) {
      if (!Attributes.enumerable) {
        if (!has(O, HIDDEN)) nativeDefineProperty$1(O, HIDDEN, createPropertyDescriptor(1, {}));
        O[HIDDEN][key] = true;
      } else {
        if (has(O, HIDDEN) && O[HIDDEN][key]) O[HIDDEN][key] = false;
        Attributes = objectCreate(Attributes, { enumerable: createPropertyDescriptor(0, false) });
      } return setSymbolDescriptor(O, key, Attributes);
    } return nativeDefineProperty$1(O, key, Attributes);
  };

  var $defineProperties = function defineProperties(O, Properties) {
    anObject(O);
    var properties = toIndexedObject(Properties);
    var keys = objectKeys(properties).concat($getOwnPropertySymbols(properties));
    $forEach(keys, function (key) {
      if (!descriptors || $propertyIsEnumerable.call(properties, key)) $defineProperty(O, key, properties[key]);
    });
    return O;
  };

  var $create = function create(O, Properties) {
    return Properties === undefined ? objectCreate(O) : $defineProperties(objectCreate(O), Properties);
  };

  var $propertyIsEnumerable = function propertyIsEnumerable(V) {
    var P = toPrimitive(V, true);
    var enumerable = nativePropertyIsEnumerable$1.call(this, P);
    if (this === ObjectPrototype$1 && has(AllSymbols, P) && !has(ObjectPrototypeSymbols, P)) return false;
    return enumerable || !has(this, P) || !has(AllSymbols, P) || has(this, HIDDEN) && this[HIDDEN][P] ? enumerable : true;
  };

  var $getOwnPropertyDescriptor = function getOwnPropertyDescriptor(O, P) {
    var it = toIndexedObject(O);
    var key = toPrimitive(P, true);
    if (it === ObjectPrototype$1 && has(AllSymbols, key) && !has(ObjectPrototypeSymbols, key)) return;
    var descriptor = nativeGetOwnPropertyDescriptor$1(it, key);
    if (descriptor && has(AllSymbols, key) && !(has(it, HIDDEN) && it[HIDDEN][key])) {
      descriptor.enumerable = true;
    }
    return descriptor;
  };

  var $getOwnPropertyNames = function getOwnPropertyNames(O) {
    var names = nativeGetOwnPropertyNames$1(toIndexedObject(O));
    var result = [];
    $forEach(names, function (key) {
      if (!has(AllSymbols, key) && !has(hiddenKeys, key)) result.push(key);
    });
    return result;
  };

  var $getOwnPropertySymbols = function getOwnPropertySymbols(O) {
    var IS_OBJECT_PROTOTYPE = O === ObjectPrototype$1;
    var names = nativeGetOwnPropertyNames$1(IS_OBJECT_PROTOTYPE ? ObjectPrototypeSymbols : toIndexedObject(O));
    var result = [];
    $forEach(names, function (key) {
      if (has(AllSymbols, key) && (!IS_OBJECT_PROTOTYPE || has(ObjectPrototype$1, key))) {
        result.push(AllSymbols[key]);
      }
    });
    return result;
  };

  // `Symbol` constructor
  // https://tc39.github.io/ecma262/#sec-symbol-constructor
  if (!nativeSymbol) {
    $Symbol = function Symbol() {
      if (this instanceof $Symbol) throw TypeError('Symbol is not a constructor');
      var description = !arguments.length || arguments[0] === undefined ? undefined : String(arguments[0]);
      var tag = uid(description);
      var setter = function (value) {
        if (this === ObjectPrototype$1) setter.call(ObjectPrototypeSymbols, value);
        if (has(this, HIDDEN) && has(this[HIDDEN], tag)) this[HIDDEN][tag] = false;
        setSymbolDescriptor(this, tag, createPropertyDescriptor(1, value));
      };
      if (descriptors && USE_SETTER) setSymbolDescriptor(ObjectPrototype$1, tag, { configurable: true, set: setter });
      return wrap(tag, description);
    };

    redefine($Symbol[PROTOTYPE$1], 'toString', function toString() {
      return getInternalState$3(this).tag;
    });

    redefine($Symbol, 'withoutSetter', function (description) {
      return wrap(uid(description), description);
    });

    objectPropertyIsEnumerable.f = $propertyIsEnumerable;
    objectDefineProperty.f = $defineProperty;
    objectGetOwnPropertyDescriptor.f = $getOwnPropertyDescriptor;
    objectGetOwnPropertyNames.f = objectGetOwnPropertyNamesExternal.f = $getOwnPropertyNames;
    objectGetOwnPropertySymbols.f = $getOwnPropertySymbols;

    wellKnownSymbolWrapped.f = function (name) {
      return wrap(wellKnownSymbol(name), name);
    };

    if (descriptors) {
      // https://github.com/tc39/proposal-Symbol-description
      nativeDefineProperty$1($Symbol[PROTOTYPE$1], 'description', {
        configurable: true,
        get: function description() {
          return getInternalState$3(this).description;
        }
      });
      {
        redefine(ObjectPrototype$1, 'propertyIsEnumerable', $propertyIsEnumerable, { unsafe: true });
      }
    }
  }

  _export({ global: true, wrap: true, forced: !nativeSymbol, sham: !nativeSymbol }, {
    Symbol: $Symbol
  });

  $forEach(objectKeys(WellKnownSymbolsStore$1), function (name) {
    defineWellKnownSymbol(name);
  });

  _export({ target: SYMBOL, stat: true, forced: !nativeSymbol }, {
    // `Symbol.for` method
    // https://tc39.github.io/ecma262/#sec-symbol.for
    'for': function (key) {
      var string = String(key);
      if (has(StringToSymbolRegistry, string)) return StringToSymbolRegistry[string];
      var symbol = $Symbol(string);
      StringToSymbolRegistry[string] = symbol;
      SymbolToStringRegistry[symbol] = string;
      return symbol;
    },
    // `Symbol.keyFor` method
    // https://tc39.github.io/ecma262/#sec-symbol.keyfor
    keyFor: function keyFor(sym) {
      if (!isSymbol(sym)) throw TypeError(sym + ' is not a symbol');
      if (has(SymbolToStringRegistry, sym)) return SymbolToStringRegistry[sym];
    },
    useSetter: function () { USE_SETTER = true; },
    useSimple: function () { USE_SETTER = false; }
  });

  _export({ target: 'Object', stat: true, forced: !nativeSymbol, sham: !descriptors }, {
    // `Object.create` method
    // https://tc39.github.io/ecma262/#sec-object.create
    create: $create,
    // `Object.defineProperty` method
    // https://tc39.github.io/ecma262/#sec-object.defineproperty
    defineProperty: $defineProperty,
    // `Object.defineProperties` method
    // https://tc39.github.io/ecma262/#sec-object.defineproperties
    defineProperties: $defineProperties,
    // `Object.getOwnPropertyDescriptor` method
    // https://tc39.github.io/ecma262/#sec-object.getownpropertydescriptors
    getOwnPropertyDescriptor: $getOwnPropertyDescriptor
  });

  _export({ target: 'Object', stat: true, forced: !nativeSymbol }, {
    // `Object.getOwnPropertyNames` method
    // https://tc39.github.io/ecma262/#sec-object.getownpropertynames
    getOwnPropertyNames: $getOwnPropertyNames,
    // `Object.getOwnPropertySymbols` method
    // https://tc39.github.io/ecma262/#sec-object.getownpropertysymbols
    getOwnPropertySymbols: $getOwnPropertySymbols
  });

  // Chrome 38 and 39 `Object.getOwnPropertySymbols` fails on primitives
  // https://bugs.chromium.org/p/v8/issues/detail?id=3443
  _export({ target: 'Object', stat: true, forced: fails(function () { objectGetOwnPropertySymbols.f(1); }) }, {
    getOwnPropertySymbols: function getOwnPropertySymbols(it) {
      return objectGetOwnPropertySymbols.f(toObject(it));
    }
  });

  // `JSON.stringify` method behavior with symbols
  // https://tc39.github.io/ecma262/#sec-json.stringify
  if ($stringify) {
    var FORCED_JSON_STRINGIFY = !nativeSymbol || fails(function () {
      var symbol = $Symbol();
      // MS Edge converts symbol values to JSON as {}
      return $stringify([symbol]) != '[null]'
        // WebKit converts symbol values to JSON as null
        || $stringify({ a: symbol }) != '{}'
        // V8 throws on boxed symbols
        || $stringify(Object(symbol)) != '{}';
    });

    _export({ target: 'JSON', stat: true, forced: FORCED_JSON_STRINGIFY }, {
      // eslint-disable-next-line no-unused-vars
      stringify: function stringify(it, replacer, space) {
        var args = [it];
        var index = 1;
        var $replacer;
        while (arguments.length > index) args.push(arguments[index++]);
        $replacer = replacer;
        if (!isObject(replacer) && it === undefined || isSymbol(it)) return; // IE8 returns string on undefined
        if (!isArray(replacer)) replacer = function (key, value) {
          if (typeof $replacer == 'function') value = $replacer.call(this, key, value);
          if (!isSymbol(value)) return value;
        };
        args[1] = replacer;
        return $stringify.apply(null, args);
      }
    });
  }

  // `Symbol.prototype[@@toPrimitive]` method
  // https://tc39.github.io/ecma262/#sec-symbol.prototype-@@toprimitive
  if (!$Symbol[PROTOTYPE$1][TO_PRIMITIVE]) {
    createNonEnumerableProperty($Symbol[PROTOTYPE$1], TO_PRIMITIVE, $Symbol[PROTOTYPE$1].valueOf);
  }
  // `Symbol.prototype[@@toStringTag]` property
  // https://tc39.github.io/ecma262/#sec-symbol.prototype-@@tostringtag
  setToStringTag($Symbol, SYMBOL);

  hiddenKeys[HIDDEN] = true;

  var defineProperty$4 = objectDefineProperty.f;


  var NativeSymbol = global_1.Symbol;

  if (descriptors && typeof NativeSymbol == 'function' && (!('description' in NativeSymbol.prototype) ||
    // Safari 12 bug
    NativeSymbol().description !== undefined
  )) {
    var EmptyStringDescriptionStore = {};
    // wrap Symbol constructor for correct work with undefined description
    var SymbolWrapper = function Symbol() {
      var description = arguments.length < 1 || arguments[0] === undefined ? undefined : String(arguments[0]);
      var result = this instanceof SymbolWrapper
        ? new NativeSymbol(description)
        // in Edge 13, String(Symbol(undefined)) === 'Symbol(undefined)'
        : description === undefined ? NativeSymbol() : NativeSymbol(description);
      if (description === '') EmptyStringDescriptionStore[result] = true;
      return result;
    };
    copyConstructorProperties(SymbolWrapper, NativeSymbol);
    var symbolPrototype = SymbolWrapper.prototype = NativeSymbol.prototype;
    symbolPrototype.constructor = SymbolWrapper;

    var symbolToString = symbolPrototype.toString;
    var native = String(NativeSymbol('test')) == 'Symbol(test)';
    var regexp = /^Symbol\((.*)\)[^)]+$/;
    defineProperty$4(symbolPrototype, 'description', {
      configurable: true,
      get: function description() {
        var symbol = isObject(this) ? this.valueOf() : this;
        var string = symbolToString.call(symbol);
        if (has(EmptyStringDescriptionStore, symbol)) return '';
        var desc = native ? string.slice(7, -1) : string.replace(regexp, '$1');
        return desc === '' ? undefined : desc;
      }
    });

    _export({ global: true, forced: true }, {
      Symbol: SymbolWrapper
    });
  }

  // `Symbol.iterator` well-known symbol
  // https://tc39.github.io/ecma262/#sec-symbol.iterator
  defineWellKnownSymbol('iterator');

  // `Array.prototype.{ reduce, reduceRight }` methods implementation
  var createMethod$4 = function (IS_RIGHT) {
    return function (that, callbackfn, argumentsLength, memo) {
      aFunction$1(callbackfn);
      var O = toObject(that);
      var self = indexedObject(O);
      var length = toLength(O.length);
      var index = IS_RIGHT ? length - 1 : 0;
      var i = IS_RIGHT ? -1 : 1;
      if (argumentsLength < 2) while (true) {
        if (index in self) {
          memo = self[index];
          index += i;
          break;
        }
        index += i;
        if (IS_RIGHT ? index < 0 : length <= index) {
          throw TypeError('Reduce of empty array with no initial value');
        }
      }
      for (;IS_RIGHT ? index >= 0 : length > index; index += i) if (index in self) {
        memo = callbackfn(memo, self[index], index, O);
      }
      return memo;
    };
  };

  var arrayReduce = {
    // `Array.prototype.reduce` method
    // https://tc39.github.io/ecma262/#sec-array.prototype.reduce
    left: createMethod$4(false),
    // `Array.prototype.reduceRight` method
    // https://tc39.github.io/ecma262/#sec-array.prototype.reduceright
    right: createMethod$4(true)
  };

  var arrayMethodIsStrict = function (METHOD_NAME, argument) {
    var method = [][METHOD_NAME];
    return !!method && fails(function () {
      // eslint-disable-next-line no-useless-call,no-throw-literal
      method.call(null, argument || function () { throw 1; }, 1);
    });
  };

  var $reduce = arrayReduce.left;



  var STRICT_METHOD = arrayMethodIsStrict('reduce');
  var USES_TO_LENGTH$2 = arrayMethodUsesToLength('reduce', { 1: 0 });

  // `Array.prototype.reduce` method
  // https://tc39.github.io/ecma262/#sec-array.prototype.reduce
  _export({ target: 'Array', proto: true, forced: !STRICT_METHOD || !USES_TO_LENGTH$2 }, {
    reduce: function reduce(callbackfn /* , initialValue */) {
      return $reduce(this, callbackfn, arguments.length, arguments.length > 1 ? arguments[1] : undefined);
    }
  });

  function _isString(x) {
    return Object.prototype.toString.call(x) === '[object String]';
  }

  /**
   * Tests whether or not an object is similar to an array.
   *
   * @private
   * @category Type
   * @category List
   * @sig * -> Boolean
   * @param {*} x The object to test.
   * @return {Boolean} `true` if `x` has a numeric length property and extreme indices defined; `false` otherwise.
   * @example
   *
   *      _isArrayLike([]); //=> true
   *      _isArrayLike(true); //=> false
   *      _isArrayLike({}); //=> false
   *      _isArrayLike({length: 10}); //=> false
   *      _isArrayLike({0: 'zero', 9: 'nine', length: 10}); //=> true
   */

  var _isArrayLike =
  /*#__PURE__*/
  _curry1(function isArrayLike(x) {
    if (_isArray(x)) {
      return true;
    }

    if (!x) {
      return false;
    }

    if (_typeof(x) !== 'object') {
      return false;
    }

    if (_isString(x)) {
      return false;
    }

    if (x.nodeType === 1) {
      return !!x.length;
    }

    if (x.length === 0) {
      return true;
    }

    if (x.length > 0) {
      return x.hasOwnProperty(0) && x.hasOwnProperty(x.length - 1);
    }

    return false;
  });

  var XWrap =
  /*#__PURE__*/
  function () {
    function XWrap(fn) {
      this.f = fn;
    }

    XWrap.prototype['@@transducer/init'] = function () {
      throw new Error('init not implemented on XWrap');
    };

    XWrap.prototype['@@transducer/result'] = function (acc) {
      return acc;
    };

    XWrap.prototype['@@transducer/step'] = function (acc, x) {
      return this.f(acc, x);
    };

    return XWrap;
  }();

  function _xwrap(fn) {
    return new XWrap(fn);
  }

  /**
   * Creates a function that is bound to a context.
   * Note: `R.bind` does not provide the additional argument-binding capabilities of
   * [Function.prototype.bind](https://developer.mozilla.org/en-US/docs/Web/JavaScript/Reference/Global_Objects/Function/bind).
   *
   * @func
   * @memberOf R
   * @since v0.6.0
   * @category Function
   * @category Object
   * @sig (* -> *) -> {*} -> (* -> *)
   * @param {Function} fn The function to bind to context
   * @param {Object} thisObj The context to bind `fn` to
   * @return {Function} A function that will execute in the context of `thisObj`.
   * @see R.partial
   * @example
   *
   *      const log = R.bind(console.log, console);
   *      R.pipe(R.assoc('a', 2), R.tap(log), R.assoc('a', 3))({a: 1}); //=> {a: 3}
   *      // logs {a: 2}
   * @symb R.bind(f, o)(a, b) = f.call(o, a, b)
   */

  var bind$1 =
  /*#__PURE__*/
  _curry2(function bind(fn, thisObj) {
    return _arity(fn.length, function () {
      return fn.apply(thisObj, arguments);
    });
  });

  function _arrayReduce(xf, acc, list) {
    var idx = 0;
    var len = list.length;

    while (idx < len) {
      acc = xf['@@transducer/step'](acc, list[idx]);

      if (acc && acc['@@transducer/reduced']) {
        acc = acc['@@transducer/value'];
        break;
      }

      idx += 1;
    }

    return xf['@@transducer/result'](acc);
  }

  function _iterableReduce(xf, acc, iter) {
    var step = iter.next();

    while (!step.done) {
      acc = xf['@@transducer/step'](acc, step.value);

      if (acc && acc['@@transducer/reduced']) {
        acc = acc['@@transducer/value'];
        break;
      }

      step = iter.next();
    }

    return xf['@@transducer/result'](acc);
  }

  function _methodReduce(xf, acc, obj, methodName) {
    return xf['@@transducer/result'](obj[methodName](bind$1(xf['@@transducer/step'], xf), acc));
  }

  var symIterator = typeof Symbol !== 'undefined' ? Symbol.iterator : '@@iterator';
  function _reduce(fn, acc, list) {
    if (typeof fn === 'function') {
      fn = _xwrap(fn);
    }

    if (_isArrayLike(list)) {
      return _arrayReduce(fn, acc, list);
    }

    if (typeof list['fantasy-land/reduce'] === 'function') {
      return _methodReduce(fn, acc, list, 'fantasy-land/reduce');
    }

    if (list[symIterator] != null) {
      return _iterableReduce(fn, acc, list[symIterator]());
    }

    if (typeof list.next === 'function') {
      return _iterableReduce(fn, acc, list);
    }

    if (typeof list.reduce === 'function') {
      return _methodReduce(fn, acc, list, 'reduce');
    }

    throw new TypeError('reduce: list must be array or iterable');
  }

  var XMap =
  /*#__PURE__*/
  function () {
    function XMap(f, xf) {
      this.xf = xf;
      this.f = f;
    }

    XMap.prototype['@@transducer/init'] = _xfBase.init;
    XMap.prototype['@@transducer/result'] = _xfBase.result;

    XMap.prototype['@@transducer/step'] = function (result, input) {
      return this.xf['@@transducer/step'](result, this.f(input));
    };

    return XMap;
  }();

  var _xmap =
  /*#__PURE__*/
  _curry2(function _xmap(f, xf) {
    return new XMap(f, xf);
  });

  var FAILS_ON_PRIMITIVES = fails(function () { objectKeys(1); });

  // `Object.keys` method
  // https://tc39.github.io/ecma262/#sec-object.keys
  _export({ target: 'Object', stat: true, forced: FAILS_ON_PRIMITIVES }, {
    keys: function keys(it) {
      return objectKeys(toObject(it));
    }
  });

  function _has(prop, obj) {
    return Object.prototype.hasOwnProperty.call(obj, prop);
  }

  var toString$2 = Object.prototype.toString;

  var _isArguments =
  /*#__PURE__*/
  function () {
    return toString$2.call(arguments) === '[object Arguments]' ? function _isArguments(x) {
      return toString$2.call(x) === '[object Arguments]';
    } : function _isArguments(x) {
      return _has('callee', x);
    };
  }();

  var hasEnumBug = !
  /*#__PURE__*/
  {
    toString: null
  }.propertyIsEnumerable('toString');
  var nonEnumerableProps = ['constructor', 'valueOf', 'isPrototypeOf', 'toString', 'propertyIsEnumerable', 'hasOwnProperty', 'toLocaleString']; // Safari bug

  var hasArgsEnumBug =
  /*#__PURE__*/
  function () {

    return arguments.propertyIsEnumerable('length');
  }();

  var contains = function contains(list, item) {
    var idx = 0;

    while (idx < list.length) {
      if (list[idx] === item) {
        return true;
      }

      idx += 1;
    }

    return false;
  };
  /**
   * Returns a list containing the names of all the enumerable own properties of
   * the supplied object.
   * Note that the order of the output array is not guaranteed to be consistent
   * across different JS platforms.
   *
   * @func
   * @memberOf R
   * @since v0.1.0
   * @category Object
   * @sig {k: v} -> [k]
   * @param {Object} obj The object to extract properties from
   * @return {Array} An array of the object's own properties.
   * @see R.keysIn, R.values
   * @example
   *
   *      R.keys({a: 1, b: 2, c: 3}); //=> ['a', 'b', 'c']
   */


  var keys$2 = typeof Object.keys === 'function' && !hasArgsEnumBug ?
  /*#__PURE__*/
  _curry1(function keys(obj) {
    return Object(obj) !== obj ? [] : Object.keys(obj);
  }) :
  /*#__PURE__*/
  _curry1(function keys(obj) {
    if (Object(obj) !== obj) {
      return [];
    }

    var prop, nIdx;
    var ks = [];

    var checkArgsLength = hasArgsEnumBug && _isArguments(obj);

    for (prop in obj) {
      if (_has(prop, obj) && (!checkArgsLength || prop !== 'length')) {
        ks[ks.length] = prop;
      }
    }

    if (hasEnumBug) {
      nIdx = nonEnumerableProps.length - 1;

      while (nIdx >= 0) {
        prop = nonEnumerableProps[nIdx];

        if (_has(prop, obj) && !contains(ks, prop)) {
          ks[ks.length] = prop;
        }

        nIdx -= 1;
      }
    }

    return ks;
  });

  /**
   * Takes a function and
   * a [functor](https://github.com/fantasyland/fantasy-land#functor),
   * applies the function to each of the functor's values, and returns
   * a functor of the same shape.
   *
   * Ramda provides suitable `map` implementations for `Array` and `Object`,
   * so this function may be applied to `[1, 2, 3]` or `{x: 1, y: 2, z: 3}`.
   *
   * Dispatches to the `map` method of the second argument, if present.
   *
   * Acts as a transducer if a transformer is given in list position.
   *
   * Also treats functions as functors and will compose them together.
   *
   * @func
   * @memberOf R
   * @since v0.1.0
   * @category List
   * @sig Functor f => (a -> b) -> f a -> f b
   * @param {Function} fn The function to be called on every element of the input `list`.
   * @param {Array} list The list to be iterated over.
   * @return {Array} The new list.
   * @see R.transduce, R.addIndex
   * @example
   *
   *      const double = x => x * 2;
   *
   *      R.map(double, [1, 2, 3]); //=> [2, 4, 6]
   *
   *      R.map(double, {x: 1, y: 2, z: 3}); //=> {x: 2, y: 4, z: 6}
   * @symb R.map(f, [a, b]) = [f(a), f(b)]
   * @symb R.map(f, { x: a, y: b }) = { x: f(a), y: f(b) }
   * @symb R.map(f, functor_o) = functor_o.map(f)
   */

  var map =
  /*#__PURE__*/
  _curry2(
  /*#__PURE__*/
  _dispatchable(['fantasy-land/map', 'map'], _xmap, function map(fn, functor) {
    switch (Object.prototype.toString.call(functor)) {
      case '[object Function]':
        return curryN(functor.length, function () {
          return fn.call(this, functor.apply(this, arguments));
        });

      case '[object Object]':
        return _reduce(function (acc, key) {
          acc[key] = fn(functor[key]);
          return acc;
        }, {}, keys$2(functor));

      default:
        return _map(fn, functor);
    }
  }));

  var floor$1 = Math.floor;

  // `Number.isInteger` method implementation
  // https://tc39.github.io/ecma262/#sec-number.isinteger
  var isInteger = function isInteger(it) {
    return !isObject(it) && isFinite(it) && floor$1(it) === it;
  };

  // `Number.isInteger` method
  // https://tc39.github.io/ecma262/#sec-number.isinteger
  _export({ target: 'Number', stat: true }, {
    isInteger: isInteger
  });

  /**
   * Determine if the passed argument is an integer.
   *
   * @private
   * @param {*} n
   * @category Type
   * @return {Boolean}
   */
  var _isInteger = Number.isInteger || function _isInteger(n) {
    return n << 0 === n;
  };

  /**
   * Returns the nth element of the given list or string. If n is negative the
   * element at index length + n is returned.
   *
   * @func
   * @memberOf R
   * @since v0.1.0
   * @category List
   * @sig Number -> [a] -> a | Undefined
   * @sig Number -> String -> String
   * @param {Number} offset
   * @param {*} list
   * @return {*}
   * @example
   *
   *      const list = ['foo', 'bar', 'baz', 'quux'];
   *      R.nth(1, list); //=> 'bar'
   *      R.nth(-1, list); //=> 'quux'
   *      R.nth(-99, list); //=> undefined
   *
   *      R.nth(2, 'abc'); //=> 'c'
   *      R.nth(3, 'abc'); //=> ''
   * @symb R.nth(-1, [a, b, c]) = c
   * @symb R.nth(0, [a, b, c]) = a
   * @symb R.nth(1, [a, b, c]) = b
   */

  var nth =
  /*#__PURE__*/
  _curry2(function nth(offset, list) {
    var idx = offset < 0 ? list.length + offset : offset;
    return _isString(list) ? list.charAt(idx) : list[idx];
  });

  /**
   * Retrieves the values at given paths of an object.
   *
   * @func
   * @memberOf R
   * @since v0.27.0
   * @category Object
   * @typedefn Idx = [String | Int]
   * @sig [Idx] -> {a} -> [a | Undefined]
   * @param {Array} pathsArray The array of paths to be fetched.
   * @param {Object} obj The object to retrieve the nested properties from.
   * @return {Array} A list consisting of values at paths specified by "pathsArray".
   * @see R.path
   * @example
   *
   *      R.paths([['a', 'b'], ['p', 0, 'q']], {a: {b: 2}, p: [{q: 3}]}); //=> [2, 3]
   *      R.paths([['a', 'b'], ['p', 'r']], {a: {b: 2}, p: [{q: 3}]}); //=> [2, undefined]
   */

  var paths =
  /*#__PURE__*/
  _curry2(function paths(pathsArray, obj) {
    return pathsArray.map(function (paths) {
      var val = obj;
      var idx = 0;
      var p;

      while (idx < paths.length) {
        if (val == null) {
          return;
        }

        p = paths[idx];
        val = _isInteger(p) ? nth(p, val) : val[p];
        idx += 1;
      }

      return val;
    });
  });

  /**
   * Retrieve the value at a given path.
   *
   * @func
   * @memberOf R
   * @since v0.2.0
   * @category Object
   * @typedefn Idx = String | Int
   * @sig [Idx] -> {a} -> a | Undefined
   * @param {Array} path The path to use.
   * @param {Object} obj The object to retrieve the nested property from.
   * @return {*} The data at `path`.
   * @see R.prop, R.nth
   * @example
   *
   *      R.path(['a', 'b'], {a: {b: 2}}); //=> 2
   *      R.path(['a', 'b'], {c: {b: 2}}); //=> undefined
   *      R.path(['a', 'b', 0], {a: {b: [1, 2, 3]}}); //=> 1
   *      R.path(['a', 'b', -2], {a: {b: [1, 2, 3]}}); //=> 2
   */

  var path$1 =
  /*#__PURE__*/
  _curry2(function path(pathAr, obj) {
    return paths([pathAr], obj)[0];
  });

  /**
   * Returns a function that when supplied an object returns the indicated
   * property of that object, if it exists.
   *
   * @func
   * @memberOf R
   * @since v0.1.0
   * @category Object
   * @typedefn Idx = String | Int
   * @sig Idx -> {s: a} -> a | Undefined
   * @param {String|Number} p The property name or array index
   * @param {Object} obj The object to query
   * @return {*} The value at `obj.p`.
   * @see R.path, R.nth
   * @example
   *
   *      R.prop('x', {x: 100}); //=> 100
   *      R.prop('x', {}); //=> undefined
   *      R.prop(0, [100]); //=> 100
   *      R.compose(R.inc, R.prop('x'))({ x: 3 }) //=> 4
   */

  var prop =
  /*#__PURE__*/
  _curry2(function prop(p, obj) {
    return path$1([p], obj);
  });

  /**
   * Returns a new list by plucking the same named property off all objects in
   * the list supplied.
   *
   * `pluck` will work on
   * any [functor](https://github.com/fantasyland/fantasy-land#functor) in
   * addition to arrays, as it is equivalent to `R.map(R.prop(k), f)`.
   *
   * @func
   * @memberOf R
   * @since v0.1.0
   * @category List
   * @sig Functor f => k -> f {k: v} -> f v
   * @param {Number|String} key The key name to pluck off of each object.
   * @param {Array} f The array or functor to consider.
   * @return {Array} The list of values for the given key.
   * @see R.props
   * @example
   *
   *      var getAges = R.pluck('age');
   *      getAges([{name: 'fred', age: 29}, {name: 'wilma', age: 27}]); //=> [29, 27]
   *
   *      R.pluck(0, [[1, 2], [3, 4]]);               //=> [1, 3]
   *      R.pluck('val', {a: {val: 3}, b: {val: 5}}); //=> {a: 3, b: 5}
   * @symb R.pluck('x', [{x: 1, y: 2}, {x: 3, y: 4}, {x: 5, y: 6}]) = [1, 3, 5]
   * @symb R.pluck(0, [[1, 2], [3, 4], [5, 6]]) = [1, 3, 5]
   */

  var pluck =
  /*#__PURE__*/
  _curry2(function pluck(p, list) {
    return map(prop(p), list);
  });

  /**
   * Returns a single item by iterating through the list, successively calling
   * the iterator function and passing it an accumulator value and the current
   * value from the array, and then passing the result to the next call.
   *
   * The iterator function receives two values: *(acc, value)*. It may use
   * [`R.reduced`](#reduced) to shortcut the iteration.
   *
   * The arguments' order of [`reduceRight`](#reduceRight)'s iterator function
   * is *(value, acc)*.
   *
   * Note: `R.reduce` does not skip deleted or unassigned indices (sparse
   * arrays), unlike the native `Array.prototype.reduce` method. For more details
   * on this behavior, see:
   * https://developer.mozilla.org/en-US/docs/Web/JavaScript/Reference/Global_Objects/Array/reduce#Description
   *
   * Dispatches to the `reduce` method of the third argument, if present. When
   * doing so, it is up to the user to handle the [`R.reduced`](#reduced)
   * shortcuting, as this is not implemented by `reduce`.
   *
   * @func
   * @memberOf R
   * @since v0.1.0
   * @category List
   * @sig ((a, b) -> a) -> a -> [b] -> a
   * @param {Function} fn The iterator function. Receives two values, the accumulator and the
   *        current element from the array.
   * @param {*} acc The accumulator value.
   * @param {Array} list The list to iterate over.
   * @return {*} The final, accumulated value.
   * @see R.reduced, R.addIndex, R.reduceRight
   * @example
   *
   *      R.reduce(R.subtract, 0, [1, 2, 3, 4]) // => ((((0 - 1) - 2) - 3) - 4) = -10
   *      //          -               -10
   *      //         / \              / \
   *      //        -   4           -6   4
   *      //       / \              / \
   *      //      -   3   ==>     -3   3
   *      //     / \              / \
   *      //    -   2           -1   2
   *      //   / \              / \
   *      //  0   1            0   1
   *
   * @symb R.reduce(f, a, [b, c, d]) = f(f(f(a, b), c), d)
   */

  var reduce =
  /*#__PURE__*/
  _curry3(_reduce);

  /**
   * ap applies a list of functions to a list of values.
   *
   * Dispatches to the `ap` method of the second argument, if present. Also
   * treats curried functions as applicatives.
   *
   * @func
   * @memberOf R
   * @since v0.3.0
   * @category Function
   * @sig [a -> b] -> [a] -> [b]
   * @sig Apply f => f (a -> b) -> f a -> f b
   * @sig (r -> a -> b) -> (r -> a) -> (r -> b)
   * @param {*} applyF
   * @param {*} applyX
   * @return {*}
   * @example
   *
   *      R.ap([R.multiply(2), R.add(3)], [1,2,3]); //=> [2, 4, 6, 4, 5, 6]
   *      R.ap([R.concat('tasty '), R.toUpper], ['pizza', 'salad']); //=> ["tasty pizza", "tasty salad", "PIZZA", "SALAD"]
   *
   *      // R.ap can also be used as S combinator
   *      // when only two functions are passed
   *      R.ap(R.concat, R.toUpper)('Ramda') //=> 'RamdaRAMDA'
   * @symb R.ap([f, g], [a, b]) = [f(a), f(b), g(a), g(b)]
   */

  var ap =
  /*#__PURE__*/
  _curry2(function ap(applyF, applyX) {
    return typeof applyX['fantasy-land/ap'] === 'function' ? applyX['fantasy-land/ap'](applyF) : typeof applyF.ap === 'function' ? applyF.ap(applyX) : typeof applyF === 'function' ? function (x) {
      return applyF(x)(applyX(x));
    } : _reduce(function (acc, f) {
      return _concat(acc, map(f, applyX));
    }, [], applyF);
  });

  var IS_CONCAT_SPREADABLE = wellKnownSymbol('isConcatSpreadable');
  var MAX_SAFE_INTEGER = 0x1FFFFFFFFFFFFF;
  var MAXIMUM_ALLOWED_INDEX_EXCEEDED = 'Maximum allowed index exceeded';

  // We can't use this feature detection in V8 since it causes
  // deoptimization and serious performance degradation
  // https://github.com/zloirock/core-js/issues/679
  var IS_CONCAT_SPREADABLE_SUPPORT = engineV8Version >= 51 || !fails(function () {
    var array = [];
    array[IS_CONCAT_SPREADABLE] = false;
    return array.concat()[0] !== array;
  });

  var SPECIES_SUPPORT = arrayMethodHasSpeciesSupport('concat');

  var isConcatSpreadable = function (O) {
    if (!isObject(O)) return false;
    var spreadable = O[IS_CONCAT_SPREADABLE];
    return spreadable !== undefined ? !!spreadable : isArray(O);
  };

  var FORCED$1 = !IS_CONCAT_SPREADABLE_SUPPORT || !SPECIES_SUPPORT;

  // `Array.prototype.concat` method
  // https://tc39.github.io/ecma262/#sec-array.prototype.concat
  // with adding support of @@isConcatSpreadable and @@species
  _export({ target: 'Array', proto: true, forced: FORCED$1 }, {
    concat: function concat(arg) { // eslint-disable-line no-unused-vars
      var O = toObject(this);
      var A = arraySpeciesCreate(O, 0);
      var n = 0;
      var i, k, length, len, E;
      for (i = -1, length = arguments.length; i < length; i++) {
        E = i === -1 ? O : arguments[i];
        if (isConcatSpreadable(E)) {
          len = toLength(E.length);
          if (n + len > MAX_SAFE_INTEGER) throw TypeError(MAXIMUM_ALLOWED_INDEX_EXCEEDED);
          for (k = 0; k < len; k++, n++) if (k in E) createProperty(A, n, E[k]);
        } else {
          if (n >= MAX_SAFE_INTEGER) throw TypeError(MAXIMUM_ALLOWED_INDEX_EXCEEDED);
          createProperty(A, n++, E);
        }
      }
      A.length = n;
      return A;
    }
  });

  function _isFunction(x) {
    var type = Object.prototype.toString.call(x);
    return type === '[object Function]' || type === '[object AsyncFunction]' || type === '[object GeneratorFunction]' || type === '[object AsyncGeneratorFunction]';
  }

  /**
   * "lifts" a function to be the specified arity, so that it may "map over" that
   * many lists, Functions or other objects that satisfy the [FantasyLand Apply spec](https://github.com/fantasyland/fantasy-land#apply).
   *
   * @func
   * @memberOf R
   * @since v0.7.0
   * @category Function
   * @sig Number -> (*... -> *) -> ([*]... -> [*])
   * @param {Function} fn The function to lift into higher context
   * @return {Function} The lifted function.
   * @see R.lift, R.ap
   * @example
   *
   *      const madd3 = R.liftN(3, (...args) => R.sum(args));
   *      madd3([1,2,3], [1,2,3], [1]); //=> [3, 4, 5, 4, 5, 6, 5, 6, 7]
   */

  var liftN =
  /*#__PURE__*/
  _curry2(function liftN(arity, fn) {
    var lifted = curryN(arity, fn);
    return curryN(arity, function () {
      return _reduce(ap, map(lifted, arguments[0]), Array.prototype.slice.call(arguments, 1));
    });
  });

  /**
   * "lifts" a function of arity > 1 so that it may "map over" a list, Function or other
   * object that satisfies the [FantasyLand Apply spec](https://github.com/fantasyland/fantasy-land#apply).
   *
   * @func
   * @memberOf R
   * @since v0.7.0
   * @category Function
   * @sig (*... -> *) -> ([*]... -> [*])
   * @param {Function} fn The function to lift into higher context
   * @return {Function} The lifted function.
   * @see R.liftN
   * @example
   *
   *      const madd3 = R.lift((a, b, c) => a + b + c);
   *
   *      madd3([1,2,3], [1,2,3], [1]); //=> [3, 4, 5, 4, 5, 6, 5, 6, 7]
   *
   *      const madd5 = R.lift((a, b, c, d, e) => a + b + c + d + e);
   *
   *      madd5([1,2], [3], [4, 5], [6], [7, 8]); //=> [21, 22, 22, 23, 22, 23, 23, 24]
   */

  var lift =
  /*#__PURE__*/
  _curry1(function lift(fn) {
    return liftN(fn.length, fn);
  });

  /**
   * Returns a curried equivalent of the provided function. The curried function
   * has two unusual capabilities. First, its arguments needn't be provided one
   * at a time. If `f` is a ternary function and `g` is `R.curry(f)`, the
   * following are equivalent:
   *
   *   - `g(1)(2)(3)`
   *   - `g(1)(2, 3)`
   *   - `g(1, 2)(3)`
   *   - `g(1, 2, 3)`
   *
   * Secondly, the special placeholder value [`R.__`](#__) may be used to specify
   * "gaps", allowing partial application of any combination of arguments,
   * regardless of their positions. If `g` is as above and `_` is [`R.__`](#__),
   * the following are equivalent:
   *
   *   - `g(1, 2, 3)`
   *   - `g(_, 2, 3)(1)`
   *   - `g(_, _, 3)(1)(2)`
   *   - `g(_, _, 3)(1, 2)`
   *   - `g(_, 2)(1)(3)`
   *   - `g(_, 2)(1, 3)`
   *   - `g(_, 2)(_, 3)(1)`
   *
   * @func
   * @memberOf R
   * @since v0.1.0
   * @category Function
   * @sig (* -> a) -> (* -> a)
   * @param {Function} fn The function to curry.
   * @return {Function} A new, curried function.
   * @see R.curryN, R.partial
   * @example
   *
   *      const addFourNumbers = (a, b, c, d) => a + b + c + d;
   *
   *      const curriedAddFourNumbers = R.curry(addFourNumbers);
   *      const f = curriedAddFourNumbers(1, 2);
   *      const g = f(3);
   *      g(4); //=> 10
   */

  var curry =
  /*#__PURE__*/
  _curry1(function curry(fn) {
    return curryN(fn.length, fn);
  });

  /**
   * Returns the result of calling its first argument with the remaining
   * arguments. This is occasionally useful as a converging function for
   * [`R.converge`](#converge): the first branch can produce a function while the
   * remaining branches produce values to be passed to that function as its
   * arguments.
   *
   * @func
   * @memberOf R
   * @since v0.9.0
   * @category Function
   * @sig (*... -> a),*... -> a
   * @param {Function} fn The function to apply to the remaining arguments.
   * @param {...*} args Any number of positional arguments.
   * @return {*}
   * @see R.apply
   * @example
   *
   *      R.call(R.add, 1, 2); //=> 3
   *
   *      const indentN = R.pipe(R.repeat(' '),
   *                           R.join(''),
   *                           R.replace(/^(?!$)/gm));
   *
   *      const format = R.converge(R.call, [
   *                                  R.pipe(R.prop('indent'), indentN),
   *                                  R.prop('value')
   *                              ]);
   *
   *      format({indent: 2, value: 'foo\nbar\nbaz\n'}); //=> '  foo\n  bar\n  baz\n'
   * @symb R.call(f, a, b) = f(a, b)
   */

  var call =
  /*#__PURE__*/
  curry(function call(fn) {
    return fn.apply(this, Array.prototype.slice.call(arguments, 1));
  });

  /**
   * `_makeFlat` is a helper function that returns a one-level or fully recursive
   * function based on the flag passed in.
   *
   * @private
   */

  function _makeFlat(recursive) {
    return function flatt(list) {
      var value, jlen, j;
      var result = [];
      var idx = 0;
      var ilen = list.length;

      while (idx < ilen) {
        if (_isArrayLike(list[idx])) {
          value = recursive ? flatt(list[idx]) : list[idx];
          j = 0;
          jlen = value.length;

          while (j < jlen) {
            result[result.length] = value[j];
            j += 1;
          }
        } else {
          result[result.length] = list[idx];
        }

        idx += 1;
      }

      return result;
    };
  }

  function _forceReduced(x) {
    return {
      '@@transducer/value': x,
      '@@transducer/reduced': true
    };
  }

  var preservingReduced = function preservingReduced(xf) {
    return {
      '@@transducer/init': _xfBase.init,
      '@@transducer/result': function transducerResult(result) {
        return xf['@@transducer/result'](result);
      },
      '@@transducer/step': function transducerStep(result, input) {
        var ret = xf['@@transducer/step'](result, input);
        return ret['@@transducer/reduced'] ? _forceReduced(ret) : ret;
      }
    };
  };

  var _flatCat = function _xcat(xf) {
    var rxf = preservingReduced(xf);
    return {
      '@@transducer/init': _xfBase.init,
      '@@transducer/result': function transducerResult(result) {
        return rxf['@@transducer/result'](result);
      },
      '@@transducer/step': function transducerStep(result, input) {
        return !_isArrayLike(input) ? _reduce(rxf, result, [input]) : _reduce(rxf, result, input);
      }
    };
  };

  var _xchain =
  /*#__PURE__*/
  _curry2(function _xchain(f, xf) {
    return map(f, _flatCat(xf));
  });

  /**
   * `chain` maps a function over a list and concatenates the results. `chain`
   * is also known as `flatMap` in some libraries.
   *
   * Dispatches to the `chain` method of the second argument, if present,
   * according to the [FantasyLand Chain spec](https://github.com/fantasyland/fantasy-land#chain).
   *
   * If second argument is a function, `chain(f, g)(x)` is equivalent to `f(g(x), x)`.
   *
   * Acts as a transducer if a transformer is given in list position.
   *
   * @func
   * @memberOf R
   * @since v0.3.0
   * @category List
   * @sig Chain m => (a -> m b) -> m a -> m b
   * @param {Function} fn The function to map with
   * @param {Array} list The list to map over
   * @return {Array} The result of flat-mapping `list` with `fn`
   * @example
   *
   *      const duplicate = n => [n, n];
   *      R.chain(duplicate, [1, 2, 3]); //=> [1, 1, 2, 2, 3, 3]
   *
   *      R.chain(R.append, R.head)([1, 2, 3]); //=> [1, 2, 3, 1]
   */

  var chain =
  /*#__PURE__*/
  _curry2(
  /*#__PURE__*/
  _dispatchable(['fantasy-land/chain', 'chain'], _xchain, function chain(fn, monad) {
    if (typeof monad === 'function') {
      return function (x) {
        return fn(monad(x))(x);
      };
    }

    return _makeFlat(false)(map(fn, monad));
  }));

  var MATCH = wellKnownSymbol('match');

  // `IsRegExp` abstract operation
  // https://tc39.github.io/ecma262/#sec-isregexp
  var isRegexp = function (it) {
    var isRegExp;
    return isObject(it) && ((isRegExp = it[MATCH]) !== undefined ? !!isRegExp : classofRaw(it) == 'RegExp');
  };

  // babel-minify transpiles RegExp('a', 'y') -> /a/y and it causes SyntaxError,
  // so we use an intermediate function.
  function RE(s, f) {
    return RegExp(s, f);
  }

  var UNSUPPORTED_Y = fails(function () {
    // babel-minify transpiles RegExp('a', 'y') -> /a/y and it causes SyntaxError
    var re = RE('a', 'y');
    re.lastIndex = 2;
    return re.exec('abcd') != null;
  });

  var BROKEN_CARET = fails(function () {
    // https://bugzilla.mozilla.org/show_bug.cgi?id=773687
    var re = RE('^r', 'gy');
    re.lastIndex = 2;
    return re.exec('str') != null;
  });

  var regexpStickyHelpers = {
  	UNSUPPORTED_Y: UNSUPPORTED_Y,
  	BROKEN_CARET: BROKEN_CARET
  };

  var defineProperty$5 = objectDefineProperty.f;
  var getOwnPropertyNames$1 = objectGetOwnPropertyNames.f;





  var setInternalState$4 = internalState.set;



  var MATCH$1 = wellKnownSymbol('match');
  var NativeRegExp = global_1.RegExp;
  var RegExpPrototype$1 = NativeRegExp.prototype;
  var re1 = /a/g;
  var re2 = /a/g;

  // "new" should create a new object, old webkit bug
  var CORRECT_NEW = new NativeRegExp(re1) !== re1;

  var UNSUPPORTED_Y$1 = regexpStickyHelpers.UNSUPPORTED_Y;

  var FORCED$2 = descriptors && isForced_1('RegExp', (!CORRECT_NEW || UNSUPPORTED_Y$1 || fails(function () {
    re2[MATCH$1] = false;
    // RegExp constructor can alter flags and IsRegExp works correct with @@match
    return NativeRegExp(re1) != re1 || NativeRegExp(re2) == re2 || NativeRegExp(re1, 'i') != '/a/i';
  })));

  // `RegExp` constructor
  // https://tc39.github.io/ecma262/#sec-regexp-constructor
  if (FORCED$2) {
    var RegExpWrapper = function RegExp(pattern, flags) {
      var thisIsRegExp = this instanceof RegExpWrapper;
      var patternIsRegExp = isRegexp(pattern);
      var flagsAreUndefined = flags === undefined;
      var sticky;

      if (!thisIsRegExp && patternIsRegExp && pattern.constructor === RegExpWrapper && flagsAreUndefined) {
        return pattern;
      }

      if (CORRECT_NEW) {
        if (patternIsRegExp && !flagsAreUndefined) pattern = pattern.source;
      } else if (pattern instanceof RegExpWrapper) {
        if (flagsAreUndefined) flags = regexpFlags.call(pattern);
        pattern = pattern.source;
      }

      if (UNSUPPORTED_Y$1) {
        sticky = !!flags && flags.indexOf('y') > -1;
        if (sticky) flags = flags.replace(/y/g, '');
      }

      var result = inheritIfRequired(
        CORRECT_NEW ? new NativeRegExp(pattern, flags) : NativeRegExp(pattern, flags),
        thisIsRegExp ? this : RegExpPrototype$1,
        RegExpWrapper
      );

      if (UNSUPPORTED_Y$1 && sticky) setInternalState$4(result, { sticky: sticky });

      return result;
    };
    var proxy = function (key) {
      key in RegExpWrapper || defineProperty$5(RegExpWrapper, key, {
        configurable: true,
        get: function () { return NativeRegExp[key]; },
        set: function (it) { NativeRegExp[key] = it; }
      });
    };
    var keys$3 = getOwnPropertyNames$1(NativeRegExp);
    var index = 0;
    while (keys$3.length > index) proxy(keys$3[index++]);
    RegExpPrototype$1.constructor = RegExpWrapper;
    RegExpWrapper.prototype = RegExpPrototype$1;
    redefine(global_1, 'RegExp', RegExpWrapper);
  }

  // https://tc39.github.io/ecma262/#sec-get-regexp-@@species
  setSpecies('RegExp');

  var nativeExec = RegExp.prototype.exec;
  // This always refers to the native implementation, because the
  // String#replace polyfill uses ./fix-regexp-well-known-symbol-logic.js,
  // which loads this file before patching the method.
  var nativeReplace = String.prototype.replace;

  var patchedExec = nativeExec;

  var UPDATES_LAST_INDEX_WRONG = (function () {
    var re1 = /a/;
    var re2 = /b*/g;
    nativeExec.call(re1, 'a');
    nativeExec.call(re2, 'a');
    return re1.lastIndex !== 0 || re2.lastIndex !== 0;
  })();

  var UNSUPPORTED_Y$2 = regexpStickyHelpers.UNSUPPORTED_Y || regexpStickyHelpers.BROKEN_CARET;

  // nonparticipating capturing group, copied from es5-shim's String#split patch.
  var NPCG_INCLUDED = /()??/.exec('')[1] !== undefined;

  var PATCH = UPDATES_LAST_INDEX_WRONG || NPCG_INCLUDED || UNSUPPORTED_Y$2;

  if (PATCH) {
    patchedExec = function exec(str) {
      var re = this;
      var lastIndex, reCopy, match, i;
      var sticky = UNSUPPORTED_Y$2 && re.sticky;
      var flags = regexpFlags.call(re);
      var source = re.source;
      var charsAdded = 0;
      var strCopy = str;

      if (sticky) {
        flags = flags.replace('y', '');
        if (flags.indexOf('g') === -1) {
          flags += 'g';
        }

        strCopy = String(str).slice(re.lastIndex);
        // Support anchored sticky behavior.
        if (re.lastIndex > 0 && (!re.multiline || re.multiline && str[re.lastIndex - 1] !== '\n')) {
          source = '(?: ' + source + ')';
          strCopy = ' ' + strCopy;
          charsAdded++;
        }
        // ^(? + rx + ) is needed, in combination with some str slicing, to
        // simulate the 'y' flag.
        reCopy = new RegExp('^(?:' + source + ')', flags);
      }

      if (NPCG_INCLUDED) {
        reCopy = new RegExp('^' + source + '$(?!\\s)', flags);
      }
      if (UPDATES_LAST_INDEX_WRONG) lastIndex = re.lastIndex;

      match = nativeExec.call(sticky ? reCopy : re, strCopy);

      if (sticky) {
        if (match) {
          match.input = match.input.slice(charsAdded);
          match[0] = match[0].slice(charsAdded);
          match.index = re.lastIndex;
          re.lastIndex += match[0].length;
        } else re.lastIndex = 0;
      } else if (UPDATES_LAST_INDEX_WRONG && match) {
        re.lastIndex = re.global ? match.index + match[0].length : lastIndex;
      }
      if (NPCG_INCLUDED && match && match.length > 1) {
        // Fix browsers whose `exec` methods don't consistently return `undefined`
        // for NPCG, like IE8. NOTE: This doesn' work for /(.?)?/
        nativeReplace.call(match[0], reCopy, function () {
          for (i = 1; i < arguments.length - 2; i++) {
            if (arguments[i] === undefined) match[i] = undefined;
          }
        });
      }

      return match;
    };
  }

  var regexpExec = patchedExec;

  _export({ target: 'RegExp', proto: true, forced: /./.exec !== regexpExec }, {
    exec: regexpExec
  });

  function _cloneRegExp(pattern) {
    return new RegExp(pattern.source, (pattern.global ? 'g' : '') + (pattern.ignoreCase ? 'i' : '') + (pattern.multiline ? 'm' : '') + (pattern.sticky ? 'y' : '') + (pattern.unicode ? 'u' : ''));
  }

  /**
   * Gives a single-word string description of the (native) type of a value,
   * returning such answers as 'Object', 'Number', 'Array', or 'Null'. Does not
   * attempt to distinguish user Object types any further, reporting them all as
   * 'Object'.
   *
   * @func
   * @memberOf R
   * @since v0.8.0
   * @category Type
   * @sig (* -> {*}) -> String
   * @param {*} val The value to test
   * @return {String}
   * @example
   *
   *      R.type({}); //=> "Object"
   *      R.type(1); //=> "Number"
   *      R.type(false); //=> "Boolean"
   *      R.type('s'); //=> "String"
   *      R.type(null); //=> "Null"
   *      R.type([]); //=> "Array"
   *      R.type(/[A-z]/); //=> "RegExp"
   *      R.type(() => {}); //=> "Function"
   *      R.type(undefined); //=> "Undefined"
   */

  var type =
  /*#__PURE__*/
  _curry1(function type(val) {
    return val === null ? 'Null' : val === undefined ? 'Undefined' : Object.prototype.toString.call(val).slice(8, -1);
  });

  /**
   * Copies an object.
   *
   * @private
   * @param {*} value The value to be copied
   * @param {Array} refFrom Array containing the source references
   * @param {Array} refTo Array containing the copied source references
   * @param {Boolean} deep Whether or not to perform deep cloning.
   * @return {*} The copied value.
   */

  function _clone(value, refFrom, refTo, deep) {
    var copy = function copy(copiedValue) {
      var len = refFrom.length;
      var idx = 0;

      while (idx < len) {
        if (value === refFrom[idx]) {
          return refTo[idx];
        }

        idx += 1;
      }

      refFrom[idx + 1] = value;
      refTo[idx + 1] = copiedValue;

      for (var key in value) {
        copiedValue[key] = deep ? _clone(value[key], refFrom, refTo, true) : value[key];
      }

      return copiedValue;
    };

    switch (type(value)) {
      case 'Object':
        return copy({});

      case 'Array':
        return copy([]);

      case 'Date':
        return new Date(value.valueOf());

      case 'RegExp':
        return _cloneRegExp(value);

      default:
        return value;
    }
  }

  /**
   * A function that returns the `!` of its argument. It will return `true` when
   * passed false-y value, and `false` when passed a truth-y one.
   *
   * @func
   * @memberOf R
   * @since v0.1.0
   * @category Logic
   * @sig * -> Boolean
   * @param {*} a any value
   * @return {Boolean} the logical inverse of passed argument.
   * @see R.complement
   * @example
   *
   *      R.not(true); //=> false
   *      R.not(false); //=> true
   *      R.not(0); //=> true
   *      R.not(1); //=> false
   */

  var not =
  /*#__PURE__*/
  _curry1(function not(a) {
    return !a;
  });

  /**
   * Takes a function `f` and returns a function `g` such that if called with the same arguments
   * when `f` returns a "truthy" value, `g` returns `false` and when `f` returns a "falsy" value `g` returns `true`.
   *
   * `R.complement` may be applied to any functor
   *
   * @func
   * @memberOf R
   * @since v0.12.0
   * @category Logic
   * @sig (*... -> *) -> (*... -> Boolean)
   * @param {Function} f
   * @return {Function}
   * @see R.not
   * @example
   *
   *      const isNotNil = R.complement(R.isNil);
   *      isNil(null); //=> true
   *      isNotNil(null); //=> false
   *      isNil(7); //=> false
   *      isNotNil(7); //=> true
   */

  var complement =
  /*#__PURE__*/
  lift(not);

  function _pipe(f, g) {
    return function () {
      return g.call(this, f.apply(this, arguments));
    };
  }

  /**
   * This checks whether a function has a [methodname] function. If it isn't an
   * array it will execute that function otherwise it will default to the ramda
   * implementation.
   *
   * @private
   * @param {Function} fn ramda implemtation
   * @param {String} methodname property to check for a custom implementation
   * @return {Object} Whatever the return value of the method is.
   */

  function _checkForMethod(methodname, fn) {
    return function () {
      var length = arguments.length;

      if (length === 0) {
        return fn();
      }

      var obj = arguments[length - 1];
      return _isArray(obj) || typeof obj[methodname] !== 'function' ? fn.apply(this, arguments) : obj[methodname].apply(obj, Array.prototype.slice.call(arguments, 0, length - 1));
    };
  }

  /**
   * Returns the elements of the given list or string (or object with a `slice`
   * method) from `fromIndex` (inclusive) to `toIndex` (exclusive).
   *
   * Dispatches to the `slice` method of the third argument, if present.
   *
   * @func
   * @memberOf R
   * @since v0.1.4
   * @category List
   * @sig Number -> Number -> [a] -> [a]
   * @sig Number -> Number -> String -> String
   * @param {Number} fromIndex The start index (inclusive).
   * @param {Number} toIndex The end index (exclusive).
   * @param {*} list
   * @return {*}
   * @example
   *
   *      R.slice(1, 3, ['a', 'b', 'c', 'd']);        //=> ['b', 'c']
   *      R.slice(1, Infinity, ['a', 'b', 'c', 'd']); //=> ['b', 'c', 'd']
   *      R.slice(0, -1, ['a', 'b', 'c', 'd']);       //=> ['a', 'b', 'c']
   *      R.slice(-3, -1, ['a', 'b', 'c', 'd']);      //=> ['b', 'c']
   *      R.slice(0, 3, 'ramda');                     //=> 'ram'
   */

  var slice =
  /*#__PURE__*/
  _curry3(
  /*#__PURE__*/
  _checkForMethod('slice', function slice(fromIndex, toIndex, list) {
    return Array.prototype.slice.call(list, fromIndex, toIndex);
  }));

  /**
   * Returns all but the first element of the given list or string (or object
   * with a `tail` method).
   *
   * Dispatches to the `slice` method of the first argument, if present.
   *
   * @func
   * @memberOf R
   * @since v0.1.0
   * @category List
   * @sig [a] -> [a]
   * @sig String -> String
   * @param {*} list
   * @return {*}
   * @see R.head, R.init, R.last
   * @example
   *
   *      R.tail([1, 2, 3]);  //=> [2, 3]
   *      R.tail([1, 2]);     //=> [2]
   *      R.tail([1]);        //=> []
   *      R.tail([]);         //=> []
   *
   *      R.tail('abc');  //=> 'bc'
   *      R.tail('ab');   //=> 'b'
   *      R.tail('a');    //=> ''
   *      R.tail('');     //=> ''
   */

  var tail =
  /*#__PURE__*/
  _curry1(
  /*#__PURE__*/
  _checkForMethod('tail',
  /*#__PURE__*/
  slice(1, Infinity)));

  /**
   * Performs left-to-right function composition. The first argument may have
   * any arity; the remaining arguments must be unary.
   *
   * In some libraries this function is named `sequence`.
   *
   * **Note:** The result of pipe is not automatically curried.
   *
   * @func
   * @memberOf R
   * @since v0.1.0
   * @category Function
   * @sig (((a, b, ..., n) -> o), (o -> p), ..., (x -> y), (y -> z)) -> ((a, b, ..., n) -> z)
   * @param {...Function} functions
   * @return {Function}
   * @see R.compose
   * @example
   *
   *      const f = R.pipe(Math.pow, R.negate, R.inc);
   *
   *      f(3, 4); // -(3^4) + 1
   * @symb R.pipe(f, g, h)(a, b) = h(g(f(a, b)))
   */

  function pipe() {
    if (arguments.length === 0) {
      throw new Error('pipe requires at least one argument');
    }

    return _arity(arguments[0].length, reduce(_pipe, arguments[0], tail(arguments)));
  }

  var nativeJoin = [].join;

  var ES3_STRINGS = indexedObject != Object;
  var STRICT_METHOD$1 = arrayMethodIsStrict('join', ',');

  // `Array.prototype.join` method
  // https://tc39.github.io/ecma262/#sec-array.prototype.join
  _export({ target: 'Array', proto: true, forced: ES3_STRINGS || !STRICT_METHOD$1 }, {
    join: function join(separator) {
      return nativeJoin.call(toIndexedObject(this), separator === undefined ? ',' : separator);
    }
  });

  var nativeReverse = [].reverse;
  var test$1 = [1, 2];

  // `Array.prototype.reverse` method
  // https://tc39.github.io/ecma262/#sec-array.prototype.reverse
  // fix for Safari 12.0 bug
  // https://bugs.webkit.org/show_bug.cgi?id=188794
  _export({ target: 'Array', proto: true, forced: String(test$1) === String(test$1.reverse()) }, {
    reverse: function reverse() {
      // eslint-disable-next-line no-self-assign
      if (isArray(this)) this.length = this.length;
      return nativeReverse.call(this);
    }
  });

  // TODO: Remove from `core-js@4` since it's moved to entry points







  var SPECIES$6 = wellKnownSymbol('species');

  var REPLACE_SUPPORTS_NAMED_GROUPS = !fails(function () {
    // #replace needs built-in support for named groups.
    // #match works fine because it just return the exec results, even if it has
    // a "grops" property.
    var re = /./;
    re.exec = function () {
      var result = [];
      result.groups = { a: '7' };
      return result;
    };
    return ''.replace(re, '$<a>') !== '7';
  });

  // IE <= 11 replaces $0 with the whole match, as if it was $&
  // https://stackoverflow.com/questions/6024666/getting-ie-to-replace-a-regex-with-the-literal-string-0
  var REPLACE_KEEPS_$0 = (function () {
    return 'a'.replace(/./, '$0') === '$0';
  })();

  var REPLACE = wellKnownSymbol('replace');
  // Safari <= 13.0.3(?) substitutes nth capture where n>m with an empty string
  var REGEXP_REPLACE_SUBSTITUTES_UNDEFINED_CAPTURE = (function () {
    if (/./[REPLACE]) {
      return /./[REPLACE]('a', '$0') === '';
    }
    return false;
  })();

  // Chrome 51 has a buggy "split" implementation when RegExp#exec !== nativeExec
  // Weex JS has frozen built-in prototypes, so use try / catch wrapper
  var SPLIT_WORKS_WITH_OVERWRITTEN_EXEC = !fails(function () {
    var re = /(?:)/;
    var originalExec = re.exec;
    re.exec = function () { return originalExec.apply(this, arguments); };
    var result = 'ab'.split(re);
    return result.length !== 2 || result[0] !== 'a' || result[1] !== 'b';
  });

  var fixRegexpWellKnownSymbolLogic = function (KEY, length, exec, sham) {
    var SYMBOL = wellKnownSymbol(KEY);

    var DELEGATES_TO_SYMBOL = !fails(function () {
      // String methods call symbol-named RegEp methods
      var O = {};
      O[SYMBOL] = function () { return 7; };
      return ''[KEY](O) != 7;
    });

    var DELEGATES_TO_EXEC = DELEGATES_TO_SYMBOL && !fails(function () {
      // Symbol-named RegExp methods call .exec
      var execCalled = false;
      var re = /a/;

      if (KEY === 'split') {
        // We can't use real regex here since it causes deoptimization
        // and serious performance degradation in V8
        // https://github.com/zloirock/core-js/issues/306
        re = {};
        // RegExp[@@split] doesn't call the regex's exec method, but first creates
        // a new one. We need to return the patched regex when creating the new one.
        re.constructor = {};
        re.constructor[SPECIES$6] = function () { return re; };
        re.flags = '';
        re[SYMBOL] = /./[SYMBOL];
      }

      re.exec = function () { execCalled = true; return null; };

      re[SYMBOL]('');
      return !execCalled;
    });

    if (
      !DELEGATES_TO_SYMBOL ||
      !DELEGATES_TO_EXEC ||
      (KEY === 'replace' && !(
        REPLACE_SUPPORTS_NAMED_GROUPS &&
        REPLACE_KEEPS_$0 &&
        !REGEXP_REPLACE_SUBSTITUTES_UNDEFINED_CAPTURE
      )) ||
      (KEY === 'split' && !SPLIT_WORKS_WITH_OVERWRITTEN_EXEC)
    ) {
      var nativeRegExpMethod = /./[SYMBOL];
      var methods = exec(SYMBOL, ''[KEY], function (nativeMethod, regexp, str, arg2, forceStringMethod) {
        if (regexp.exec === regexpExec) {
          if (DELEGATES_TO_SYMBOL && !forceStringMethod) {
            // The native String method already delegates to @@method (this
            // polyfilled function), leasing to infinite recursion.
            // We avoid it by directly calling the native @@method method.
            return { done: true, value: nativeRegExpMethod.call(regexp, str, arg2) };
          }
          return { done: true, value: nativeMethod.call(str, regexp, arg2) };
        }
        return { done: false };
      }, {
        REPLACE_KEEPS_$0: REPLACE_KEEPS_$0,
        REGEXP_REPLACE_SUBSTITUTES_UNDEFINED_CAPTURE: REGEXP_REPLACE_SUBSTITUTES_UNDEFINED_CAPTURE
      });
      var stringMethod = methods[0];
      var regexMethod = methods[1];

      redefine(String.prototype, KEY, stringMethod);
      redefine(RegExp.prototype, SYMBOL, length == 2
        // 21.2.5.8 RegExp.prototype[@@replace](string, replaceValue)
        // 21.2.5.11 RegExp.prototype[@@split](string, limit)
        ? function (string, arg) { return regexMethod.call(string, this, arg); }
        // 21.2.5.6 RegExp.prototype[@@match](string)
        // 21.2.5.9 RegExp.prototype[@@search](string)
        : function (string) { return regexMethod.call(string, this); }
      );
    }

    if (sham) createNonEnumerableProperty(RegExp.prototype[SYMBOL], 'sham', true);
  };

  var charAt$1 = stringMultibyte.charAt;

  // `AdvanceStringIndex` abstract operation
  // https://tc39.github.io/ecma262/#sec-advancestringindex
  var advanceStringIndex = function (S, index, unicode) {
    return index + (unicode ? charAt$1(S, index).length : 1);
  };

  // `RegExpExec` abstract operation
  // https://tc39.github.io/ecma262/#sec-regexpexec
  var regexpExecAbstract = function (R, S) {
    var exec = R.exec;
    if (typeof exec === 'function') {
      var result = exec.call(R, S);
      if (typeof result !== 'object') {
        throw TypeError('RegExp exec method returned something other than an Object or null');
      }
      return result;
    }

    if (classofRaw(R) !== 'RegExp') {
      throw TypeError('RegExp#exec called on incompatible receiver');
    }

    return regexpExec.call(R, S);
  };

  var arrayPush = [].push;
  var min$2 = Math.min;
  var MAX_UINT32 = 0xFFFFFFFF;

  // babel-minify transpiles RegExp('x', 'y') -> /x/y and it causes SyntaxError
  var SUPPORTS_Y = !fails(function () { return !RegExp(MAX_UINT32, 'y'); });

  // @@split logic
  fixRegexpWellKnownSymbolLogic('split', 2, function (SPLIT, nativeSplit, maybeCallNative) {
    var internalSplit;
    if (
      'abbc'.split(/(b)*/)[1] == 'c' ||
      'test'.split(/(?:)/, -1).length != 4 ||
      'ab'.split(/(?:ab)*/).length != 2 ||
      '.'.split(/(.?)(.?)/).length != 4 ||
      '.'.split(/()()/).length > 1 ||
      ''.split(/.?/).length
    ) {
      // based on es5-shim implementation, need to rework it
      internalSplit = function (separator, limit) {
        var string = String(requireObjectCoercible(this));
        var lim = limit === undefined ? MAX_UINT32 : limit >>> 0;
        if (lim === 0) return [];
        if (separator === undefined) return [string];
        // If `separator` is not a regex, use native split
        if (!isRegexp(separator)) {
          return nativeSplit.call(string, separator, lim);
        }
        var output = [];
        var flags = (separator.ignoreCase ? 'i' : '') +
                    (separator.multiline ? 'm' : '') +
                    (separator.unicode ? 'u' : '') +
                    (separator.sticky ? 'y' : '');
        var lastLastIndex = 0;
        // Make `global` and avoid `lastIndex` issues by working with a copy
        var separatorCopy = new RegExp(separator.source, flags + 'g');
        var match, lastIndex, lastLength;
        while (match = regexpExec.call(separatorCopy, string)) {
          lastIndex = separatorCopy.lastIndex;
          if (lastIndex > lastLastIndex) {
            output.push(string.slice(lastLastIndex, match.index));
            if (match.length > 1 && match.index < string.length) arrayPush.apply(output, match.slice(1));
            lastLength = match[0].length;
            lastLastIndex = lastIndex;
            if (output.length >= lim) break;
          }
          if (separatorCopy.lastIndex === match.index) separatorCopy.lastIndex++; // Avoid an infinite loop
        }
        if (lastLastIndex === string.length) {
          if (lastLength || !separatorCopy.test('')) output.push('');
        } else output.push(string.slice(lastLastIndex));
        return output.length > lim ? output.slice(0, lim) : output;
      };
    // Chakra, V8
    } else if ('0'.split(undefined, 0).length) {
      internalSplit = function (separator, limit) {
        return separator === undefined && limit === 0 ? [] : nativeSplit.call(this, separator, limit);
      };
    } else internalSplit = nativeSplit;

    return [
      // `String.prototype.split` method
      // https://tc39.github.io/ecma262/#sec-string.prototype.split
      function split(separator, limit) {
        var O = requireObjectCoercible(this);
        var splitter = separator == undefined ? undefined : separator[SPLIT];
        return splitter !== undefined
          ? splitter.call(separator, O, limit)
          : internalSplit.call(String(O), separator, limit);
      },
      // `RegExp.prototype[@@split]` method
      // https://tc39.github.io/ecma262/#sec-regexp.prototype-@@split
      //
      // NOTE: This cannot be properly polyfilled in engines that don't support
      // the 'y' flag.
      function (regexp, limit) {
        var res = maybeCallNative(internalSplit, regexp, this, limit, internalSplit !== nativeSplit);
        if (res.done) return res.value;

        var rx = anObject(regexp);
        var S = String(this);
        var C = speciesConstructor(rx, RegExp);

        var unicodeMatching = rx.unicode;
        var flags = (rx.ignoreCase ? 'i' : '') +
                    (rx.multiline ? 'm' : '') +
                    (rx.unicode ? 'u' : '') +
                    (SUPPORTS_Y ? 'y' : 'g');

        // ^(? + rx + ) is needed, in combination with some S slicing, to
        // simulate the 'y' flag.
        var splitter = new C(SUPPORTS_Y ? rx : '^(?:' + rx.source + ')', flags);
        var lim = limit === undefined ? MAX_UINT32 : limit >>> 0;
        if (lim === 0) return [];
        if (S.length === 0) return regexpExecAbstract(splitter, S) === null ? [S] : [];
        var p = 0;
        var q = 0;
        var A = [];
        while (q < S.length) {
          splitter.lastIndex = SUPPORTS_Y ? q : 0;
          var z = regexpExecAbstract(splitter, SUPPORTS_Y ? S : S.slice(q));
          var e;
          if (
            z === null ||
            (e = min$2(toLength(splitter.lastIndex + (SUPPORTS_Y ? 0 : q)), S.length)) === p
          ) {
            q = advanceStringIndex(S, q, unicodeMatching);
          } else {
            A.push(S.slice(p, q));
            if (A.length === lim) return A;
            for (var i = 1; i <= z.length - 1; i++) {
              A.push(z[i]);
              if (A.length === lim) return A;
            }
            q = p = e;
          }
        }
        A.push(S.slice(p));
        return A;
      }
    ];
  }, !SUPPORTS_Y);

  /**
   * Returns a new list or string with the elements or characters in reverse
   * order.
   *
   * @func
   * @memberOf R
   * @since v0.1.0
   * @category List
   * @sig [a] -> [a]
   * @sig String -> String
   * @param {Array|String} list
   * @return {Array|String}
   * @example
   *
   *      R.reverse([1, 2, 3]);  //=> [3, 2, 1]
   *      R.reverse([1, 2]);     //=> [2, 1]
   *      R.reverse([1]);        //=> [1]
   *      R.reverse([]);         //=> []
   *
   *      R.reverse('abc');      //=> 'cba'
   *      R.reverse('ab');       //=> 'ba'
   *      R.reverse('a');        //=> 'a'
   *      R.reverse('');         //=> ''
   */

  var reverse =
  /*#__PURE__*/
  _curry1(function reverse(list) {
    return _isString(list) ? list.split('').reverse().join('') : Array.prototype.slice.call(list, 0).reverse();
  });

  /**
   * Performs right-to-left function composition. The last argument may have
   * any arity; the remaining arguments must be unary.
   *
   * **Note:** The result of compose is not automatically curried.
   *
   * @func
   * @memberOf R
   * @since v0.1.0
   * @category Function
   * @sig ((y -> z), (x -> y), ..., (o -> p), ((a, b, ..., n) -> o)) -> ((a, b, ..., n) -> z)
   * @param {...Function} ...functions The functions to compose
   * @return {Function}
   * @see R.pipe
   * @example
   *
   *      const classyGreeting = (firstName, lastName) => "The name's " + lastName + ", " + firstName + " " + lastName
   *      const yellGreeting = R.compose(R.toUpper, classyGreeting);
   *      yellGreeting('James', 'Bond'); //=> "THE NAME'S BOND, JAMES BOND"
   *
   *      R.compose(Math.abs, R.add(1), R.multiply(2))(-4) //=> 7
   *
   * @symb R.compose(f, g, h)(a, b) = f(g(h(a, b)))
   */

  function compose() {
    if (arguments.length === 0) {
      throw new Error('compose requires at least one argument');
    }

    return pipe.apply(this, reverse(arguments));
  }

  /**
   * Returns the first element of the given list or string. In some libraries
   * this function is named `first`.
   *
   * @func
   * @memberOf R
   * @since v0.1.0
   * @category List
   * @sig [a] -> a | Undefined
   * @sig String -> String
   * @param {Array|String} list
   * @return {*}
   * @see R.tail, R.init, R.last
   * @example
   *
   *      R.head(['fi', 'fo', 'fum']); //=> 'fi'
   *      R.head([]); //=> undefined
   *
   *      R.head('abc'); //=> 'a'
   *      R.head(''); //=> ''
   */

  var head$1 =
  /*#__PURE__*/
  nth(0);

  function _identity(x) {
    return x;
  }

  /**
   * A function that does nothing but return the parameter supplied to it. Good
   * as a default or placeholder function.
   *
   * @func
   * @memberOf R
   * @since v0.1.0
   * @category Function
   * @sig a -> a
   * @param {*} x The value to return.
   * @return {*} The input value, `x`.
   * @example
   *
   *      R.identity(1); //=> 1
   *
   *      const obj = {};
   *      R.identity(obj) === obj; //=> true
   * @symb R.identity(a) = a
   */

  var identity =
  /*#__PURE__*/
  _curry1(_identity);

  var test$2 = [];
  var nativeSort = test$2.sort;

  // IE8-
  var FAILS_ON_UNDEFINED = fails(function () {
    test$2.sort(undefined);
  });
  // V8 bug
  var FAILS_ON_NULL = fails(function () {
    test$2.sort(null);
  });
  // Old WebKit
  var STRICT_METHOD$2 = arrayMethodIsStrict('sort');

  var FORCED$3 = FAILS_ON_UNDEFINED || !FAILS_ON_NULL || !STRICT_METHOD$2;

  // `Array.prototype.sort` method
  // https://tc39.github.io/ecma262/#sec-array.prototype.sort
  _export({ target: 'Array', proto: true, forced: FORCED$3 }, {
    sort: function sort(comparefn) {
      return comparefn === undefined
        ? nativeSort.call(toObject(this))
        : nativeSort.call(toObject(this), aFunction$1(comparefn));
    }
  });

  var $indexOf = arrayIncludes.indexOf;



  var nativeIndexOf = [].indexOf;

  var NEGATIVE_ZERO = !!nativeIndexOf && 1 / [1].indexOf(1, -0) < 0;
  var STRICT_METHOD$3 = arrayMethodIsStrict('indexOf');
  var USES_TO_LENGTH$3 = arrayMethodUsesToLength('indexOf', { ACCESSORS: true, 1: 0 });

  // `Array.prototype.indexOf` method
  // https://tc39.github.io/ecma262/#sec-array.prototype.indexof
  _export({ target: 'Array', proto: true, forced: NEGATIVE_ZERO || !STRICT_METHOD$3 || !USES_TO_LENGTH$3 }, {
    indexOf: function indexOf(searchElement /* , fromIndex = 0 */) {
      return NEGATIVE_ZERO
        // convert -0 to +0
        ? nativeIndexOf.apply(this, arguments) || 0
        : $indexOf(this, searchElement, arguments.length > 1 ? arguments[1] : undefined);
    }
  });

  var defineProperty$6 = objectDefineProperty.f;

  var FunctionPrototype = Function.prototype;
  var FunctionPrototypeToString = FunctionPrototype.toString;
  var nameRE = /^\s*function ([^ (]*)/;
  var NAME = 'name';

  // Function instances `.name` property
  // https://tc39.github.io/ecma262/#sec-function-instances-name
  if (descriptors && !(NAME in FunctionPrototype)) {
    defineProperty$6(FunctionPrototype, NAME, {
      configurable: true,
      get: function () {
        try {
          return FunctionPrototypeToString.call(this).match(nameRE)[1];
        } catch (error) {
          return '';
        }
      }
    });
  }

  function _arrayFromIterator(iter) {
    var list = [];
    var next;

    while (!(next = iter.next()).done) {
      list.push(next.value);
    }

    return list;
  }

  function _includesWith(pred, x, list) {
    var idx = 0;
    var len = list.length;

    while (idx < len) {
      if (pred(x, list[idx])) {
        return true;
      }

      idx += 1;
    }

    return false;
  }

  // @@match logic
  fixRegexpWellKnownSymbolLogic('match', 1, function (MATCH, nativeMatch, maybeCallNative) {
    return [
      // `String.prototype.match` method
      // https://tc39.github.io/ecma262/#sec-string.prototype.match
      function match(regexp) {
        var O = requireObjectCoercible(this);
        var matcher = regexp == undefined ? undefined : regexp[MATCH];
        return matcher !== undefined ? matcher.call(regexp, O) : new RegExp(regexp)[MATCH](String(O));
      },
      // `RegExp.prototype[@@match]` method
      // https://tc39.github.io/ecma262/#sec-regexp.prototype-@@match
      function (regexp) {
        var res = maybeCallNative(nativeMatch, regexp, this);
        if (res.done) return res.value;

        var rx = anObject(regexp);
        var S = String(this);

        if (!rx.global) return regexpExecAbstract(rx, S);

        var fullUnicode = rx.unicode;
        rx.lastIndex = 0;
        var A = [];
        var n = 0;
        var result;
        while ((result = regexpExecAbstract(rx, S)) !== null) {
          var matchStr = String(result[0]);
          A[n] = matchStr;
          if (matchStr === '') rx.lastIndex = advanceStringIndex(S, toLength(rx.lastIndex), fullUnicode);
          n++;
        }
        return n === 0 ? null : A;
      }
    ];
  });

  function _functionName(f) {
    // String(x => x) evaluates to "x => x", so the pattern may not match.
    var match = String(f).match(/^function (\w*)/);
    return match == null ? '' : match[1];
  }

  // `SameValue` abstract operation
  // https://tc39.github.io/ecma262/#sec-samevalue
  var sameValue = Object.is || function is(x, y) {
    // eslint-disable-next-line no-self-compare
    return x === y ? x !== 0 || 1 / x === 1 / y : x != x && y != y;
  };

  // `Object.is` method
  // https://tc39.github.io/ecma262/#sec-object.is
  _export({ target: 'Object', stat: true }, {
    is: sameValue
  });

  // Based on https://developer.mozilla.org/en-US/docs/Web/JavaScript/Reference/Global_Objects/Object/is
  function _objectIs(a, b) {
    // SameValue algorithm
    if (a === b) {
      // Steps 1-5, 7-10
      // Steps 6.b-6.e: +0 != -0
      return a !== 0 || 1 / a === 1 / b;
    } else {
      // Step 6.a: NaN == NaN
      return a !== a && b !== b;
    }
  }

  var _objectIs$1 = typeof Object.is === 'function' ? Object.is : _objectIs;

  /**
   * private _uniqContentEquals function.
   * That function is checking equality of 2 iterator contents with 2 assumptions
   * - iterators lengths are the same
   * - iterators values are unique
   *
   * false-positive result will be returned for comparision of, e.g.
   * - [1,2,3] and [1,2,3,4]
   * - [1,1,1] and [1,2,3]
   * */

  function _uniqContentEquals(aIterator, bIterator, stackA, stackB) {
    var a = _arrayFromIterator(aIterator);

    var b = _arrayFromIterator(bIterator);

    function eq(_a, _b) {
      return _equals(_a, _b, stackA.slice(), stackB.slice());
    } // if *a* array contains any element that is not included in *b*


    return !_includesWith(function (b, aItem) {
      return !_includesWith(eq, aItem, b);
    }, b, a);
  }

  function _equals(a, b, stackA, stackB) {
    if (_objectIs$1(a, b)) {
      return true;
    }

    var typeA = type(a);

    if (typeA !== type(b)) {
      return false;
    }

    if (a == null || b == null) {
      return false;
    }

    if (typeof a['fantasy-land/equals'] === 'function' || typeof b['fantasy-land/equals'] === 'function') {
      return typeof a['fantasy-land/equals'] === 'function' && a['fantasy-land/equals'](b) && typeof b['fantasy-land/equals'] === 'function' && b['fantasy-land/equals'](a);
    }

    if (typeof a.equals === 'function' || typeof b.equals === 'function') {
      return typeof a.equals === 'function' && a.equals(b) && typeof b.equals === 'function' && b.equals(a);
    }

    switch (typeA) {
      case 'Arguments':
      case 'Array':
      case 'Object':
        if (typeof a.constructor === 'function' && _functionName(a.constructor) === 'Promise') {
          return a === b;
        }

        break;

      case 'Boolean':
      case 'Number':
      case 'String':
        if (!(_typeof(a) === _typeof(b) && _objectIs$1(a.valueOf(), b.valueOf()))) {
          return false;
        }

        break;

      case 'Date':
        if (!_objectIs$1(a.valueOf(), b.valueOf())) {
          return false;
        }

        break;

      case 'Error':
        return a.name === b.name && a.message === b.message;

      case 'RegExp':
        if (!(a.source === b.source && a.global === b.global && a.ignoreCase === b.ignoreCase && a.multiline === b.multiline && a.sticky === b.sticky && a.unicode === b.unicode)) {
          return false;
        }

        break;
    }

    var idx = stackA.length - 1;

    while (idx >= 0) {
      if (stackA[idx] === a) {
        return stackB[idx] === b;
      }

      idx -= 1;
    }

    switch (typeA) {
      case 'Map':
        if (a.size !== b.size) {
          return false;
        }

        return _uniqContentEquals(a.entries(), b.entries(), stackA.concat([a]), stackB.concat([b]));

      case 'Set':
        if (a.size !== b.size) {
          return false;
        }

        return _uniqContentEquals(a.values(), b.values(), stackA.concat([a]), stackB.concat([b]));

      case 'Arguments':
      case 'Array':
      case 'Object':
      case 'Boolean':
      case 'Number':
      case 'String':
      case 'Date':
      case 'Error':
      case 'RegExp':
      case 'Int8Array':
      case 'Uint8Array':
      case 'Uint8ClampedArray':
      case 'Int16Array':
      case 'Uint16Array':
      case 'Int32Array':
      case 'Uint32Array':
      case 'Float32Array':
      case 'Float64Array':
      case 'ArrayBuffer':
        break;

      default:
        // Values of other types are only equal if identical.
        return false;
    }

    var keysA = keys$2(a);

    if (keysA.length !== keys$2(b).length) {
      return false;
    }

    var extendedStackA = stackA.concat([a]);
    var extendedStackB = stackB.concat([b]);
    idx = keysA.length - 1;

    while (idx >= 0) {
      var key = keysA[idx];

      if (!(_has(key, b) && _equals(b[key], a[key], extendedStackA, extendedStackB))) {
        return false;
      }

      idx -= 1;
    }

    return true;
  }

  /**
   * Returns `true` if its arguments are equivalent, `false` otherwise. Handles
   * cyclical data structures.
   *
   * Dispatches symmetrically to the `equals` methods of both arguments, if
   * present.
   *
   * @func
   * @memberOf R
   * @since v0.15.0
   * @category Relation
   * @sig a -> b -> Boolean
   * @param {*} a
   * @param {*} b
   * @return {Boolean}
   * @example
   *
   *      R.equals(1, 1); //=> true
   *      R.equals(1, '1'); //=> false
   *      R.equals([1, 2, 3], [1, 2, 3]); //=> true
   *
   *      const a = {}; a.v = a;
   *      const b = {}; b.v = b;
   *      R.equals(a, b); //=> true
   */

  var equals =
  /*#__PURE__*/
  _curry2(function equals(a, b) {
    return _equals(a, b, [], []);
  });

  function _indexOf(list, a, idx) {
    var inf, item; // Array.prototype.indexOf doesn't exist below IE9

    if (typeof list.indexOf === 'function') {
      switch (_typeof(a)) {
        case 'number':
          if (a === 0) {
            // manually crawl the list to distinguish between +0 and -0
            inf = 1 / a;

            while (idx < list.length) {
              item = list[idx];

              if (item === 0 && 1 / item === inf) {
                return idx;
              }

              idx += 1;
            }

            return -1;
          } else if (a !== a) {
            // NaN
            while (idx < list.length) {
              item = list[idx];

              if (typeof item === 'number' && item !== item) {
                return idx;
              }

              idx += 1;
            }

            return -1;
          } // non-zero numbers can utilise Set


          return list.indexOf(a, idx);
        // all these types can utilise Set

        case 'string':
        case 'boolean':
        case 'function':
        case 'undefined':
          return list.indexOf(a, idx);

        case 'object':
          if (a === null) {
            // null can utilise Set
            return list.indexOf(a, idx);
          }

      }
    } // anything else not covered above, defer to R.equals


    while (idx < list.length) {
      if (equals(list[idx], a)) {
        return idx;
      }

      idx += 1;
    }

    return -1;
  }

  function _includes(a, list) {
    return _indexOf(list, a, 0) >= 0;
  }

  var max$3 = Math.max;
  var min$3 = Math.min;
  var floor$2 = Math.floor;
  var SUBSTITUTION_SYMBOLS = /\$([$&'`]|\d\d?|<[^>]*>)/g;
  var SUBSTITUTION_SYMBOLS_NO_NAMED = /\$([$&'`]|\d\d?)/g;

  var maybeToString = function (it) {
    return it === undefined ? it : String(it);
  };

  // @@replace logic
  fixRegexpWellKnownSymbolLogic('replace', 2, function (REPLACE, nativeReplace, maybeCallNative, reason) {
    var REGEXP_REPLACE_SUBSTITUTES_UNDEFINED_CAPTURE = reason.REGEXP_REPLACE_SUBSTITUTES_UNDEFINED_CAPTURE;
    var REPLACE_KEEPS_$0 = reason.REPLACE_KEEPS_$0;
    var UNSAFE_SUBSTITUTE = REGEXP_REPLACE_SUBSTITUTES_UNDEFINED_CAPTURE ? '$' : '$0';

    return [
      // `String.prototype.replace` method
      // https://tc39.github.io/ecma262/#sec-string.prototype.replace
      function replace(searchValue, replaceValue) {
        var O = requireObjectCoercible(this);
        var replacer = searchValue == undefined ? undefined : searchValue[REPLACE];
        return replacer !== undefined
          ? replacer.call(searchValue, O, replaceValue)
          : nativeReplace.call(String(O), searchValue, replaceValue);
      },
      // `RegExp.prototype[@@replace]` method
      // https://tc39.github.io/ecma262/#sec-regexp.prototype-@@replace
      function (regexp, replaceValue) {
        if (
          (!REGEXP_REPLACE_SUBSTITUTES_UNDEFINED_CAPTURE && REPLACE_KEEPS_$0) ||
          (typeof replaceValue === 'string' && replaceValue.indexOf(UNSAFE_SUBSTITUTE) === -1)
        ) {
          var res = maybeCallNative(nativeReplace, regexp, this, replaceValue);
          if (res.done) return res.value;
        }

        var rx = anObject(regexp);
        var S = String(this);

        var functionalReplace = typeof replaceValue === 'function';
        if (!functionalReplace) replaceValue = String(replaceValue);

        var global = rx.global;
        if (global) {
          var fullUnicode = rx.unicode;
          rx.lastIndex = 0;
        }
        var results = [];
        while (true) {
          var result = regexpExecAbstract(rx, S);
          if (result === null) break;

          results.push(result);
          if (!global) break;

          var matchStr = String(result[0]);
          if (matchStr === '') rx.lastIndex = advanceStringIndex(S, toLength(rx.lastIndex), fullUnicode);
        }

        var accumulatedResult = '';
        var nextSourcePosition = 0;
        for (var i = 0; i < results.length; i++) {
          result = results[i];

          var matched = String(result[0]);
          var position = max$3(min$3(toInteger(result.index), S.length), 0);
          var captures = [];
          // NOTE: This is equivalent to
          //   captures = result.slice(1).map(maybeToString)
          // but for some reason `nativeSlice.call(result, 1, result.length)` (called in
          // the slice polyfill when slicing native arrays) "doesn't work" in safari 9 and
          // causes a crash (https://pastebin.com/N21QzeQA) when trying to debug it.
          for (var j = 1; j < result.length; j++) captures.push(maybeToString(result[j]));
          var namedCaptures = result.groups;
          if (functionalReplace) {
            var replacerArgs = [matched].concat(captures, position, S);
            if (namedCaptures !== undefined) replacerArgs.push(namedCaptures);
            var replacement = String(replaceValue.apply(undefined, replacerArgs));
          } else {
            replacement = getSubstitution(matched, S, position, captures, namedCaptures, replaceValue);
          }
          if (position >= nextSourcePosition) {
            accumulatedResult += S.slice(nextSourcePosition, position) + replacement;
            nextSourcePosition = position + matched.length;
          }
        }
        return accumulatedResult + S.slice(nextSourcePosition);
      }
    ];

    // https://tc39.github.io/ecma262/#sec-getsubstitution
    function getSubstitution(matched, str, position, captures, namedCaptures, replacement) {
      var tailPos = position + matched.length;
      var m = captures.length;
      var symbols = SUBSTITUTION_SYMBOLS_NO_NAMED;
      if (namedCaptures !== undefined) {
        namedCaptures = toObject(namedCaptures);
        symbols = SUBSTITUTION_SYMBOLS;
      }
      return nativeReplace.call(replacement, symbols, function (match, ch) {
        var capture;
        switch (ch.charAt(0)) {
          case '$': return '$';
          case '&': return matched;
          case '`': return str.slice(0, position);
          case "'": return str.slice(tailPos);
          case '<':
            capture = namedCaptures[ch.slice(1, -1)];
            break;
          default: // \d\d?
            var n = +ch;
            if (n === 0) return match;
            if (n > m) {
              var f = floor$2(n / 10);
              if (f === 0) return match;
              if (f <= m) return captures[f - 1] === undefined ? ch.charAt(1) : captures[f - 1] + ch.charAt(1);
              return match;
            }
            capture = captures[n - 1];
        }
        return capture === undefined ? '' : capture;
      });
    }
  });

  function _quote(s) {
    var escaped = s.replace(/\\/g, '\\\\').replace(/[\b]/g, '\\b') // \b matches word boundary; [\b] matches backspace
    .replace(/\f/g, '\\f').replace(/\n/g, '\\n').replace(/\r/g, '\\r').replace(/\t/g, '\\t').replace(/\v/g, '\\v').replace(/\0/g, '\\0');
    return '"' + escaped.replace(/"/g, '\\"') + '"';
  }

  // `String.prototype.repeat` method implementation
  // https://tc39.github.io/ecma262/#sec-string.prototype.repeat
  var stringRepeat = ''.repeat || function repeat(count) {
    var str = String(requireObjectCoercible(this));
    var result = '';
    var n = toInteger(count);
    if (n < 0 || n == Infinity) throw RangeError('Wrong number of repetitions');
    for (;n > 0; (n >>>= 1) && (str += str)) if (n & 1) result += str;
    return result;
  };

  // https://github.com/tc39/proposal-string-pad-start-end




  var ceil$1 = Math.ceil;

  // `String.prototype.{ padStart, padEnd }` methods implementation
  var createMethod$5 = function (IS_END) {
    return function ($this, maxLength, fillString) {
      var S = String(requireObjectCoercible($this));
      var stringLength = S.length;
      var fillStr = fillString === undefined ? ' ' : String(fillString);
      var intMaxLength = toLength(maxLength);
      var fillLen, stringFiller;
      if (intMaxLength <= stringLength || fillStr == '') return S;
      fillLen = intMaxLength - stringLength;
      stringFiller = stringRepeat.call(fillStr, ceil$1(fillLen / fillStr.length));
      if (stringFiller.length > fillLen) stringFiller = stringFiller.slice(0, fillLen);
      return IS_END ? S + stringFiller : stringFiller + S;
    };
  };

  var stringPad = {
    // `String.prototype.padStart` method
    // https://tc39.github.io/ecma262/#sec-string.prototype.padstart
    start: createMethod$5(false),
    // `String.prototype.padEnd` method
    // https://tc39.github.io/ecma262/#sec-string.prototype.padend
    end: createMethod$5(true)
  };

  var padStart = stringPad.start;

  var abs = Math.abs;
  var DatePrototype$1 = Date.prototype;
  var getTime$1 = DatePrototype$1.getTime;
  var nativeDateToISOString = DatePrototype$1.toISOString;

  // `Date.prototype.toISOString` method implementation
  // https://tc39.github.io/ecma262/#sec-date.prototype.toisostring
  // PhantomJS / old WebKit fails here:
  var dateToIsoString = (fails(function () {
    return nativeDateToISOString.call(new Date(-5e13 - 1)) != '0385-07-25T07:06:39.999Z';
  }) || !fails(function () {
    nativeDateToISOString.call(new Date(NaN));
  })) ? function toISOString() {
    if (!isFinite(getTime$1.call(this))) throw RangeError('Invalid time value');
    var date = this;
    var year = date.getUTCFullYear();
    var milliseconds = date.getUTCMilliseconds();
    var sign = year < 0 ? '-' : year > 9999 ? '+' : '';
    return sign + padStart(abs(year), sign ? 6 : 4, 0) +
      '-' + padStart(date.getUTCMonth() + 1, 2, 0) +
      '-' + padStart(date.getUTCDate(), 2, 0) +
      'T' + padStart(date.getUTCHours(), 2, 0) +
      ':' + padStart(date.getUTCMinutes(), 2, 0) +
      ':' + padStart(date.getUTCSeconds(), 2, 0) +
      '.' + padStart(milliseconds, 3, 0) +
      'Z';
  } : nativeDateToISOString;

  // `Date.prototype.toISOString` method
  // https://tc39.github.io/ecma262/#sec-date.prototype.toisostring
  // PhantomJS / old WebKit has a broken implementations
  _export({ target: 'Date', proto: true, forced: Date.prototype.toISOString !== dateToIsoString }, {
    toISOString: dateToIsoString
  });

  // `thisNumberValue` abstract operation
  // https://tc39.github.io/ecma262/#sec-thisnumbervalue
  var thisNumberValue = function (value) {
    if (typeof value != 'number' && classofRaw(value) != 'Number') {
      throw TypeError('Incorrect invocation');
    }
    return +value;
  };

  var nativeToFixed = 1.0.toFixed;
  var floor$3 = Math.floor;

  var pow = function (x, n, acc) {
    return n === 0 ? acc : n % 2 === 1 ? pow(x, n - 1, acc * x) : pow(x * x, n / 2, acc);
  };

  var log = function (x) {
    var n = 0;
    var x2 = x;
    while (x2 >= 4096) {
      n += 12;
      x2 /= 4096;
    }
    while (x2 >= 2) {
      n += 1;
      x2 /= 2;
    } return n;
  };

  var FORCED$4 = nativeToFixed && (
    0.00008.toFixed(3) !== '0.000' ||
    0.9.toFixed(0) !== '1' ||
    1.255.toFixed(2) !== '1.25' ||
    1000000000000000128.0.toFixed(0) !== '1000000000000000128'
  ) || !fails(function () {
    // V8 ~ Android 4.3-
    nativeToFixed.call({});
  });

  // `Number.prototype.toFixed` method
  // https://tc39.github.io/ecma262/#sec-number.prototype.tofixed
  _export({ target: 'Number', proto: true, forced: FORCED$4 }, {
    // eslint-disable-next-line max-statements
    toFixed: function toFixed(fractionDigits) {
      var number = thisNumberValue(this);
      var fractDigits = toInteger(fractionDigits);
      var data = [0, 0, 0, 0, 0, 0];
      var sign = '';
      var result = '0';
      var e, z, j, k;

      var multiply = function (n, c) {
        var index = -1;
        var c2 = c;
        while (++index < 6) {
          c2 += n * data[index];
          data[index] = c2 % 1e7;
          c2 = floor$3(c2 / 1e7);
        }
      };

      var divide = function (n) {
        var index = 6;
        var c = 0;
        while (--index >= 0) {
          c += data[index];
          data[index] = floor$3(c / n);
          c = (c % n) * 1e7;
        }
      };

      var dataToString = function () {
        var index = 6;
        var s = '';
        while (--index >= 0) {
          if (s !== '' || index === 0 || data[index] !== 0) {
            var t = String(data[index]);
            s = s === '' ? t : s + stringRepeat.call('0', 7 - t.length) + t;
          }
        } return s;
      };

      if (fractDigits < 0 || fractDigits > 20) throw RangeError('Incorrect fraction digits');
      // eslint-disable-next-line no-self-compare
      if (number != number) return 'NaN';
      if (number <= -1e21 || number >= 1e21) return String(number);
      if (number < 0) {
        sign = '-';
        number = -number;
      }
      if (number > 1e-21) {
        e = log(number * pow(2, 69, 1)) - 69;
        z = e < 0 ? number * pow(2, -e, 1) : number / pow(2, e, 1);
        z *= 0x10000000000000;
        e = 52 - e;
        if (e > 0) {
          multiply(0, z);
          j = fractDigits;
          while (j >= 7) {
            multiply(1e7, 0);
            j -= 7;
          }
          multiply(pow(10, j, 1), 0);
          j = e - 1;
          while (j >= 23) {
            divide(1 << 23);
            j -= 23;
          }
          divide(1 << j);
          multiply(1, 1);
          divide(2);
          result = dataToString();
        } else {
          multiply(0, z);
          multiply(1 << -e, 0);
          result = dataToString() + stringRepeat.call('0', fractDigits);
        }
      }
      if (fractDigits > 0) {
        k = result.length;
        result = sign + (k <= fractDigits
          ? '0.' + stringRepeat.call('0', fractDigits - k) + result
          : result.slice(0, k - fractDigits) + '.' + result.slice(k - fractDigits));
      } else {
        result = sign + result;
      } return result;
    }
  });

  /**
   * Polyfill from <https://developer.mozilla.org/en-US/docs/Web/JavaScript/Reference/Global_Objects/Date/toISOString>.
   */
  var pad = function pad(n) {
    return (n < 10 ? '0' : '') + n;
  };

  var _toISOString = typeof Date.prototype.toISOString === 'function' ? function _toISOString(d) {
    return d.toISOString();
  } : function _toISOString(d) {
    return d.getUTCFullYear() + '-' + pad(d.getUTCMonth() + 1) + '-' + pad(d.getUTCDate()) + 'T' + pad(d.getUTCHours()) + ':' + pad(d.getUTCMinutes()) + ':' + pad(d.getUTCSeconds()) + '.' + (d.getUTCMilliseconds() / 1000).toFixed(3).slice(2, 5) + 'Z';
  };

  function _complement(f) {
    return function () {
      return !f.apply(this, arguments);
    };
  }

  function _filter(fn, list) {
    var idx = 0;
    var len = list.length;
    var result = [];

    while (idx < len) {
      if (fn(list[idx])) {
        result[result.length] = list[idx];
      }

      idx += 1;
    }

    return result;
  }

  function _isObject(x) {
    return Object.prototype.toString.call(x) === '[object Object]';
  }

  var XFilter =
  /*#__PURE__*/
  function () {
    function XFilter(f, xf) {
      this.xf = xf;
      this.f = f;
    }

    XFilter.prototype['@@transducer/init'] = _xfBase.init;
    XFilter.prototype['@@transducer/result'] = _xfBase.result;

    XFilter.prototype['@@transducer/step'] = function (result, input) {
      return this.f(input) ? this.xf['@@transducer/step'](result, input) : result;
    };

    return XFilter;
  }();

  var _xfilter =
  /*#__PURE__*/
  _curry2(function _xfilter(f, xf) {
    return new XFilter(f, xf);
  });

  /**
   * Takes a predicate and a `Filterable`, and returns a new filterable of the
   * same type containing the members of the given filterable which satisfy the
   * given predicate. Filterable objects include plain objects or any object
   * that has a filter method such as `Array`.
   *
   * Dispatches to the `filter` method of the second argument, if present.
   *
   * Acts as a transducer if a transformer is given in list position.
   *
   * @func
   * @memberOf R
   * @since v0.1.0
   * @category List
   * @sig Filterable f => (a -> Boolean) -> f a -> f a
   * @param {Function} pred
   * @param {Array} filterable
   * @return {Array} Filterable
   * @see R.reject, R.transduce, R.addIndex
   * @example
   *
   *      const isEven = n => n % 2 === 0;
   *
   *      R.filter(isEven, [1, 2, 3, 4]); //=> [2, 4]
   *
   *      R.filter(isEven, {a: 1, b: 2, c: 3, d: 4}); //=> {b: 2, d: 4}
   */

  var filter =
  /*#__PURE__*/
  _curry2(
  /*#__PURE__*/
  _dispatchable(['filter'], _xfilter, function (pred, filterable) {
    return _isObject(filterable) ? _reduce(function (acc, key) {
      if (pred(filterable[key])) {
        acc[key] = filterable[key];
      }

      return acc;
    }, {}, keys$2(filterable)) : // else
    _filter(pred, filterable);
  }));

  /**
   * The complement of [`filter`](#filter).
   *
   * Acts as a transducer if a transformer is given in list position. Filterable
   * objects include plain objects or any object that has a filter method such
   * as `Array`.
   *
   * @func
   * @memberOf R
   * @since v0.1.0
   * @category List
   * @sig Filterable f => (a -> Boolean) -> f a -> f a
   * @param {Function} pred
   * @param {Array} filterable
   * @return {Array}
   * @see R.filter, R.transduce, R.addIndex
   * @example
   *
   *      const isOdd = (n) => n % 2 === 1;
   *
   *      R.reject(isOdd, [1, 2, 3, 4]); //=> [2, 4]
   *
   *      R.reject(isOdd, {a: 1, b: 2, c: 3, d: 4}); //=> {b: 2, d: 4}
   */

  var reject =
  /*#__PURE__*/
  _curry2(function reject(pred, filterable) {
    return filter(_complement(pred), filterable);
  });

  function _toString(x, seen) {
    var recur = function recur(y) {
      var xs = seen.concat([x]);
      return _includes(y, xs) ? '<Circular>' : _toString(y, xs);
    }; //  mapPairs :: (Object, [String]) -> [String]


    var mapPairs = function mapPairs(obj, keys) {
      return _map(function (k) {
        return _quote(k) + ': ' + recur(obj[k]);
      }, keys.slice().sort());
    };

    switch (Object.prototype.toString.call(x)) {
      case '[object Arguments]':
        return '(function() { return arguments; }(' + _map(recur, x).join(', ') + '))';

      case '[object Array]':
        return '[' + _map(recur, x).concat(mapPairs(x, reject(function (k) {
          return /^\d+$/.test(k);
        }, keys$2(x)))).join(', ') + ']';

      case '[object Boolean]':
        return _typeof(x) === 'object' ? 'new Boolean(' + recur(x.valueOf()) + ')' : x.toString();

      case '[object Date]':
        return 'new Date(' + (isNaN(x.valueOf()) ? recur(NaN) : _quote(_toISOString(x))) + ')';

      case '[object Null]':
        return 'null';

      case '[object Number]':
        return _typeof(x) === 'object' ? 'new Number(' + recur(x.valueOf()) + ')' : 1 / x === -Infinity ? '-0' : x.toString(10);

      case '[object String]':
        return _typeof(x) === 'object' ? 'new String(' + recur(x.valueOf()) + ')' : _quote(x);

      case '[object Undefined]':
        return 'undefined';

      default:
        if (typeof x.toString === 'function') {
          var repr = x.toString();

          if (repr !== '[object Object]') {
            return repr;
          }
        }

        return '{' + mapPairs(x, keys$2(x)).join(', ') + '}';
    }
  }

  /**
   * Returns the string representation of the given value. `eval`'ing the output
   * should result in a value equivalent to the input value. Many of the built-in
   * `toString` methods do not satisfy this requirement.
   *
   * If the given value is an `[object Object]` with a `toString` method other
   * than `Object.prototype.toString`, this method is invoked with no arguments
   * to produce the return value. This means user-defined constructor functions
   * can provide a suitable `toString` method. For example:
   *
   *     function Point(x, y) {
   *       this.x = x;
   *       this.y = y;
   *     }
   *
   *     Point.prototype.toString = function() {
   *       return 'new Point(' + this.x + ', ' + this.y + ')';
   *     };
   *
   *     R.toString(new Point(1, 2)); //=> 'new Point(1, 2)'
   *
   * @func
   * @memberOf R
   * @since v0.14.0
   * @category String
   * @sig * -> String
   * @param {*} val
   * @return {String}
   * @example
   *
   *      R.toString(42); //=> '42'
   *      R.toString('abc'); //=> '"abc"'
   *      R.toString([1, 2, 3]); //=> '[1, 2, 3]'
   *      R.toString({foo: 1, bar: 2, baz: 3}); //=> '{"bar": 2, "baz": 3, "foo": 1}'
   *      R.toString(new Date('2001-02-03T04:05:06Z')); //=> 'new Date("2001-02-03T04:05:06.000Z")'
   */

  var toString$3 =
  /*#__PURE__*/
  _curry1(function toString(val) {
    return _toString(val, []);
  });

  /**
   * Accepts a converging function and a list of branching functions and returns
   * a new function. The arity of the new function is the same as the arity of
   * the longest branching function. When invoked, this new function is applied
   * to some arguments, and each branching function is applied to those same
   * arguments. The results of each branching function are passed as arguments
   * to the converging function to produce the return value.
   *
   * @func
   * @memberOf R
   * @since v0.4.2
   * @category Function
   * @sig ((x1, x2, ...) -> z) -> [((a, b, ...) -> x1), ((a, b, ...) -> x2), ...] -> (a -> b -> ... -> z)
   * @param {Function} after A function. `after` will be invoked with the return values of
   *        `fn1` and `fn2` as its arguments.
   * @param {Array} functions A list of functions.
   * @return {Function} A new function.
   * @see R.useWith
   * @example
   *
   *      const average = R.converge(R.divide, [R.sum, R.length])
   *      average([1, 2, 3, 4, 5, 6, 7]) //=> 4
   *
   *      const strangeConcat = R.converge(R.concat, [R.toUpper, R.toLower])
   *      strangeConcat("Yodel") //=> "YODELyodel"
   *
   * @symb R.converge(f, [g, h])(a, b) = f(g(a, b), h(a, b))
   */

  var converge =
  /*#__PURE__*/
  _curry2(function converge(after, fns) {
    return curryN(reduce(max$2, 0, pluck('length', fns)), function () {
      var args = arguments;
      var context = this;
      return after.apply(context, _map(function (fn) {
        return fn.apply(context, args);
      }, fns));
    });
  });

  var XReduceBy =
  /*#__PURE__*/
  function () {
    function XReduceBy(valueFn, valueAcc, keyFn, xf) {
      this.valueFn = valueFn;
      this.valueAcc = valueAcc;
      this.keyFn = keyFn;
      this.xf = xf;
      this.inputs = {};
    }

    XReduceBy.prototype['@@transducer/init'] = _xfBase.init;

    XReduceBy.prototype['@@transducer/result'] = function (result) {
      var key;

      for (key in this.inputs) {
        if (_has(key, this.inputs)) {
          result = this.xf['@@transducer/step'](result, this.inputs[key]);

          if (result['@@transducer/reduced']) {
            result = result['@@transducer/value'];
            break;
          }
        }
      }

      this.inputs = null;
      return this.xf['@@transducer/result'](result);
    };

    XReduceBy.prototype['@@transducer/step'] = function (result, input) {
      var key = this.keyFn(input);
      this.inputs[key] = this.inputs[key] || [key, this.valueAcc];
      this.inputs[key][1] = this.valueFn(this.inputs[key][1], input);
      return result;
    };

    return XReduceBy;
  }();

  var _xreduceBy =
  /*#__PURE__*/
  _curryN(4, [], function _xreduceBy(valueFn, valueAcc, keyFn, xf) {
    return new XReduceBy(valueFn, valueAcc, keyFn, xf);
  });

  /**
   * Groups the elements of the list according to the result of calling
   * the String-returning function `keyFn` on each element and reduces the elements
   * of each group to a single value via the reducer function `valueFn`.
   *
   * This function is basically a more general [`groupBy`](#groupBy) function.
   *
   * Acts as a transducer if a transformer is given in list position.
   *
   * @func
   * @memberOf R
   * @since v0.20.0
   * @category List
   * @sig ((a, b) -> a) -> a -> (b -> String) -> [b] -> {String: a}
   * @param {Function} valueFn The function that reduces the elements of each group to a single
   *        value. Receives two values, accumulator for a particular group and the current element.
   * @param {*} acc The (initial) accumulator value for each group.
   * @param {Function} keyFn The function that maps the list's element into a key.
   * @param {Array} list The array to group.
   * @return {Object} An object with the output of `keyFn` for keys, mapped to the output of
   *         `valueFn` for elements which produced that key when passed to `keyFn`.
   * @see R.groupBy, R.reduce
   * @example
   *
   *      const groupNames = (acc, {name}) => acc.concat(name)
   *      const toGrade = ({score}) =>
   *        score < 65 ? 'F' :
   *        score < 70 ? 'D' :
   *        score < 80 ? 'C' :
   *        score < 90 ? 'B' : 'A'
   *
   *      var students = [
   *        {name: 'Abby', score: 83},
   *        {name: 'Bart', score: 62},
   *        {name: 'Curt', score: 88},
   *        {name: 'Dora', score: 92},
   *      ]
   *
   *      reduceBy(groupNames, [], toGrade, students)
   *      //=> {"A": ["Dora"], "B": ["Abby", "Curt"], "F": ["Bart"]}
   */

  var reduceBy =
  /*#__PURE__*/
  _curryN(4, [],
  /*#__PURE__*/
  _dispatchable([], _xreduceBy, function reduceBy(valueFn, valueAcc, keyFn, list) {
    return _reduce(function (acc, elt) {
      var key = keyFn(elt);
      acc[key] = valueFn(_has(key, acc) ? acc[key] : _clone(valueAcc, [], [], false), elt);
      return acc;
    }, {}, list);
  }));

  /**
   * Counts the elements of a list according to how many match each value of a
   * key generated by the supplied function. Returns an object mapping the keys
   * produced by `fn` to the number of occurrences in the list. Note that all
   * keys are coerced to strings because of how JavaScript objects work.
   *
   * Acts as a transducer if a transformer is given in list position.
   *
   * @func
   * @memberOf R
   * @since v0.1.0
   * @category Relation
   * @sig (a -> String) -> [a] -> {*}
   * @param {Function} fn The function used to map values to keys.
   * @param {Array} list The list to count elements from.
   * @return {Object} An object mapping keys to number of occurrences in the list.
   * @example
   *
   *      const numbers = [1.0, 1.1, 1.2, 2.0, 3.0, 2.2];
   *      R.countBy(Math.floor)(numbers);    //=> {'1': 3, '2': 2, '3': 1}
   *
   *      const letters = ['a', 'b', 'A', 'a', 'B', 'c'];
   *      R.countBy(R.toLower)(letters);   //=> {'a': 3, 'b': 2, 'c': 1}
   */

  var countBy =
  /*#__PURE__*/
  reduceBy(function (acc, elem) {
    return acc + 1;
  }, 0);

  /**
   * Decrements its argument.
   *
   * @func
   * @memberOf R
   * @since v0.9.0
   * @category Math
   * @sig Number -> Number
   * @param {Number} n
   * @return {Number} n - 1
   * @see R.inc
   * @example
   *
   *      R.dec(42); //=> 41
   */

  var dec =
  /*#__PURE__*/
  add(-1);

  var freezing = !fails(function () {
    return Object.isExtensible(Object.preventExtensions({}));
  });

  var internalMetadata = createCommonjsModule(function (module) {
  var defineProperty = objectDefineProperty.f;



  var METADATA = uid('meta');
  var id = 0;

  var isExtensible = Object.isExtensible || function () {
    return true;
  };

  var setMetadata = function (it) {
    defineProperty(it, METADATA, { value: {
      objectID: 'O' + ++id, // object ID
      weakData: {}          // weak collections IDs
    } });
  };

  var fastKey = function (it, create) {
    // return a primitive with prefix
    if (!isObject(it)) return typeof it == 'symbol' ? it : (typeof it == 'string' ? 'S' : 'P') + it;
    if (!has(it, METADATA)) {
      // can't set metadata to uncaught frozen object
      if (!isExtensible(it)) return 'F';
      // not necessary to add metadata
      if (!create) return 'E';
      // add missing metadata
      setMetadata(it);
    // return object ID
    } return it[METADATA].objectID;
  };

  var getWeakData = function (it, create) {
    if (!has(it, METADATA)) {
      // can't set metadata to uncaught frozen object
      if (!isExtensible(it)) return true;
      // not necessary to add metadata
      if (!create) return false;
      // add missing metadata
      setMetadata(it);
    // return the store of weak collections IDs
    } return it[METADATA].weakData;
  };

  // add metadata on freeze-family methods calling
  var onFreeze = function (it) {
    if (freezing && meta.REQUIRED && isExtensible(it) && !has(it, METADATA)) setMetadata(it);
    return it;
  };

  var meta = module.exports = {
    REQUIRED: false,
    fastKey: fastKey,
    getWeakData: getWeakData,
    onFreeze: onFreeze
  };

  hiddenKeys[METADATA] = true;
  });
  var internalMetadata_1 = internalMetadata.REQUIRED;
  var internalMetadata_2 = internalMetadata.fastKey;
  var internalMetadata_3 = internalMetadata.getWeakData;
  var internalMetadata_4 = internalMetadata.onFreeze;

  var collection = function (CONSTRUCTOR_NAME, wrapper, common) {
    var IS_MAP = CONSTRUCTOR_NAME.indexOf('Map') !== -1;
    var IS_WEAK = CONSTRUCTOR_NAME.indexOf('Weak') !== -1;
    var ADDER = IS_MAP ? 'set' : 'add';
    var NativeConstructor = global_1[CONSTRUCTOR_NAME];
    var NativePrototype = NativeConstructor && NativeConstructor.prototype;
    var Constructor = NativeConstructor;
    var exported = {};

    var fixMethod = function (KEY) {
      var nativeMethod = NativePrototype[KEY];
      redefine(NativePrototype, KEY,
        KEY == 'add' ? function add(value) {
          nativeMethod.call(this, value === 0 ? 0 : value);
          return this;
        } : KEY == 'delete' ? function (key) {
          return IS_WEAK && !isObject(key) ? false : nativeMethod.call(this, key === 0 ? 0 : key);
        } : KEY == 'get' ? function get(key) {
          return IS_WEAK && !isObject(key) ? undefined : nativeMethod.call(this, key === 0 ? 0 : key);
        } : KEY == 'has' ? function has(key) {
          return IS_WEAK && !isObject(key) ? false : nativeMethod.call(this, key === 0 ? 0 : key);
        } : function set(key, value) {
          nativeMethod.call(this, key === 0 ? 0 : key, value);
          return this;
        }
      );
    };

    // eslint-disable-next-line max-len
    if (isForced_1(CONSTRUCTOR_NAME, typeof NativeConstructor != 'function' || !(IS_WEAK || NativePrototype.forEach && !fails(function () {
      new NativeConstructor().entries().next();
    })))) {
      // create collection constructor
      Constructor = common.getConstructor(wrapper, CONSTRUCTOR_NAME, IS_MAP, ADDER);
      internalMetadata.REQUIRED = true;
    } else if (isForced_1(CONSTRUCTOR_NAME, true)) {
      var instance = new Constructor();
      // early implementations not supports chaining
      var HASNT_CHAINING = instance[ADDER](IS_WEAK ? {} : -0, 1) != instance;
      // V8 ~ Chromium 40- weak-collections throws on primitives, but should return false
      var THROWS_ON_PRIMITIVES = fails(function () { instance.has(1); });
      // most early implementations doesn't supports iterables, most modern - not close it correctly
      // eslint-disable-next-line no-new
      var ACCEPT_ITERABLES = checkCorrectnessOfIteration(function (iterable) { new NativeConstructor(iterable); });
      // for early implementations -0 and +0 not the same
      var BUGGY_ZERO = !IS_WEAK && fails(function () {
        // V8 ~ Chromium 42- fails only with 5+ elements
        var $instance = new NativeConstructor();
        var index = 5;
        while (index--) $instance[ADDER](index, index);
        return !$instance.has(-0);
      });

      if (!ACCEPT_ITERABLES) {
        Constructor = wrapper(function (dummy, iterable) {
          anInstance(dummy, Constructor, CONSTRUCTOR_NAME);
          var that = inheritIfRequired(new NativeConstructor(), dummy, Constructor);
          if (iterable != undefined) iterate_1(iterable, that[ADDER], that, IS_MAP);
          return that;
        });
        Constructor.prototype = NativePrototype;
        NativePrototype.constructor = Constructor;
      }

      if (THROWS_ON_PRIMITIVES || BUGGY_ZERO) {
        fixMethod('delete');
        fixMethod('has');
        IS_MAP && fixMethod('get');
      }

      if (BUGGY_ZERO || HASNT_CHAINING) fixMethod(ADDER);

      // weak collections should not contains .clear method
      if (IS_WEAK && NativePrototype.clear) delete NativePrototype.clear;
    }

    exported[CONSTRUCTOR_NAME] = Constructor;
    _export({ global: true, forced: Constructor != NativeConstructor }, exported);

    setToStringTag(Constructor, CONSTRUCTOR_NAME);

    if (!IS_WEAK) common.setStrong(Constructor, CONSTRUCTOR_NAME, IS_MAP);

    return Constructor;
  };

  var defineProperty$7 = objectDefineProperty.f;








  var fastKey = internalMetadata.fastKey;


  var setInternalState$5 = internalState.set;
  var internalStateGetterFor = internalState.getterFor;

  var collectionStrong = {
    getConstructor: function (wrapper, CONSTRUCTOR_NAME, IS_MAP, ADDER) {
      var C = wrapper(function (that, iterable) {
        anInstance(that, C, CONSTRUCTOR_NAME);
        setInternalState$5(that, {
          type: CONSTRUCTOR_NAME,
          index: objectCreate(null),
          first: undefined,
          last: undefined,
          size: 0
        });
        if (!descriptors) that.size = 0;
        if (iterable != undefined) iterate_1(iterable, that[ADDER], that, IS_MAP);
      });

      var getInternalState = internalStateGetterFor(CONSTRUCTOR_NAME);

      var define = function (that, key, value) {
        var state = getInternalState(that);
        var entry = getEntry(that, key);
        var previous, index;
        // change existing entry
        if (entry) {
          entry.value = value;
        // create new entry
        } else {
          state.last = entry = {
            index: index = fastKey(key, true),
            key: key,
            value: value,
            previous: previous = state.last,
            next: undefined,
            removed: false
          };
          if (!state.first) state.first = entry;
          if (previous) previous.next = entry;
          if (descriptors) state.size++;
          else that.size++;
          // add to index
          if (index !== 'F') state.index[index] = entry;
        } return that;
      };

      var getEntry = function (that, key) {
        var state = getInternalState(that);
        // fast case
        var index = fastKey(key);
        var entry;
        if (index !== 'F') return state.index[index];
        // frozen object case
        for (entry = state.first; entry; entry = entry.next) {
          if (entry.key == key) return entry;
        }
      };

      redefineAll(C.prototype, {
        // 23.1.3.1 Map.prototype.clear()
        // 23.2.3.2 Set.prototype.clear()
        clear: function clear() {
          var that = this;
          var state = getInternalState(that);
          var data = state.index;
          var entry = state.first;
          while (entry) {
            entry.removed = true;
            if (entry.previous) entry.previous = entry.previous.next = undefined;
            delete data[entry.index];
            entry = entry.next;
          }
          state.first = state.last = undefined;
          if (descriptors) state.size = 0;
          else that.size = 0;
        },
        // 23.1.3.3 Map.prototype.delete(key)
        // 23.2.3.4 Set.prototype.delete(value)
        'delete': function (key) {
          var that = this;
          var state = getInternalState(that);
          var entry = getEntry(that, key);
          if (entry) {
            var next = entry.next;
            var prev = entry.previous;
            delete state.index[entry.index];
            entry.removed = true;
            if (prev) prev.next = next;
            if (next) next.previous = prev;
            if (state.first == entry) state.first = next;
            if (state.last == entry) state.last = prev;
            if (descriptors) state.size--;
            else that.size--;
          } return !!entry;
        },
        // 23.2.3.6 Set.prototype.forEach(callbackfn, thisArg = undefined)
        // 23.1.3.5 Map.prototype.forEach(callbackfn, thisArg = undefined)
        forEach: function forEach(callbackfn /* , that = undefined */) {
          var state = getInternalState(this);
          var boundFunction = functionBindContext(callbackfn, arguments.length > 1 ? arguments[1] : undefined, 3);
          var entry;
          while (entry = entry ? entry.next : state.first) {
            boundFunction(entry.value, entry.key, this);
            // revert to the last existing entry
            while (entry && entry.removed) entry = entry.previous;
          }
        },
        // 23.1.3.7 Map.prototype.has(key)
        // 23.2.3.7 Set.prototype.has(value)
        has: function has(key) {
          return !!getEntry(this, key);
        }
      });

      redefineAll(C.prototype, IS_MAP ? {
        // 23.1.3.6 Map.prototype.get(key)
        get: function get(key) {
          var entry = getEntry(this, key);
          return entry && entry.value;
        },
        // 23.1.3.9 Map.prototype.set(key, value)
        set: function set(key, value) {
          return define(this, key === 0 ? 0 : key, value);
        }
      } : {
        // 23.2.3.1 Set.prototype.add(value)
        add: function add(value) {
          return define(this, value = value === 0 ? 0 : value, value);
        }
      });
      if (descriptors) defineProperty$7(C.prototype, 'size', {
        get: function () {
          return getInternalState(this).size;
        }
      });
      return C;
    },
    setStrong: function (C, CONSTRUCTOR_NAME, IS_MAP) {
      var ITERATOR_NAME = CONSTRUCTOR_NAME + ' Iterator';
      var getInternalCollectionState = internalStateGetterFor(CONSTRUCTOR_NAME);
      var getInternalIteratorState = internalStateGetterFor(ITERATOR_NAME);
      // add .keys, .values, .entries, [@@iterator]
      // 23.1.3.4, 23.1.3.8, 23.1.3.11, 23.1.3.12, 23.2.3.5, 23.2.3.8, 23.2.3.10, 23.2.3.11
      defineIterator(C, CONSTRUCTOR_NAME, function (iterated, kind) {
        setInternalState$5(this, {
          type: ITERATOR_NAME,
          target: iterated,
          state: getInternalCollectionState(iterated),
          kind: kind,
          last: undefined
        });
      }, function () {
        var state = getInternalIteratorState(this);
        var kind = state.kind;
        var entry = state.last;
        // revert to the last existing entry
        while (entry && entry.removed) entry = entry.previous;
        // get next entry
        if (!state.target || !(state.last = entry = entry ? entry.next : state.state.first)) {
          // or finish the iteration
          state.target = undefined;
          return { value: undefined, done: true };
        }
        // return step by kind
        if (kind == 'keys') return { value: entry.key, done: false };
        if (kind == 'values') return { value: entry.value, done: false };
        return { value: [entry.key, entry.value], done: false };
      }, IS_MAP ? 'entries' : 'values', !IS_MAP, true);

      // add [@@species], 23.1.2.2, 23.2.2.2
      setSpecies(CONSTRUCTOR_NAME);
    }
  };

  // `Set` constructor
  // https://tc39.github.io/ecma262/#sec-set-objects
  var es_set = collection('Set', function (init) {
    return function Set() { return init(this, arguments.length ? arguments[0] : undefined); };
  }, collectionStrong);

  var _Set =
  /*#__PURE__*/
  function () {
    function _Set() {
      /* globals Set */
      this._nativeSet = typeof Set === 'function' ? new Set() : null;
      this._items = {};
    } // until we figure out why jsdoc chokes on this
    // @param item The item to add to the Set
    // @returns {boolean} true if the item did not exist prior, otherwise false
    //


    _Set.prototype.add = function (item) {
      return !hasOrAdd(item, true, this);
    }; //
    // @param item The item to check for existence in the Set
    // @returns {boolean} true if the item exists in the Set, otherwise false
    //


    _Set.prototype.has = function (item) {
      return hasOrAdd(item, false, this);
    }; //
    // Combines the logic for checking whether an item is a member of the set and
    // for adding a new item to the set.
    //
    // @param item       The item to check or add to the Set instance.
    // @param shouldAdd  If true, the item will be added to the set if it doesn't
    //                   already exist.
    // @param set        The set instance to check or add to.
    // @return {boolean} true if the item already existed, otherwise false.
    //


    return _Set;
  }();

  function hasOrAdd(item, shouldAdd, set) {
    var type = _typeof(item);

    var prevSize, newSize;

    switch (type) {
      case 'string':
      case 'number':
        // distinguish between +0 and -0
        if (item === 0 && 1 / item === -Infinity) {
          if (set._items['-0']) {
            return true;
          } else {
            if (shouldAdd) {
              set._items['-0'] = true;
            }

            return false;
          }
        } // these types can all utilise the native Set


        if (set._nativeSet !== null) {
          if (shouldAdd) {
            prevSize = set._nativeSet.size;

            set._nativeSet.add(item);

            newSize = set._nativeSet.size;
            return newSize === prevSize;
          } else {
            return set._nativeSet.has(item);
          }
        } else {
          if (!(type in set._items)) {
            if (shouldAdd) {
              set._items[type] = {};
              set._items[type][item] = true;
            }

            return false;
          } else if (item in set._items[type]) {
            return true;
          } else {
            if (shouldAdd) {
              set._items[type][item] = true;
            }

            return false;
          }
        }

      case 'boolean':
        // set._items['boolean'] holds a two element array
        // representing [ falseExists, trueExists ]
        if (type in set._items) {
          var bIdx = item ? 1 : 0;

          if (set._items[type][bIdx]) {
            return true;
          } else {
            if (shouldAdd) {
              set._items[type][bIdx] = true;
            }

            return false;
          }
        } else {
          if (shouldAdd) {
            set._items[type] = item ? [false, true] : [true, false];
          }

          return false;
        }

      case 'function':
        // compare functions for reference equality
        if (set._nativeSet !== null) {
          if (shouldAdd) {
            prevSize = set._nativeSet.size;

            set._nativeSet.add(item);

            newSize = set._nativeSet.size;
            return newSize === prevSize;
          } else {
            return set._nativeSet.has(item);
          }
        } else {
          if (!(type in set._items)) {
            if (shouldAdd) {
              set._items[type] = [item];
            }

            return false;
          }

          if (!_includes(item, set._items[type])) {
            if (shouldAdd) {
              set._items[type].push(item);
            }

            return false;
          }

          return true;
        }

      case 'undefined':
        if (set._items[type]) {
          return true;
        } else {
          if (shouldAdd) {
            set._items[type] = true;
          }

          return false;
        }

      case 'object':
        if (item === null) {
          if (!set._items['null']) {
            if (shouldAdd) {
              set._items['null'] = true;
            }

            return false;
          }

          return true;
        }

      /* falls through */

      default:
        // reduce the search size of heterogeneous sets by creating buckets
        // for each type.
        type = Object.prototype.toString.call(item);

        if (!(type in set._items)) {
          if (shouldAdd) {
            set._items[type] = [item];
          }

          return false;
        } // scan through all previously applied items


        if (!_includes(item, set._items[type])) {
          if (shouldAdd) {
            set._items[type].push(item);
          }

          return false;
        }

        return true;
    }
  } // A simple Set type that honours R.equals semantics

  var HAS_SPECIES_SUPPORT$2 = arrayMethodHasSpeciesSupport('splice');
  var USES_TO_LENGTH$4 = arrayMethodUsesToLength('splice', { ACCESSORS: true, 0: 0, 1: 2 });

  var max$4 = Math.max;
  var min$4 = Math.min;
  var MAX_SAFE_INTEGER$1 = 0x1FFFFFFFFFFFFF;
  var MAXIMUM_ALLOWED_LENGTH_EXCEEDED = 'Maximum allowed length exceeded';

  // `Array.prototype.splice` method
  // https://tc39.github.io/ecma262/#sec-array.prototype.splice
  // with adding support of @@species
  _export({ target: 'Array', proto: true, forced: !HAS_SPECIES_SUPPORT$2 || !USES_TO_LENGTH$4 }, {
    splice: function splice(start, deleteCount /* , ...items */) {
      var O = toObject(this);
      var len = toLength(O.length);
      var actualStart = toAbsoluteIndex(start, len);
      var argumentsLength = arguments.length;
      var insertCount, actualDeleteCount, A, k, from, to;
      if (argumentsLength === 0) {
        insertCount = actualDeleteCount = 0;
      } else if (argumentsLength === 1) {
        insertCount = 0;
        actualDeleteCount = len - actualStart;
      } else {
        insertCount = argumentsLength - 2;
        actualDeleteCount = min$4(max$4(toInteger(deleteCount), 0), len - actualStart);
      }
      if (len + insertCount - actualDeleteCount > MAX_SAFE_INTEGER$1) {
        throw TypeError(MAXIMUM_ALLOWED_LENGTH_EXCEEDED);
      }
      A = arraySpeciesCreate(O, actualDeleteCount);
      for (k = 0; k < actualDeleteCount; k++) {
        from = actualStart + k;
        if (from in O) createProperty(A, k, O[from]);
      }
      A.length = actualDeleteCount;
      if (insertCount < actualDeleteCount) {
        for (k = actualStart; k < len - actualDeleteCount; k++) {
          from = k + actualDeleteCount;
          to = k + insertCount;
          if (from in O) O[to] = O[from];
          else delete O[to];
        }
        for (k = len; k > len - actualDeleteCount + insertCount; k--) delete O[k - 1];
      } else if (insertCount > actualDeleteCount) {
        for (k = len - actualDeleteCount; k > actualStart; k--) {
          from = k + actualDeleteCount - 1;
          to = k + insertCount - 1;
          if (from in O) O[to] = O[from];
          else delete O[to];
        }
      }
      for (k = 0; k < insertCount; k++) {
        O[k + actualStart] = arguments[k + 2];
      }
      O.length = len - actualDeleteCount + insertCount;
      return A;
    }
  });

  var XDropRepeatsWith =
  /*#__PURE__*/
  function () {
    function XDropRepeatsWith(pred, xf) {
      this.xf = xf;
      this.pred = pred;
      this.lastValue = undefined;
      this.seenFirstValue = false;
    }

    XDropRepeatsWith.prototype['@@transducer/init'] = _xfBase.init;
    XDropRepeatsWith.prototype['@@transducer/result'] = _xfBase.result;

    XDropRepeatsWith.prototype['@@transducer/step'] = function (result, input) {
      var sameAsLast = false;

      if (!this.seenFirstValue) {
        this.seenFirstValue = true;
      } else if (this.pred(this.lastValue, input)) {
        sameAsLast = true;
      }

      this.lastValue = input;
      return sameAsLast ? result : this.xf['@@transducer/step'](result, input);
    };

    return XDropRepeatsWith;
  }();

  var _xdropRepeatsWith =
  /*#__PURE__*/
  _curry2(function _xdropRepeatsWith(pred, xf) {
    return new XDropRepeatsWith(pred, xf);
  });

  /**
   * Returns the last element of the given list or string.
   *
   * @func
   * @memberOf R
   * @since v0.1.4
   * @category List
   * @sig [a] -> a | Undefined
   * @sig String -> String
   * @param {*} list
   * @return {*}
   * @see R.init, R.head, R.tail
   * @example
   *
   *      R.last(['fi', 'fo', 'fum']); //=> 'fum'
   *      R.last([]); //=> undefined
   *
   *      R.last('abc'); //=> 'c'
   *      R.last(''); //=> ''
   */

  var last$1 =
  /*#__PURE__*/
  nth(-1);

  /**
   * Returns a new list without any consecutively repeating elements. Equality is
   * determined by applying the supplied predicate to each pair of consecutive elements. The
   * first element in a series of equal elements will be preserved.
   *
   * Acts as a transducer if a transformer is given in list position.
   *
   * @func
   * @memberOf R
   * @since v0.14.0
   * @category List
   * @sig ((a, a) -> Boolean) -> [a] -> [a]
   * @param {Function} pred A predicate used to test whether two items are equal.
   * @param {Array} list The array to consider.
   * @return {Array} `list` without repeating elements.
   * @see R.transduce
   * @example
   *
   *      const l = [1, -1, 1, 3, 4, -4, -4, -5, 5, 3, 3];
   *      R.dropRepeatsWith(R.eqBy(Math.abs), l); //=> [1, 3, 4, -5, 3]
   */

  var dropRepeatsWith =
  /*#__PURE__*/
  _curry2(
  /*#__PURE__*/
  _dispatchable([], _xdropRepeatsWith, function dropRepeatsWith(pred, list) {
    var result = [];
    var idx = 1;
    var len = list.length;

    if (len !== 0) {
      result[0] = list[0];

      while (idx < len) {
        if (!pred(last$1(result), list[idx])) {
          result[result.length] = list[idx];
        }

        idx += 1;
      }
    }

    return result;
  }));

  /**
   * Returns a new list without any consecutively repeating elements.
   * [`R.equals`](#equals) is used to determine equality.
   *
   * Acts as a transducer if a transformer is given in list position.
   *
   * @func
   * @memberOf R
   * @since v0.14.0
   * @category List
   * @sig [a] -> [a]
   * @param {Array} list The array to consider.
   * @return {Array} `list` without repeating elements.
   * @see R.transduce
   * @example
   *
   *     R.dropRepeats([1, 1, 1, 2, 3, 4, 4, 2, 2]); //=> [1, 2, 3, 4, 2]
   */

  var dropRepeats =
  /*#__PURE__*/
  _curry1(
  /*#__PURE__*/
  _dispatchable([],
  /*#__PURE__*/
  _xdropRepeatsWith(equals),
  /*#__PURE__*/
  dropRepeatsWith(equals)));

  /**
   * Returns a new function much like the supplied one, except that the first two
   * arguments' order is reversed.
   *
   * @func
   * @memberOf R
   * @since v0.1.0
   * @category Function
   * @sig ((a, b, c, ...) -> z) -> (b -> a -> c -> ... -> z)
   * @param {Function} fn The function to invoke with its first two parameters reversed.
   * @return {*} The result of invoking `fn` with its first two parameters' order reversed.
   * @example
   *
   *      const mergeThree = (a, b, c) => [].concat(a, b, c);
   *
   *      mergeThree(1, 2, 3); //=> [1, 2, 3]
   *
   *      R.flip(mergeThree)(1, 2, 3); //=> [2, 1, 3]
   * @symb R.flip(f)(a, b, c) = f(b, a, c)
   */

  var flip =
  /*#__PURE__*/
  _curry1(function flip(fn) {
    return curryN(fn.length, function (a, b) {
      var args = Array.prototype.slice.call(arguments, 0);
      args[0] = b;
      args[1] = a;
      return fn.apply(this, args);
    });
  });

  /**
   * Creates a new object from a list key-value pairs. If a key appears in
   * multiple pairs, the rightmost pair is included in the object.
   *
   * @func
   * @memberOf R
   * @since v0.3.0
   * @category List
   * @sig [[k,v]] -> {k: v}
   * @param {Array} pairs An array of two-element arrays that will be the keys and values of the output object.
   * @return {Object} The object made by pairing up `keys` and `values`.
   * @see R.toPairs, R.pair
   * @example
   *
   *      R.fromPairs([['a', 1], ['b', 2], ['c', 3]]); //=> {a: 1, b: 2, c: 3}
   */

  var fromPairs =
  /*#__PURE__*/
  _curry1(function fromPairs(pairs) {
    var result = {};
    var idx = 0;

    while (idx < pairs.length) {
      result[pairs[idx][0]] = pairs[idx][1];
      idx += 1;
    }

    return result;
  });

  /**
   * Splits a list into sub-lists stored in an object, based on the result of
   * calling a String-returning function on each element, and grouping the
   * results according to values returned.
   *
   * Dispatches to the `groupBy` method of the second argument, if present.
   *
   * Acts as a transducer if a transformer is given in list position.
   *
   * @func
   * @memberOf R
   * @since v0.1.0
   * @category List
   * @sig (a -> String) -> [a] -> {String: [a]}
   * @param {Function} fn Function :: a -> String
   * @param {Array} list The array to group
   * @return {Object} An object with the output of `fn` for keys, mapped to arrays of elements
   *         that produced that key when passed to `fn`.
   * @see R.reduceBy, R.transduce
   * @example
   *
   *      const byGrade = R.groupBy(function(student) {
   *        const score = student.score;
   *        return score < 65 ? 'F' :
   *               score < 70 ? 'D' :
   *               score < 80 ? 'C' :
   *               score < 90 ? 'B' : 'A';
   *      });
   *      const students = [{name: 'Abby', score: 84},
   *                      {name: 'Eddy', score: 58},
   *                      // ...
   *                      {name: 'Jack', score: 69}];
   *      byGrade(students);
   *      // {
   *      //   'A': [{name: 'Dianne', score: 99}],
   *      //   'B': [{name: 'Abby', score: 84}]
   *      //   // ...,
   *      //   'F': [{name: 'Eddy', score: 58}]
   *      // }
   */

  var groupBy =
  /*#__PURE__*/
  _curry2(
  /*#__PURE__*/
  _checkForMethod('groupBy',
  /*#__PURE__*/
  reduceBy(function (acc, item) {
    if (acc == null) {
      acc = [];
    }

    acc.push(item);
    return acc;
  }, null)));

  /**
   * Increments its argument.
   *
   * @func
   * @memberOf R
   * @since v0.9.0
   * @category Math
   * @sig Number -> Number
   * @param {Number} n
   * @return {Number} n + 1
   * @see R.dec
   * @example
   *
   *      R.inc(42); //=> 43
   */

  var inc =
  /*#__PURE__*/
  add(1);

  /**
   * Given a function that generates a key, turns a list of objects into an
   * object indexing the objects by the given key. Note that if multiple
   * objects generate the same value for the indexing key only the last value
   * will be included in the generated object.
   *
   * Acts as a transducer if a transformer is given in list position.
   *
   * @func
   * @memberOf R
   * @since v0.19.0
   * @category List
   * @sig (a -> String) -> [{k: v}] -> {k: {k: v}}
   * @param {Function} fn Function :: a -> String
   * @param {Array} array The array of objects to index
   * @return {Object} An object indexing each array element by the given property.
   * @example
   *
   *      const list = [{id: 'xyz', title: 'A'}, {id: 'abc', title: 'B'}];
   *      R.indexBy(R.prop('id'), list);
   *      //=> {abc: {id: 'abc', title: 'B'}, xyz: {id: 'xyz', title: 'A'}}
   */

  var indexBy =
  /*#__PURE__*/
  reduceBy(function (acc, elem) {
    return elem;
  }, null);

  /**
   * Returns all but the last element of the given list or string.
   *
   * @func
   * @memberOf R
   * @since v0.9.0
   * @category List
   * @sig [a] -> [a]
   * @sig String -> String
   * @param {*} list
   * @return {*}
   * @see R.last, R.head, R.tail
   * @example
   *
   *      R.init([1, 2, 3]);  //=> [1, 2]
   *      R.init([1, 2]);     //=> [1]
   *      R.init([1]);        //=> []
   *      R.init([]);         //=> []
   *
   *      R.init('abc');  //=> 'ab'
   *      R.init('ab');   //=> 'a'
   *      R.init('a');    //=> ''
   *      R.init('');     //=> ''
   */

  var init =
  /*#__PURE__*/
  slice(0, -1);

  /**
   * Returns a new list containing only one copy of each element in the original
   * list, based upon the value returned by applying the supplied function to
   * each list element. Prefers the first item if the supplied function produces
   * the same value on two items. [`R.equals`](#equals) is used for comparison.
   *
   * @func
   * @memberOf R
   * @since v0.16.0
   * @category List
   * @sig (a -> b) -> [a] -> [a]
   * @param {Function} fn A function used to produce a value to use during comparisons.
   * @param {Array} list The array to consider.
   * @return {Array} The list of unique items.
   * @example
   *
   *      R.uniqBy(Math.abs, [-1, -5, 2, 10, 1, 2]); //=> [-1, -5, 2, 10]
   */

  var uniqBy =
  /*#__PURE__*/
  _curry2(function uniqBy(fn, list) {
    var set = new _Set();
    var result = [];
    var idx = 0;
    var appliedItem, item;

    while (idx < list.length) {
      item = list[idx];
      appliedItem = fn(item);

      if (set.add(appliedItem)) {
        result.push(item);
      }

      idx += 1;
    }

    return result;
  });

  /**
   * Returns a new list containing only one copy of each element in the original
   * list. [`R.equals`](#equals) is used to determine equality.
   *
   * @func
   * @memberOf R
   * @since v0.1.0
   * @category List
   * @sig [a] -> [a]
   * @param {Array} list The array to consider.
   * @return {Array} The list of unique items.
   * @example
   *
   *      R.uniq([1, 1, 2, 1]); //=> [1, 2]
   *      R.uniq([1, '1']);     //=> [1, '1']
   *      R.uniq([[42], [42]]); //=> [[42]]
   */

  var uniq =
  /*#__PURE__*/
  uniqBy(identity);

  var nativeAssign = Object.assign;
  var defineProperty$8 = Object.defineProperty;

  // `Object.assign` method
  // https://tc39.github.io/ecma262/#sec-object.assign
  var objectAssign = !nativeAssign || fails(function () {
    // should have correct order of operations (Edge bug)
    if (descriptors && nativeAssign({ b: 1 }, nativeAssign(defineProperty$8({}, 'a', {
      enumerable: true,
      get: function () {
        defineProperty$8(this, 'b', {
          value: 3,
          enumerable: false
        });
      }
    }), { b: 2 })).b !== 1) return true;
    // should work with symbols and should have deterministic property order (V8 bug)
    var A = {};
    var B = {};
    // eslint-disable-next-line no-undef
    var symbol = Symbol();
    var alphabet = 'abcdefghijklmnopqrst';
    A[symbol] = 7;
    alphabet.split('').forEach(function (chr) { B[chr] = chr; });
    return nativeAssign({}, A)[symbol] != 7 || objectKeys(nativeAssign({}, B)).join('') != alphabet;
  }) ? function assign(target, source) { // eslint-disable-line no-unused-vars
    var T = toObject(target);
    var argumentsLength = arguments.length;
    var index = 1;
    var getOwnPropertySymbols = objectGetOwnPropertySymbols.f;
    var propertyIsEnumerable = objectPropertyIsEnumerable.f;
    while (argumentsLength > index) {
      var S = indexedObject(arguments[index++]);
      var keys = getOwnPropertySymbols ? objectKeys(S).concat(getOwnPropertySymbols(S)) : objectKeys(S);
      var length = keys.length;
      var j = 0;
      var key;
      while (length > j) {
        key = keys[j++];
        if (!descriptors || propertyIsEnumerable.call(S, key)) T[key] = S[key];
      }
    } return T;
  } : nativeAssign;

  // `Object.assign` method
  // https://tc39.github.io/ecma262/#sec-object.assign
  _export({ target: 'Object', stat: true, forced: Object.assign !== objectAssign }, {
    assign: objectAssign
  });

  /**
   * Turns a named method with a specified arity into a function that can be
   * called directly supplied with arguments and a target object.
   *
   * The returned function is curried and accepts `arity + 1` parameters where
   * the final parameter is the target object.
   *
   * @func
   * @memberOf R
   * @since v0.1.0
   * @category Function
   * @sig Number -> String -> (a -> b -> ... -> n -> Object -> *)
   * @param {Number} arity Number of arguments the returned function should take
   *        before the target object.
   * @param {String} method Name of any of the target object's methods to call.
   * @return {Function} A new curried function.
   * @see R.construct
   * @example
   *
   *      const sliceFrom = R.invoker(1, 'slice');
   *      sliceFrom(6, 'abcdefghijklm'); //=> 'ghijklm'
   *      const sliceFrom6 = R.invoker(2, 'slice')(6);
   *      sliceFrom6(8, 'abcdefghijklm'); //=> 'gh'
   *
   *      const dog = {
   *        speak: async () => 'Woof!'
   *      };
   *      const speak = R.invoker(0, 'speak');
   *      speak(dog).then(console.log) //~> 'Woof!'
   *
   * @symb R.invoker(0, 'method')(o) = o['method']()
   * @symb R.invoker(1, 'method')(a, o) = o['method'](a)
   * @symb R.invoker(2, 'method')(a, b, o) = o['method'](a, b)
   */

  var invoker =
  /*#__PURE__*/
  _curry2(function invoker(arity, method) {
    return curryN(arity + 1, function () {
      var target = arguments[arity];

      if (target != null && _isFunction(target[method])) {
        return target[method].apply(target, Array.prototype.slice.call(arguments, 0, arity));
      }

      throw new TypeError(toString$3(target) + ' does not have a method named "' + method + '"');
    });
  });

  /**
   * Returns a string made by inserting the `separator` between each element and
   * concatenating all the elements into a single string.
   *
   * @func
   * @memberOf R
   * @since v0.1.0
   * @category List
   * @sig String -> [a] -> String
   * @param {Number|String} separator The string used to separate the elements.
   * @param {Array} xs The elements to join into a string.
   * @return {String} str The string made by concatenating `xs` with `separator`.
   * @see R.split
   * @example
   *
   *      const spacer = R.join(' ');
   *      spacer(['a', 2, 3.4]);   //=> 'a 2 3.4'
   *      R.join('|', [1, 2, 3]);    //=> '1|2|3'
   */

  var join =
  /*#__PURE__*/
  invoker(1, 'join');

  /**
   * juxt applies a list of functions to a list of values.
   *
   * @func
   * @memberOf R
   * @since v0.19.0
   * @category Function
   * @sig [(a, b, ..., m) -> n] -> ((a, b, ..., m) -> [n])
   * @param {Array} fns An array of functions
   * @return {Function} A function that returns a list of values after applying each of the original `fns` to its parameters.
   * @see R.applySpec
   * @example
   *
   *      const getRange = R.juxt([Math.min, Math.max]);
   *      getRange(3, 4, 9, -3); //=> [-3, 9]
   * @symb R.juxt([f, g, h])(a, b) = [f(a, b), g(a, b), h(a, b)]
   */

  var juxt =
  /*#__PURE__*/
  _curry1(function juxt(fns) {
    return converge(function () {
      return Array.prototype.slice.call(arguments, 0);
    }, fns);
  });

  var min$5 = Math.min;
  var nativeLastIndexOf = [].lastIndexOf;
  var NEGATIVE_ZERO$1 = !!nativeLastIndexOf && 1 / [1].lastIndexOf(1, -0) < 0;
  var STRICT_METHOD$4 = arrayMethodIsStrict('lastIndexOf');
  // For preventing possible almost infinite loop in non-standard implementations, test the forward version of the method
  var USES_TO_LENGTH$5 = arrayMethodUsesToLength('indexOf', { ACCESSORS: true, 1: 0 });
  var FORCED$5 = NEGATIVE_ZERO$1 || !STRICT_METHOD$4 || !USES_TO_LENGTH$5;

  // `Array.prototype.lastIndexOf` method implementation
  // https://tc39.github.io/ecma262/#sec-array.prototype.lastindexof
  var arrayLastIndexOf = FORCED$5 ? function lastIndexOf(searchElement /* , fromIndex = @[*-1] */) {
    // convert -0 to +0
    if (NEGATIVE_ZERO$1) return nativeLastIndexOf.apply(this, arguments) || 0;
    var O = toIndexedObject(this);
    var length = toLength(O.length);
    var index = length - 1;
    if (arguments.length > 1) index = min$5(index, toInteger(arguments[1]));
    if (index < 0) index = length + index;
    for (;index >= 0; index--) if (index in O && O[index] === searchElement) return index || 0;
    return -1;
  } : nativeLastIndexOf;

  // `Array.prototype.lastIndexOf` method
  // https://tc39.github.io/ecma262/#sec-array.prototype.lastindexof
  _export({ target: 'Array', proto: true, forced: arrayLastIndexOf !== [].lastIndexOf }, {
    lastIndexOf: arrayLastIndexOf
  });

  /**
   * Adds together all the elements of a list.
   *
   * @func
   * @memberOf R
   * @since v0.1.0
   * @category Math
   * @sig [Number] -> Number
   * @param {Array} list An array of numbers
   * @return {Number} The sum of all the numbers in the list.
   * @see R.reduce
   * @example
   *
   *      R.sum([2,4,6,8,100,1]); //=> 121
   */

  var sum =
  /*#__PURE__*/
  reduce(add, 0);

  /**
   * Multiplies two numbers. Equivalent to `a * b` but curried.
   *
   * @func
   * @memberOf R
   * @since v0.1.0
   * @category Math
   * @sig Number -> Number -> Number
   * @param {Number} a The first value.
   * @param {Number} b The second value.
   * @return {Number} The result of `a * b`.
   * @see R.divide
   * @example
   *
   *      const double = R.multiply(2);
   *      const triple = R.multiply(3);
   *      double(3);       //=>  6
   *      triple(4);       //=> 12
   *      R.multiply(2, 5);  //=> 10
   */

  var multiply =
  /*#__PURE__*/
  _curry2(function multiply(a, b) {
    return a * b;
  });

  function _createPartialApplicator(concat) {
    return _curry2(function (fn, args) {
      return _arity(Math.max(0, fn.length - args.length), function () {
        return fn.apply(this, concat(args, arguments));
      });
    });
  }

  /**
   * Takes a function `f` and a list of arguments, and returns a function `g`.
   * When applied, `g` returns the result of applying `f` to the arguments
   * provided to `g` followed by the arguments provided initially.
   *
   * @func
   * @memberOf R
   * @since v0.10.0
   * @category Function
   * @sig ((a, b, c, ..., n) -> x) -> [d, e, f, ..., n] -> ((a, b, c, ...) -> x)
   * @param {Function} f
   * @param {Array} args
   * @return {Function}
   * @see R.partial
   * @example
   *
   *      const greet = (salutation, title, firstName, lastName) =>
   *        salutation + ', ' + title + ' ' + firstName + ' ' + lastName + '!';
   *
   *      const greetMsJaneJones = R.partialRight(greet, ['Ms.', 'Jane', 'Jones']);
   *
   *      greetMsJaneJones('Hello'); //=> 'Hello, Ms. Jane Jones!'
   * @symb R.partialRight(f, [a, b])(c, d) = f(c, d, a, b)
   */

  var partialRight =
  /*#__PURE__*/
  _createPartialApplicator(
  /*#__PURE__*/
  flip(_concat));

  /**
   * Takes a predicate and a list or other `Filterable` object and returns the
   * pair of filterable objects of the same type of elements which do and do not
   * satisfy, the predicate, respectively. Filterable objects include plain objects or any object
   * that has a filter method such as `Array`.
   *
   * @func
   * @memberOf R
   * @since v0.1.4
   * @category List
   * @sig Filterable f => (a -> Boolean) -> f a -> [f a, f a]
   * @param {Function} pred A predicate to determine which side the element belongs to.
   * @param {Array} filterable the list (or other filterable) to partition.
   * @return {Array} An array, containing first the subset of elements that satisfy the
   *         predicate, and second the subset of elements that do not satisfy.
   * @see R.filter, R.reject
   * @example
   *
   *      R.partition(R.includes('s'), ['sss', 'ttt', 'foo', 'bars']);
   *      // => [ [ 'sss', 'bars' ],  [ 'ttt', 'foo' ] ]
   *
   *      R.partition(R.includes('s'), { a: 'sss', b: 'ttt', foo: 'bars' });
   *      // => [ { a: 'sss', foo: 'bars' }, { b: 'ttt' }  ]
   */

  var partition =
  /*#__PURE__*/
  juxt([filter, reject]);

  /**
   * Similar to `pick` except that this one includes a `key: undefined` pair for
   * properties that don't exist.
   *
   * @func
   * @memberOf R
   * @since v0.1.0
   * @category Object
   * @sig [k] -> {k: v} -> {k: v}
   * @param {Array} names an array of String property names to copy onto a new object
   * @param {Object} obj The object to copy from
   * @return {Object} A new object with only properties from `names` on it.
   * @see R.pick
   * @example
   *
   *      R.pickAll(['a', 'd'], {a: 1, b: 2, c: 3, d: 4}); //=> {a: 1, d: 4}
   *      R.pickAll(['a', 'e', 'f'], {a: 1, b: 2, c: 3, d: 4}); //=> {a: 1, e: undefined, f: undefined}
   */

  var pickAll =
  /*#__PURE__*/
  _curry2(function pickAll(names, obj) {
    var result = {};
    var idx = 0;
    var len = names.length;

    while (idx < len) {
      var name = names[idx];
      result[name] = obj[name];
      idx += 1;
    }

    return result;
  });

  /**
   * Multiplies together all the elements of a list.
   *
   * @func
   * @memberOf R
   * @since v0.1.0
   * @category Math
   * @sig [Number] -> Number
   * @param {Array} list An array of numbers
   * @return {Number} The product of all the numbers in the list.
   * @see R.reduce
   * @example
   *
   *      R.product([2,4,6,8,100,1]); //=> 38400
   */

  var product =
  /*#__PURE__*/
  reduce(multiply, 1);

  /**
   * Accepts a function `fn` and a list of transformer functions and returns a
   * new curried function. When the new function is invoked, it calls the
   * function `fn` with parameters consisting of the result of calling each
   * supplied handler on successive arguments to the new function.
   *
   * If more arguments are passed to the returned function than transformer
   * functions, those arguments are passed directly to `fn` as additional
   * parameters. If you expect additional arguments that don't need to be
   * transformed, although you can ignore them, it's best to pass an identity
   * function so that the new function reports the correct arity.
   *
   * @func
   * @memberOf R
   * @since v0.1.0
   * @category Function
   * @sig ((x1, x2, ...) -> z) -> [(a -> x1), (b -> x2), ...] -> (a -> b -> ... -> z)
   * @param {Function} fn The function to wrap.
   * @param {Array} transformers A list of transformer functions
   * @return {Function} The wrapped function.
   * @see R.converge
   * @example
   *
   *      R.useWith(Math.pow, [R.identity, R.identity])(3, 4); //=> 81
   *      R.useWith(Math.pow, [R.identity, R.identity])(3)(4); //=> 81
   *      R.useWith(Math.pow, [R.dec, R.inc])(3, 4); //=> 32
   *      R.useWith(Math.pow, [R.dec, R.inc])(3)(4); //=> 32
   * @symb R.useWith(f, [g, h])(a, b) = f(g(a), h(b))
   */

  var useWith =
  /*#__PURE__*/
  _curry2(function useWith(fn, transformers) {
    return curryN(transformers.length, function () {
      var args = [];
      var idx = 0;

      while (idx < transformers.length) {
        args.push(transformers[idx].call(this, arguments[idx]));
        idx += 1;
      }

      return fn.apply(this, args.concat(Array.prototype.slice.call(arguments, transformers.length)));
    });
  });

  /**
   * Reasonable analog to SQL `select` statement.
   *
   * @func
   * @memberOf R
   * @since v0.1.0
   * @category Object
   * @category Relation
   * @sig [k] -> [{k: v}] -> [{k: v}]
   * @param {Array} props The property names to project
   * @param {Array} objs The objects to query
   * @return {Array} An array of objects with just the `props` properties.
   * @example
   *
   *      const abby = {name: 'Abby', age: 7, hair: 'blond', grade: 2};
   *      const fred = {name: 'Fred', age: 12, hair: 'brown', grade: 7};
   *      const kids = [abby, fred];
   *      R.project(['name', 'grade'], kids); //=> [{name: 'Abby', grade: 2}, {name: 'Fred', grade: 7}]
   */

  var project =
  /*#__PURE__*/
  useWith(_map, [pickAll, identity]); // passing `identity` gives correct arity

  /**
   * Splits a string into an array of strings based on the given
   * separator.
   *
   * @func
   * @memberOf R
   * @since v0.1.0
   * @category String
   * @sig (String | RegExp) -> String -> [String]
   * @param {String|RegExp} sep The pattern.
   * @param {String} str The string to separate into an array.
   * @return {Array} The array of strings from `str` separated by `sep`.
   * @see R.join
   * @example
   *
   *      const pathComponents = R.split('/');
   *      R.tail(pathComponents('/usr/local/bin/node')); //=> ['usr', 'local', 'bin', 'node']
   *
   *      R.split('.', 'a.b.c.xyz.d'); //=> ['a', 'b', 'c', 'xyz', 'd']
   */

  var split$1 =
  /*#__PURE__*/
  invoker(1, 'split');

  /**
   * The lower case version of a string.
   *
   * @func
   * @memberOf R
   * @since v0.9.0
   * @category String
   * @sig String -> String
   * @param {String} str The string to lower case.
   * @return {String} The lower case version of `str`.
   * @see R.toUpper
   * @example
   *
   *      R.toLower('XYZ'); //=> 'xyz'
   */

  var toLower =
  /*#__PURE__*/
  invoker(0, 'toLowerCase');

  /**
   * Converts an object into an array of key, value arrays. Only the object's
   * own properties are used.
   * Note that the order of the output array is not guaranteed to be consistent
   * across different JS platforms.
   *
   * @func
   * @memberOf R
   * @since v0.4.0
   * @category Object
   * @sig {String: *} -> [[String,*]]
   * @param {Object} obj The object to extract from
   * @return {Array} An array of key, value arrays from the object's own properties.
   * @see R.fromPairs
   * @example
   *
   *      R.toPairs({a: 1, b: 2, c: 3}); //=> [['a', 1], ['b', 2], ['c', 3]]
   */

  var toPairs =
  /*#__PURE__*/
  _curry1(function toPairs(obj) {
    var pairs = [];

    for (var prop in obj) {
      if (_has(prop, obj)) {
        pairs[pairs.length] = [prop, obj[prop]];
      }
    }

    return pairs;
  });

  /**
   * The upper case version of a string.
   *
   * @func
   * @memberOf R
   * @since v0.9.0
   * @category String
   * @sig String -> String
   * @param {String} str The string to upper case.
   * @return {String} The upper case version of `str`.
   * @see R.toLower
   * @example
   *
   *      R.toUpper('abc'); //=> 'ABC'
   */

  var toUpper =
  /*#__PURE__*/
  invoker(0, 'toUpperCase');

  /**
   * Initializes a transducer using supplied iterator function. Returns a single
   * item by iterating through the list, successively calling the transformed
   * iterator function and passing it an accumulator value and the current value
   * from the array, and then passing the result to the next call.
   *
   * The iterator function receives two values: *(acc, value)*. It will be
   * wrapped as a transformer to initialize the transducer. A transformer can be
   * passed directly in place of an iterator function. In both cases, iteration
   * may be stopped early with the [`R.reduced`](#reduced) function.
   *
   * A transducer is a function that accepts a transformer and returns a
   * transformer and can be composed directly.
   *
   * A transformer is an an object that provides a 2-arity reducing iterator
   * function, step, 0-arity initial value function, init, and 1-arity result
   * extraction function, result. The step function is used as the iterator
   * function in reduce. The result function is used to convert the final
   * accumulator into the return type and in most cases is
   * [`R.identity`](#identity). The init function can be used to provide an
   * initial accumulator, but is ignored by transduce.
   *
   * The iteration is performed with [`R.reduce`](#reduce) after initializing the transducer.
   *
   * @func
   * @memberOf R
   * @since v0.12.0
   * @category List
   * @sig (c -> c) -> ((a, b) -> a) -> a -> [b] -> a
   * @param {Function} xf The transducer function. Receives a transformer and returns a transformer.
   * @param {Function} fn The iterator function. Receives two values, the accumulator and the
   *        current element from the array. Wrapped as transformer, if necessary, and used to
   *        initialize the transducer
   * @param {*} acc The initial accumulator value.
   * @param {Array} list The list to iterate over.
   * @return {*} The final, accumulated value.
   * @see R.reduce, R.reduced, R.into
   * @example
   *
   *      const numbers = [1, 2, 3, 4];
   *      const transducer = R.compose(R.map(R.add(1)), R.take(2));
   *      R.transduce(transducer, R.flip(R.append), [], numbers); //=> [2, 3]
   *
   *      const isOdd = (x) => x % 2 === 1;
   *      const firstOddTransducer = R.compose(R.filter(isOdd), R.take(1));
   *      R.transduce(firstOddTransducer, R.flip(R.append), [], R.range(0, 100)); //=> [1]
   */

  var transduce =
  /*#__PURE__*/
  curryN(4, function transduce(xf, fn, acc, list) {
    return _reduce(xf(typeof fn === 'function' ? _xwrap(fn) : fn), acc, list);
  });

  var non = '\u200B\u0085\u180E';

  // check that a method works with the correct list
  // of whitespaces and has a correct name
  var stringTrimForced = function (METHOD_NAME) {
    return fails(function () {
      return !!whitespaces[METHOD_NAME]() || non[METHOD_NAME]() != non || whitespaces[METHOD_NAME].name !== METHOD_NAME;
    });
  };

  var $trim = stringTrim.trim;


  // `String.prototype.trim` method
  // https://tc39.github.io/ecma262/#sec-string.prototype.trim
  _export({ target: 'String', proto: true, forced: stringTrimForced('trim') }, {
    trim: function trim() {
      return $trim(this);
    }
  });

  var ws = "\t\n\x0B\f\r \xA0\u1680\u180E\u2000\u2001\u2002\u2003" + "\u2004\u2005\u2006\u2007\u2008\u2009\u200A\u202F\u205F\u3000\u2028" + "\u2029\uFEFF";
  var zeroWidth = "\u200B";
  var hasProtoTrim = typeof String.prototype.trim === 'function';
  /**
   * Removes (strips) whitespace from both ends of the string.
   *
   * @func
   * @memberOf R
   * @since v0.6.0
   * @category String
   * @sig String -> String
   * @param {String} str The string to trim.
   * @return {String} Trimmed version of `str`.
   * @example
   *
   *      R.trim('   xyz  '); //=> 'xyz'
   *      R.map(R.trim, R.split(',', 'x, y, z')); //=> ['x', 'y', 'z']
   */

  var trim$1 = !hasProtoTrim ||
  /*#__PURE__*/
  ws.trim() || !
  /*#__PURE__*/
  zeroWidth.trim() ?
  /*#__PURE__*/
  _curry1(function trim(str) {
    var beginRx = new RegExp('^[' + ws + '][' + ws + ']*');
    var endRx = new RegExp('[' + ws + '][' + ws + ']*$');
    return str.replace(beginRx, '').replace(endRx, '');
  }) :
  /*#__PURE__*/
  _curry1(function trim(str) {
    return str.trim();
  });

  /**
   * Combines two lists into a set (i.e. no duplicates) composed of the elements
   * of each list.
   *
   * @func
   * @memberOf R
   * @since v0.1.0
   * @category Relation
   * @sig [*] -> [*] -> [*]
   * @param {Array} as The first list.
   * @param {Array} bs The second list.
   * @return {Array} The first and second lists concatenated, with
   *         duplicates removed.
   * @example
   *
   *      R.union([1, 2, 3], [2, 3, 4]); //=> [1, 2, 3, 4]
   */

  var union =
  /*#__PURE__*/
  _curry2(
  /*#__PURE__*/
  compose(uniq, _concat));

  /**
   * Shorthand for `R.chain(R.identity)`, which removes one level of nesting from
   * any [Chain](https://github.com/fantasyland/fantasy-land#chain).
   *
   * @func
   * @memberOf R
   * @since v0.3.0
   * @category List
   * @sig Chain c => c (c a) -> c a
   * @param {*} list
   * @return {*}
   * @see R.flatten, R.chain
   * @example
   *
   *      R.unnest([1, [2], [[3]]]); //=> [1, 2, [3]]
   *      R.unnest([[1, 2], [3, 4], [5, 6]]); //=> [1, 2, 3, 4, 5, 6]
   */

  var unnest =
  /*#__PURE__*/
  chain(_identity);

  var isQueryPresent = (function (query) {
    return query.measures && query.measures.length || query.dimensions && query.dimensions.length || query.timeDimensions && query.timeDimensions.length;
  });

  var CubeContext = React.createContext(null);

  var QueryRenderer =
  /*#__PURE__*/
  function (_React$Component) {
    _inherits(QueryRenderer, _React$Component);

    _createClass(QueryRenderer, null, [{
      key: "isQueryPresent",
      value: function isQueryPresent$$1(query) {
        return isQueryPresent(query);
      }
    }]);

    function QueryRenderer(props$$1) {
      var _this;

      _classCallCheck(this, QueryRenderer);

      _this = _possibleConstructorReturn(this, _getPrototypeOf(QueryRenderer).call(this, props$$1));
      _this.state = {};
      _this.mutexObj = {};
      return _this;
    }

    _createClass(QueryRenderer, [{
      key: "componentDidMount",
      value: function componentDidMount() {
        var _this$props = this.props,
            query = _this$props.query,
            queries = _this$props.queries;

        if (query) {
          this.load(query);
        }

        if (queries) {
          this.loadQueries(queries);
        }
      }
    }, {
      key: "shouldComponentUpdate",
      value: function shouldComponentUpdate(nextProps, nextState) {
        var _this$props2 = this.props,
            query = _this$props2.query,
            queries = _this$props2.queries,
            render = _this$props2.render,
            cubejsApi = _this$props2.cubejsApi,
            loadSql = _this$props2.loadSql,
            updateOnlyOnStateChange = _this$props2.updateOnlyOnStateChange;

        if (!updateOnlyOnStateChange) {
          return true;
        }

        return !equals(nextProps.query, query) || !equals(nextProps.queries, queries) || (nextProps.render == null || render == null) && nextProps.render !== render || nextProps.cubejsApi !== cubejsApi || nextProps.loadSql !== loadSql || !equals(nextState, this.state) || nextProps.updateOnlyOnStateChange !== updateOnlyOnStateChange;
      }
    }, {
      key: "componentDidUpdate",
      value: function componentDidUpdate(prevProps) {
        var _this$props3 = this.props,
            query = _this$props3.query,
            queries = _this$props3.queries;

        if (!equals(prevProps.query, query)) {
          this.load(query);
        }

        if (!equals(prevProps.queries, queries)) {
          this.loadQueries(queries);
        }
      }
    }, {
      key: "cubejsApi",
      value: function cubejsApi() {
        // eslint-disable-next-line react/destructuring-assignment
        return this.props.cubejsApi || this.context && this.context.cubejsApi;
      }
    }, {
      key: "load",
      value: function load(query) {
        var _this2 = this;

        var resetResultSetOnChange = this.props.resetResultSetOnChange;
        this.setState(_objectSpread({
          isLoading: true,
          error: null,
          sqlQuery: null
        }, resetResultSetOnChange ? {
          resultSet: null
        } : {}));
        var loadSql = this.props.loadSql;
        var cubejsApi = this.cubejsApi();

        if (query && QueryRenderer.isQueryPresent(query)) {
          if (loadSql === 'only') {
            cubejsApi.sql(query, {
              mutexObj: this.mutexObj,
              mutexKey: 'sql'
            }).then(function (sqlQuery) {
              return _this2.setState({
                sqlQuery: sqlQuery,
                error: null,
                isLoading: false
              });
            })["catch"](function (error) {
              return _this2.setState(_objectSpread({}, resetResultSetOnChange ? {
                resultSet: null
              } : {}, {
                error: error,
                isLoading: false
              }));
            });
          } else if (loadSql) {
            Promise.all([cubejsApi.sql(query, {
              mutexObj: this.mutexObj,
              mutexKey: 'sql'
            }), cubejsApi.load(query, {
              mutexObj: this.mutexObj,
              mutexKey: 'query'
            })]).then(function (_ref) {
              var _ref2 = _slicedToArray(_ref, 2),
                  sqlQuery = _ref2[0],
                  resultSet = _ref2[1];

              return _this2.setState({
                sqlQuery: sqlQuery,
                resultSet: resultSet,
                error: null,
                isLoading: false
              });
            })["catch"](function (error) {
              return _this2.setState(_objectSpread({}, resetResultSetOnChange ? {
                resultSet: null
              } : {}, {
                error: error,
                isLoading: false
              }));
            });
          } else {
            cubejsApi.load(query, {
              mutexObj: this.mutexObj,
              mutexKey: 'query'
            }).then(function (resultSet) {
              return _this2.setState({
                resultSet: resultSet,
                error: null,
                isLoading: false
              });
            })["catch"](function (error) {
              return _this2.setState(_objectSpread({}, resetResultSetOnChange ? {
                resultSet: null
              } : {}, {
                error: error,
                isLoading: false
              }));
            });
          }
        }
      }
    }, {
      key: "loadQueries",
      value: function loadQueries(queries) {
        var _this3 = this;

        var cubejsApi = this.cubejsApi();
        var resetResultSetOnChange = this.props.resetResultSetOnChange;
        this.setState(_objectSpread({
          isLoading: true
        }, resetResultSetOnChange ? {
          resultSet: null
        } : {}, {
          error: null
        }));
        var resultPromises = Promise.all(toPairs(queries).map(function (_ref3) {
          var _ref4 = _slicedToArray(_ref3, 2),
              name = _ref4[0],
              query = _ref4[1];

          return cubejsApi.load(query, {
            mutexObj: _this3.mutexObj,
            mutexKey: name
          }).then(function (r) {
            return [name, r];
          });
        }));
        resultPromises.then(function (resultSet) {
          return _this3.setState({
            resultSet: fromPairs(resultSet),
            error: null,
            isLoading: false
          });
        })["catch"](function (error) {
          return _this3.setState(_objectSpread({}, resetResultSetOnChange ? {
            resultSet: null
          } : {}, {
            error: error,
            isLoading: false
          }));
        });
      }
    }, {
      key: "render",
      value: function render() {
        var _this$state = this.state,
            error = _this$state.error,
            queries = _this$state.queries,
            resultSet = _this$state.resultSet,
            isLoading = _this$state.isLoading,
            sqlQuery = _this$state.sqlQuery;
        var render = this.props.render;
        var loadState = {
          error: error,
          resultSet: queries ? resultSet || {} : resultSet,
          loadingState: {
            isLoading: isLoading
          },
          sqlQuery: sqlQuery
        };

        if (render) {
          return render(loadState);
        }

        return null;
      }
    }]);

    return QueryRenderer;
  }(React__default.Component);
  QueryRenderer.contextType = CubeContext;
  QueryRenderer.propTypes = {
    render: PropTypes.func,
    cubejsApi: PropTypes.object,
    query: PropTypes.object,
    queries: PropTypes.object,
    loadSql: PropTypes.any,
    resetResultSetOnChange: PropTypes.bool,
    updateOnlyOnStateChange: PropTypes.bool
  };
  QueryRenderer.defaultProps = {
    cubejsApi: null,
    query: null,
    render: null,
    queries: null,
    loadSql: null,
    updateOnlyOnStateChange: false,
    resetResultSetOnChange: true
  };

  var QueryRendererWithTotals = function QueryRendererWithTotals(_ref) {
    var query = _ref.query,
        restProps = _objectWithoutProperties(_ref, ["query"]);

    return React__default.createElement(QueryRenderer, _extends({
      queries: {
        totals: _objectSpread({}, query, {
          dimensions: [],
          timeDimensions: query.timeDimensions ? query.timeDimensions.map(function (td) {
            return _objectSpread({}, td, {
              granularity: null
            });
          }) : undefined
        }),
        main: query
      }
    }, restProps));
  };

  QueryRendererWithTotals.propTypes = {
    render: PropTypes.func,
    cubejsApi: PropTypes.object.isRequired,
    query: PropTypes.object,
    queries: PropTypes.object,
    loadSql: PropTypes.any
  };
  QueryRendererWithTotals.defaultProps = {
    query: null,
    render: null,
    queries: null,
    loadSql: null
  };

  var $filter = arrayIteration.filter;



  var HAS_SPECIES_SUPPORT$3 = arrayMethodHasSpeciesSupport('filter');
  // Edge 14- issue
  var USES_TO_LENGTH$6 = arrayMethodUsesToLength('filter');

  // `Array.prototype.filter` method
  // https://tc39.github.io/ecma262/#sec-array.prototype.filter
  // with adding support of @@species
  _export({ target: 'Array', proto: true, forced: !HAS_SPECIES_SUPPORT$3 || !USES_TO_LENGTH$6 }, {
    filter: function filter(callbackfn /* , thisArg */) {
      return $filter(this, callbackfn, arguments.length > 1 ? arguments[1] : undefined);
    }
  });

  var $forEach$1 = arrayIteration.forEach;



  var STRICT_METHOD$5 = arrayMethodIsStrict('forEach');
  var USES_TO_LENGTH$7 = arrayMethodUsesToLength('forEach');

  // `Array.prototype.forEach` method implementation
  // https://tc39.github.io/ecma262/#sec-array.prototype.foreach
  var arrayForEach = (!STRICT_METHOD$5 || !USES_TO_LENGTH$7) ? function forEach(callbackfn /* , thisArg */) {
    return $forEach$1(this, callbackfn, arguments.length > 1 ? arguments[1] : undefined);
  } : [].forEach;

  // `Array.prototype.forEach` method
  // https://tc39.github.io/ecma262/#sec-array.prototype.foreach
  _export({ target: 'Array', proto: true, forced: [].forEach != arrayForEach }, {
    forEach: arrayForEach
  });

  var $includes = arrayIncludes.includes;



  var USES_TO_LENGTH$8 = arrayMethodUsesToLength('indexOf', { ACCESSORS: true, 1: 0 });

  // `Array.prototype.includes` method
  // https://tc39.github.io/ecma262/#sec-array.prototype.includes
  _export({ target: 'Array', proto: true, forced: !USES_TO_LENGTH$8 }, {
    includes: function includes(el /* , fromIndex = 0 */) {
      return $includes(this, el, arguments.length > 1 ? arguments[1] : undefined);
    }
  });

  // https://tc39.github.io/ecma262/#sec-array.prototype-@@unscopables
  addToUnscopables('includes');

  var propertyIsEnumerable = objectPropertyIsEnumerable.f;

  // `Object.{ entries, values }` methods implementation
  var createMethod$6 = function (TO_ENTRIES) {
    return function (it) {
      var O = toIndexedObject(it);
      var keys = objectKeys(O);
      var length = keys.length;
      var i = 0;
      var result = [];
      var key;
      while (length > i) {
        key = keys[i++];
        if (!descriptors || propertyIsEnumerable.call(O, key)) {
          result.push(TO_ENTRIES ? [key, O[key]] : O[key]);
        }
      }
      return result;
    };
  };

  var objectToArray = {
    // `Object.entries` method
    // https://tc39.github.io/ecma262/#sec-object.entries
    entries: createMethod$6(true),
    // `Object.values` method
    // https://tc39.github.io/ecma262/#sec-object.values
    values: createMethod$6(false)
  };

  var $entries = objectToArray.entries;

  // `Object.entries` method
  // https://tc39.github.io/ecma262/#sec-object.entries
  _export({ target: 'Object', stat: true }, {
    entries: function entries(O) {
      return $entries(O);
    }
  });

  // `Object.fromEntries` method
  // https://github.com/tc39/proposal-object-from-entries
  _export({ target: 'Object', stat: true }, {
    fromEntries: function fromEntries(iterable) {
      var obj = {};
      iterate_1(iterable, function (k, v) {
        createProperty(obj, k, v);
      }, undefined, true);
      return obj;
    }
  });

  var notARegexp = function (it) {
    if (isRegexp(it)) {
      throw TypeError("The method doesn't accept regular expressions");
    } return it;
  };

  var MATCH$2 = wellKnownSymbol('match');

  var correctIsRegexpLogic = function (METHOD_NAME) {
    var regexp = /./;
    try {
      '/./'[METHOD_NAME](regexp);
    } catch (e) {
      try {
        regexp[MATCH$2] = false;
        return '/./'[METHOD_NAME](regexp);
      } catch (f) { /* empty */ }
    } return false;
  };

  // `String.prototype.includes` method
  // https://tc39.github.io/ecma262/#sec-string.prototype.includes
  _export({ target: 'String', proto: true, forced: !correctIsRegexpLogic('includes') }, {
    includes: function includes(searchString /* , position = 0 */) {
      return !!~String(requireObjectCoercible(this))
        .indexOf(notARegexp(searchString), arguments.length > 1 ? arguments[1] : undefined);
    }
  });

  for (var COLLECTION_NAME$1 in domIterables) {
    var Collection$1 = global_1[COLLECTION_NAME$1];
    var CollectionPrototype$1 = Collection$1 && Collection$1.prototype;
    // some Chrome versions have non-configurable methods on DOMTokenList
    if (CollectionPrototype$1 && CollectionPrototype$1.forEach !== arrayForEach) try {
      createNonEnumerableProperty(CollectionPrototype$1, 'forEach', arrayForEach);
    } catch (error) {
      CollectionPrototype$1.forEach = arrayForEach;
    }
  }

  // `Symbol.asyncIterator` well-known symbol
  // https://tc39.github.io/ecma262/#sec-symbol.asynciterator
  defineWellKnownSymbol('asyncIterator');

  // `Symbol.toStringTag` well-known symbol
  // https://tc39.github.io/ecma262/#sec-symbol.tostringtag
  defineWellKnownSymbol('toStringTag');

  // JSON[@@toStringTag] property
  // https://tc39.github.io/ecma262/#sec-json-@@tostringtag
  setToStringTag(global_1.JSON, 'JSON', true);

  // Math[@@toStringTag] property
  // https://tc39.github.io/ecma262/#sec-math-@@tostringtag
  setToStringTag(Math, 'Math', true);

  // `Object.create` method
  // https://tc39.github.io/ecma262/#sec-object.create
  _export({ target: 'Object', stat: true, sham: !descriptors }, {
    create: objectCreate
  });

  var FAILS_ON_PRIMITIVES$1 = fails(function () { objectGetPrototypeOf(1); });

  // `Object.getPrototypeOf` method
  // https://tc39.github.io/ecma262/#sec-object.getprototypeof
  _export({ target: 'Object', stat: true, forced: FAILS_ON_PRIMITIVES$1, sham: !correctPrototypeGetter }, {
    getPrototypeOf: function getPrototypeOf(it) {
      return objectGetPrototypeOf(toObject(it));
    }
  });

  // `Object.setPrototypeOf` method
  // https://tc39.github.io/ecma262/#sec-object.setprototypeof
  _export({ target: 'Object', stat: true }, {
    setPrototypeOf: objectSetPrototypeOf
  });

<<<<<<< HEAD
  for (var COLLECTION_NAME$1 in domIterables) {
    var Collection$1 = global_1[COLLECTION_NAME$1];
    var CollectionPrototype$1 = Collection$1 && Collection$1.prototype;
    // some Chrome versions have non-configurable methods on DOMTokenList
    if (CollectionPrototype$1 && CollectionPrototype$1.forEach !== arrayForEach) try {
      createNonEnumerableProperty(CollectionPrototype$1, 'forEach', arrayForEach);
    } catch (error) {
      CollectionPrototype$1.forEach = arrayForEach;
    }
  }

  var runtime_1 = createCommonjsModule(function (module) {
=======
  var runtime = createCommonjsModule(function (module) {
>>>>>>> 5eb3da99
    /**
     * Copyright (c) 2014-present, Facebook, Inc.
     *
     * This source code is licensed under the MIT license found in the
     * LICENSE file in the root directory of this source tree.
     */
    var runtime = function (exports) {

      var Op = Object.prototype;
      var hasOwn = Op.hasOwnProperty;
      var undefined; // More compressible than void 0.

      var $Symbol = typeof Symbol === "function" ? Symbol : {};
      var iteratorSymbol = $Symbol.iterator || "@@iterator";
      var asyncIteratorSymbol = $Symbol.asyncIterator || "@@asyncIterator";
      var toStringTagSymbol = $Symbol.toStringTag || "@@toStringTag";

      function wrap(innerFn, outerFn, self, tryLocsList) {
        // If outerFn provided and outerFn.prototype is a Generator, then outerFn.prototype instanceof Generator.
        var protoGenerator = outerFn && outerFn.prototype instanceof Generator ? outerFn : Generator;
        var generator = Object.create(protoGenerator.prototype);
        var context = new Context(tryLocsList || []); // The ._invoke method unifies the implementations of the .next,
        // .throw, and .return methods.

        generator._invoke = makeInvokeMethod(innerFn, self, context);
        return generator;
      }

      exports.wrap = wrap; // Try/catch helper to minimize deoptimizations. Returns a completion
      // record like context.tryEntries[i].completion. This interface could
      // have been (and was previously) designed to take a closure to be
      // invoked without arguments, but in all the cases we care about we
      // already have an existing method we want to call, so there's no need
      // to create a new function object. We can even get away with assuming
      // the method takes exactly one argument, since that happens to be true
      // in every case, so we don't have to touch the arguments object. The
      // only additional allocation required is the completion record, which
      // has a stable shape and so hopefully should be cheap to allocate.

      function tryCatch(fn, obj, arg) {
        try {
          return {
            type: "normal",
            arg: fn.call(obj, arg)
          };
        } catch (err) {
          return {
            type: "throw",
            arg: err
          };
        }
      }

      var GenStateSuspendedStart = "suspendedStart";
      var GenStateSuspendedYield = "suspendedYield";
      var GenStateExecuting = "executing";
      var GenStateCompleted = "completed"; // Returning this object from the innerFn has the same effect as
      // breaking out of the dispatch switch statement.

      var ContinueSentinel = {}; // Dummy constructor functions that we use as the .constructor and
      // .constructor.prototype properties for functions that return Generator
      // objects. For full spec compliance, you may wish to configure your
      // minifier not to mangle the names of these two functions.

      function Generator() {}

      function GeneratorFunction() {}

      function GeneratorFunctionPrototype() {} // This is a polyfill for %IteratorPrototype% for environments that
      // don't natively support it.


      var IteratorPrototype = {};

      IteratorPrototype[iteratorSymbol] = function () {
        return this;
      };

      var getProto = Object.getPrototypeOf;
      var NativeIteratorPrototype = getProto && getProto(getProto(values([])));

      if (NativeIteratorPrototype && NativeIteratorPrototype !== Op && hasOwn.call(NativeIteratorPrototype, iteratorSymbol)) {
        // This environment has a native %IteratorPrototype%; use it instead
        // of the polyfill.
        IteratorPrototype = NativeIteratorPrototype;
      }

      var Gp = GeneratorFunctionPrototype.prototype = Generator.prototype = Object.create(IteratorPrototype);
      GeneratorFunction.prototype = Gp.constructor = GeneratorFunctionPrototype;
      GeneratorFunctionPrototype.constructor = GeneratorFunction;
      GeneratorFunctionPrototype[toStringTagSymbol] = GeneratorFunction.displayName = "GeneratorFunction"; // Helper for defining the .next, .throw, and .return methods of the
      // Iterator interface in terms of a single ._invoke method.

      function defineIteratorMethods(prototype) {
        ["next", "throw", "return"].forEach(function (method) {
          prototype[method] = function (arg) {
            return this._invoke(method, arg);
          };
        });
      }

      exports.isGeneratorFunction = function (genFun) {
        var ctor = typeof genFun === "function" && genFun.constructor;
        return ctor ? ctor === GeneratorFunction || // For the native GeneratorFunction constructor, the best we can
        // do is to check its .name property.
        (ctor.displayName || ctor.name) === "GeneratorFunction" : false;
      };

      exports.mark = function (genFun) {
        if (Object.setPrototypeOf) {
          Object.setPrototypeOf(genFun, GeneratorFunctionPrototype);
        } else {
          genFun.__proto__ = GeneratorFunctionPrototype;

          if (!(toStringTagSymbol in genFun)) {
            genFun[toStringTagSymbol] = "GeneratorFunction";
          }
        }

        genFun.prototype = Object.create(Gp);
        return genFun;
      }; // Within the body of any async function, `await x` is transformed to
      // `yield regeneratorRuntime.awrap(x)`, so that the runtime can test
      // `hasOwn.call(value, "__await")` to determine if the yielded value is
      // meant to be awaited.


      exports.awrap = function (arg) {
        return {
          __await: arg
        };
      };

      function AsyncIterator(generator, PromiseImpl) {
        function invoke(method, arg, resolve, reject) {
          var record = tryCatch(generator[method], generator, arg);

          if (record.type === "throw") {
            reject(record.arg);
          } else {
            var result = record.arg;
            var value = result.value;

            if (value && _typeof(value) === "object" && hasOwn.call(value, "__await")) {
              return PromiseImpl.resolve(value.__await).then(function (value) {
                invoke("next", value, resolve, reject);
              }, function (err) {
                invoke("throw", err, resolve, reject);
              });
            }

            return PromiseImpl.resolve(value).then(function (unwrapped) {
              // When a yielded Promise is resolved, its final value becomes
              // the .value of the Promise<{value,done}> result for the
              // current iteration.
              result.value = unwrapped;
              resolve(result);
            }, function (error) {
              // If a rejected Promise was yielded, throw the rejection back
              // into the async generator function so it can be handled there.
              return invoke("throw", error, resolve, reject);
            });
          }
        }

        var previousPromise;

        function enqueue(method, arg) {
          function callInvokeWithMethodAndArg() {
            return new PromiseImpl(function (resolve, reject) {
              invoke(method, arg, resolve, reject);
            });
          }

          return previousPromise = // If enqueue has been called before, then we want to wait until
          // all previous Promises have been resolved before calling invoke,
          // so that results are always delivered in the correct order. If
          // enqueue has not been called before, then it is important to
          // call invoke immediately, without waiting on a callback to fire,
          // so that the async generator function has the opportunity to do
          // any necessary setup in a predictable way. This predictability
          // is why the Promise constructor synchronously invokes its
          // executor callback, and why async functions synchronously
          // execute code before the first await. Since we implement simple
          // async functions in terms of async generators, it is especially
          // important to get this right, even though it requires care.
          previousPromise ? previousPromise.then(callInvokeWithMethodAndArg, // Avoid propagating failures to Promises returned by later
          // invocations of the iterator.
          callInvokeWithMethodAndArg) : callInvokeWithMethodAndArg();
        } // Define the unified helper method that is used to implement .next,
        // .throw, and .return (see defineIteratorMethods).


        this._invoke = enqueue;
      }

      defineIteratorMethods(AsyncIterator.prototype);

      AsyncIterator.prototype[asyncIteratorSymbol] = function () {
        return this;
      };

      exports.AsyncIterator = AsyncIterator; // Note that simple async functions are implemented on top of
      // AsyncIterator objects; they just return a Promise for the value of
      // the final result produced by the iterator.

      exports.async = function (innerFn, outerFn, self, tryLocsList, PromiseImpl) {
        if (PromiseImpl === void 0) PromiseImpl = Promise;
        var iter = new AsyncIterator(wrap(innerFn, outerFn, self, tryLocsList), PromiseImpl);
        return exports.isGeneratorFunction(outerFn) ? iter // If outerFn is a generator, return the full iterator.
        : iter.next().then(function (result) {
          return result.done ? result.value : iter.next();
        });
      };

      function makeInvokeMethod(innerFn, self, context) {
        var state = GenStateSuspendedStart;
        return function invoke(method, arg) {
          if (state === GenStateExecuting) {
            throw new Error("Generator is already running");
          }

          if (state === GenStateCompleted) {
            if (method === "throw") {
              throw arg;
            } // Be forgiving, per 25.3.3.3.3 of the spec:
            // https://people.mozilla.org/~jorendorff/es6-draft.html#sec-generatorresume


            return doneResult();
          }

          context.method = method;
          context.arg = arg;

          while (true) {
            var delegate = context.delegate;

            if (delegate) {
              var delegateResult = maybeInvokeDelegate(delegate, context);

              if (delegateResult) {
                if (delegateResult === ContinueSentinel) continue;
                return delegateResult;
              }
            }

            if (context.method === "next") {
              // Setting context._sent for legacy support of Babel's
              // function.sent implementation.
              context.sent = context._sent = context.arg;
            } else if (context.method === "throw") {
              if (state === GenStateSuspendedStart) {
                state = GenStateCompleted;
                throw context.arg;
              }

              context.dispatchException(context.arg);
            } else if (context.method === "return") {
              context.abrupt("return", context.arg);
            }

            state = GenStateExecuting;
            var record = tryCatch(innerFn, self, context);

            if (record.type === "normal") {
              // If an exception is thrown from innerFn, we leave state ===
              // GenStateExecuting and loop back for another invocation.
              state = context.done ? GenStateCompleted : GenStateSuspendedYield;

              if (record.arg === ContinueSentinel) {
                continue;
              }

              return {
                value: record.arg,
                done: context.done
              };
            } else if (record.type === "throw") {
              state = GenStateCompleted; // Dispatch the exception by looping back around to the
              // context.dispatchException(context.arg) call above.

              context.method = "throw";
              context.arg = record.arg;
            }
          }
        };
      } // Call delegate.iterator[context.method](context.arg) and handle the
      // result, either by returning a { value, done } result from the
      // delegate iterator, or by modifying context.method and context.arg,
      // setting context.delegate to null, and returning the ContinueSentinel.


      function maybeInvokeDelegate(delegate, context) {
        var method = delegate.iterator[context.method];

        if (method === undefined) {
          // A .throw or .return when the delegate iterator has no .throw
          // method always terminates the yield* loop.
          context.delegate = null;

          if (context.method === "throw") {
            // Note: ["return"] must be used for ES3 parsing compatibility.
            if (delegate.iterator["return"]) {
              // If the delegate iterator has a return method, give it a
              // chance to clean up.
              context.method = "return";
              context.arg = undefined;
              maybeInvokeDelegate(delegate, context);

              if (context.method === "throw") {
                // If maybeInvokeDelegate(context) changed context.method from
                // "return" to "throw", let that override the TypeError below.
                return ContinueSentinel;
              }
            }

            context.method = "throw";
            context.arg = new TypeError("The iterator does not provide a 'throw' method");
          }

          return ContinueSentinel;
        }

        var record = tryCatch(method, delegate.iterator, context.arg);

        if (record.type === "throw") {
          context.method = "throw";
          context.arg = record.arg;
          context.delegate = null;
          return ContinueSentinel;
        }

        var info = record.arg;

        if (!info) {
          context.method = "throw";
          context.arg = new TypeError("iterator result is not an object");
          context.delegate = null;
          return ContinueSentinel;
        }

        if (info.done) {
          // Assign the result of the finished delegate to the temporary
          // variable specified by delegate.resultName (see delegateYield).
          context[delegate.resultName] = info.value; // Resume execution at the desired location (see delegateYield).

          context.next = delegate.nextLoc; // If context.method was "throw" but the delegate handled the
          // exception, let the outer generator proceed normally. If
          // context.method was "next", forget context.arg since it has been
          // "consumed" by the delegate iterator. If context.method was
          // "return", allow the original .return call to continue in the
          // outer generator.

          if (context.method !== "return") {
            context.method = "next";
            context.arg = undefined;
          }
        } else {
          // Re-yield the result returned by the delegate method.
          return info;
        } // The delegate iterator is finished, so forget it and continue with
        // the outer generator.


        context.delegate = null;
        return ContinueSentinel;
      } // Define Generator.prototype.{next,throw,return} in terms of the
      // unified ._invoke helper method.


      defineIteratorMethods(Gp);
      Gp[toStringTagSymbol] = "Generator"; // A Generator should always return itself as the iterator object when the
      // @@iterator function is called on it. Some browsers' implementations of the
      // iterator prototype chain incorrectly implement this, causing the Generator
      // object to not be returned from this call. This ensures that doesn't happen.
      // See https://github.com/facebook/regenerator/issues/274 for more details.

      Gp[iteratorSymbol] = function () {
        return this;
      };

      Gp.toString = function () {
        return "[object Generator]";
      };

      function pushTryEntry(locs) {
        var entry = {
          tryLoc: locs[0]
        };

        if (1 in locs) {
          entry.catchLoc = locs[1];
        }

        if (2 in locs) {
          entry.finallyLoc = locs[2];
          entry.afterLoc = locs[3];
        }

        this.tryEntries.push(entry);
      }

      function resetTryEntry(entry) {
        var record = entry.completion || {};
        record.type = "normal";
        delete record.arg;
        entry.completion = record;
      }

      function Context(tryLocsList) {
        // The root entry object (effectively a try statement without a catch
        // or a finally block) gives us a place to store values thrown from
        // locations where there is no enclosing try statement.
        this.tryEntries = [{
          tryLoc: "root"
        }];
        tryLocsList.forEach(pushTryEntry, this);
        this.reset(true);
      }

      exports.keys = function (object) {
        var keys = [];

        for (var key in object) {
          keys.push(key);
        }

        keys.reverse(); // Rather than returning an object with a next method, we keep
        // things simple and return the next function itself.

        return function next() {
          while (keys.length) {
            var key = keys.pop();

            if (key in object) {
              next.value = key;
              next.done = false;
              return next;
            }
          } // To avoid creating an additional object, we just hang the .value
          // and .done properties off the next function object itself. This
          // also ensures that the minifier will not anonymize the function.


          next.done = true;
          return next;
        };
      };

      function values(iterable) {
        if (iterable) {
          var iteratorMethod = iterable[iteratorSymbol];

          if (iteratorMethod) {
            return iteratorMethod.call(iterable);
          }

          if (typeof iterable.next === "function") {
            return iterable;
          }

          if (!isNaN(iterable.length)) {
            var i = -1,
                next = function next() {
              while (++i < iterable.length) {
                if (hasOwn.call(iterable, i)) {
                  next.value = iterable[i];
                  next.done = false;
                  return next;
                }
              }

              next.value = undefined;
              next.done = true;
              return next;
            };

            return next.next = next;
          }
        } // Return an iterator with no values.


        return {
          next: doneResult
        };
      }

      exports.values = values;

      function doneResult() {
        return {
          value: undefined,
          done: true
        };
      }

      Context.prototype = {
        constructor: Context,
        reset: function reset(skipTempReset) {
          this.prev = 0;
          this.next = 0; // Resetting context._sent for legacy support of Babel's
          // function.sent implementation.

          this.sent = this._sent = undefined;
          this.done = false;
          this.delegate = null;
          this.method = "next";
          this.arg = undefined;
          this.tryEntries.forEach(resetTryEntry);

          if (!skipTempReset) {
            for (var name in this) {
              // Not sure about the optimal order of these conditions:
              if (name.charAt(0) === "t" && hasOwn.call(this, name) && !isNaN(+name.slice(1))) {
                this[name] = undefined;
              }
            }
          }
        },
        stop: function stop() {
          this.done = true;
          var rootEntry = this.tryEntries[0];
          var rootRecord = rootEntry.completion;

          if (rootRecord.type === "throw") {
            throw rootRecord.arg;
          }

          return this.rval;
        },
        dispatchException: function dispatchException(exception) {
          if (this.done) {
            throw exception;
          }

          var context = this;

          function handle(loc, caught) {
            record.type = "throw";
            record.arg = exception;
            context.next = loc;

            if (caught) {
              // If the dispatched exception was caught by a catch block,
              // then let that catch block handle the exception normally.
              context.method = "next";
              context.arg = undefined;
            }

            return !!caught;
          }

          for (var i = this.tryEntries.length - 1; i >= 0; --i) {
            var entry = this.tryEntries[i];
            var record = entry.completion;

            if (entry.tryLoc === "root") {
              // Exception thrown outside of any try block that could handle
              // it, so set the completion value of the entire function to
              // throw the exception.
              return handle("end");
            }

            if (entry.tryLoc <= this.prev) {
              var hasCatch = hasOwn.call(entry, "catchLoc");
              var hasFinally = hasOwn.call(entry, "finallyLoc");

              if (hasCatch && hasFinally) {
                if (this.prev < entry.catchLoc) {
                  return handle(entry.catchLoc, true);
                } else if (this.prev < entry.finallyLoc) {
                  return handle(entry.finallyLoc);
                }
              } else if (hasCatch) {
                if (this.prev < entry.catchLoc) {
                  return handle(entry.catchLoc, true);
                }
              } else if (hasFinally) {
                if (this.prev < entry.finallyLoc) {
                  return handle(entry.finallyLoc);
                }
              } else {
                throw new Error("try statement without catch or finally");
              }
            }
          }
        },
        abrupt: function abrupt(type, arg) {
          for (var i = this.tryEntries.length - 1; i >= 0; --i) {
            var entry = this.tryEntries[i];

            if (entry.tryLoc <= this.prev && hasOwn.call(entry, "finallyLoc") && this.prev < entry.finallyLoc) {
              var finallyEntry = entry;
              break;
            }
          }

          if (finallyEntry && (type === "break" || type === "continue") && finallyEntry.tryLoc <= arg && arg <= finallyEntry.finallyLoc) {
            // Ignore the finally entry if control is not jumping to a
            // location outside the try/catch block.
            finallyEntry = null;
          }

          var record = finallyEntry ? finallyEntry.completion : {};
          record.type = type;
          record.arg = arg;

          if (finallyEntry) {
            this.method = "next";
            this.next = finallyEntry.finallyLoc;
            return ContinueSentinel;
          }

          return this.complete(record);
        },
        complete: function complete(record, afterLoc) {
          if (record.type === "throw") {
            throw record.arg;
          }

          if (record.type === "break" || record.type === "continue") {
            this.next = record.arg;
          } else if (record.type === "return") {
            this.rval = this.arg = record.arg;
            this.method = "return";
            this.next = "end";
          } else if (record.type === "normal" && afterLoc) {
            this.next = afterLoc;
          }

          return ContinueSentinel;
        },
        finish: function finish(finallyLoc) {
          for (var i = this.tryEntries.length - 1; i >= 0; --i) {
            var entry = this.tryEntries[i];

            if (entry.finallyLoc === finallyLoc) {
              this.complete(entry.completion, entry.afterLoc);
              resetTryEntry(entry);
              return ContinueSentinel;
            }
          }
        },
        "catch": function _catch(tryLoc) {
          for (var i = this.tryEntries.length - 1; i >= 0; --i) {
            var entry = this.tryEntries[i];

            if (entry.tryLoc === tryLoc) {
              var record = entry.completion;

              if (record.type === "throw") {
                var thrown = record.arg;
                resetTryEntry(entry);
              }

              return thrown;
            }
          } // The context.catch method must only be called with a location
          // argument that corresponds to a known catch block.


          throw new Error("illegal catch attempt");
        },
        delegateYield: function delegateYield(iterable, resultName, nextLoc) {
          this.delegate = {
            iterator: values(iterable),
            resultName: resultName,
            nextLoc: nextLoc
          };

          if (this.method === "next") {
            // Deliberately forget the last sent value so that we don't
            // accidentally pass it on to the delegate.
            this.arg = undefined;
          }

          return ContinueSentinel;
        }
      }; // Regardless of whether this script is executing as a CommonJS module
      // or not, return the runtime object so that we can declare the variable
      // regeneratorRuntime in the outer scope, which allows this module to be
      // injected easily by `bin/regenerator --include-runtime script.js`.

      return exports;
    }( // If this script is executing as a CommonJS module, use module.exports
    // as the regeneratorRuntime namespace. Otherwise create a new empty
    // object. Either way, the resulting object will be used to initialize
    // the regeneratorRuntime variable at the top of this file.
    module.exports);

    try {
      regeneratorRuntime = runtime;
    } catch (accidentalStrictMode) {
      // This module should not be running in strict mode, so the above
      // assignment should always work unless something is misconfigured. Just
      // in case runtime.js accidentally runs in strict mode, we can escape
      // strict mode using a global Function call. This could conceivably fail
      // if a Content Security Policy forbids using Function, but in that case
      // the proper solution is to fix the accidental strict mode problem. If
      // you've misconfigured your bundler to force strict mode and applied a
      // CSP to forbid Function, and you're not willing to fix either of those
      // problems, please detail your unique predicament in a GitHub issue.
      Function("r", "regeneratorRuntime = r")(runtime);
    }
  });

  function reorder(list, sourceIndex, destinationIndex) {
    var result = _toConsumableArray(list);

    var _result$splice = result.splice(sourceIndex, 1),
        _result$splice2 = _slicedToArray(_result$splice, 1),
        removed = _result$splice2[0];

    result.splice(destinationIndex, 0, removed);
    return result;
  }

  var granularities = [{
    name: undefined,
    title: 'w/o grouping'
  }, {
    name: 'hour',
    title: 'Hour'
  }, {
    name: 'day',
    title: 'Day'
  }, {
    name: 'week',
    title: 'Week'
  }, {
    name: 'month',
    title: 'Month'
  }, {
    name: 'year',
    title: 'Year'
  }];

  var QueryBuilder =
  /*#__PURE__*/
  function (_React$Component) {
    _inherits(QueryBuilder, _React$Component);

    _createClass(QueryBuilder, null, [{
      key: "getDerivedStateFromProps",
      value: function getDerivedStateFromProps(props$$1, state) {
        var nextState = _objectSpread({}, state, {}, props$$1.vizState || {});

        return _objectSpread({}, nextState, {
          query: _objectSpread({}, nextState.query, {}, props$$1.query || {})
        });
      }
    }, {
      key: "resolveMember",
      value: function resolveMember(type$$1, _ref) {
        var meta = _ref.meta,
            query = _ref.query;

        if (!meta) {
          return [];
        }

        if (type$$1 === 'timeDimensions') {
          return (query.timeDimensions || []).map(function (m, index) {
            return _objectSpread({}, m, {
              dimension: _objectSpread({}, meta.resolveMember(m.dimension, 'dimensions'), {
                granularities: granularities
              }),
              index: index
            });
          });
        }

        return (query[type$$1] || []).map(function (m, index) {
          return _objectSpread({
            index: index
          }, meta.resolveMember(m, type$$1));
        });
      }
    }, {
      key: "getOrderMembers",
      value: function getOrderMembers(state) {
        var query = state.query,
            meta = state.meta;

        if (!meta) {
          return [];
        }

        var toOrderMember = function toOrderMember(member) {
          return {
            id: member.name,
            title: member.title
          };
        };

        return uniqBy(prop('id'), [].concat(_toConsumableArray(QueryBuilder.resolveMember('measures', state).map(toOrderMember)), _toConsumableArray(QueryBuilder.resolveMember('dimensions', state).map(toOrderMember)), _toConsumableArray(QueryBuilder.resolveMember('timeDimensions', state).map(function (td) {
          return toOrderMember(td.dimension);
        }))).map(function (member) {
          return _objectSpread({}, member, {
            order: query.order && query.order[member.id] || 'none'
          });
        }));
      }
    }]);

    function QueryBuilder(props$$1) {
      var _this;

      _classCallCheck(this, QueryBuilder);

      _this = _possibleConstructorReturn(this, _getPrototypeOf(QueryBuilder).call(this, props$$1));
      _this.state = _objectSpread({
        query: props$$1.query,
        chartType: 'line',
        orderMembers: []
      }, props$$1.vizState);
      _this.shouldApplyHeuristicOrder = false;
      _this.requestId = 0;
      return _this;
    }

    _createClass(QueryBuilder, [{
      key: "componentDidMount",
      value: function () {
        var _componentDidMount = _asyncToGenerator(
        /*#__PURE__*/
        regeneratorRuntime.mark(function _callee() {
          var query, meta;
          return regeneratorRuntime.wrap(function _callee$(_context) {
            while (1) {
              switch (_context.prev = _context.next) {
                case 0:
                  query = this.state.query;
                  _context.next = 3;
                  return this.cubejsApi().meta();

                case 3:
                  meta = _context.sent;
                  this.setState({
                    meta: meta,
                    orderMembers: QueryBuilder.getOrderMembers({
                      meta: meta,
                      query: query
                    })
                  });

                case 5:
                case "end":
                  return _context.stop();
              }
            }
          }, _callee, this);
        }));

        function componentDidMount() {
          return _componentDidMount.apply(this, arguments);
        }

        return componentDidMount;
      }()
    }, {
      key: "cubejsApi",
      value: function cubejsApi() {
        var cubejsApi = this.props.cubejsApi; // eslint-disable-next-line react/destructuring-assignment

        return cubejsApi || this.context && this.context.cubejsApi;
      }
    }, {
      key: "isQueryPresent",
      value: function isQueryPresent() {
        var query = this.state.query;
        return QueryRenderer.isQueryPresent(query);
      }
    }, {
      key: "prepareRenderProps",
      value: function prepareRenderProps(queryRendererProps) {
        var _this2 = this;

        var getName = function getName(member) {
          return member.name;
        };

        var toTimeDimension = function toTimeDimension(member) {
          return {
            dimension: member.dimension.name,
            granularity: member.granularity,
            dateRange: member.dateRange
          };
        };

        var toFilter = function toFilter(member) {
          return {
            dimension: member.dimension.name,
            operator: member.operator,
            values: member.values
          };
        };

        var updateMethods = function updateMethods(memberType) {
          var toQuery = arguments.length > 1 && arguments[1] !== undefined ? arguments[1] : getName;
          return {
            add: function add$$1(member) {
              var query = _this2.state.query;

              _this2.updateQuery(_defineProperty({}, memberType, (query[memberType] || []).concat(toQuery(member))));
            },
            remove: function remove$$1(member) {
              var query = _this2.state.query;
              var members = (query[memberType] || []).concat([]);
              members.splice(member.index, 1);
              return _this2.updateQuery(_defineProperty({}, memberType, members));
            },
            update: function update$$1(member, updateWith) {
              var query = _this2.state.query;
              var members = (query[memberType] || []).concat([]);
              members.splice(member.index, 1, toQuery(updateWith));
              return _this2.updateQuery(_defineProperty({}, memberType, members));
            }
          };
        };

        var _this$state = this.state,
            meta = _this$state.meta,
            query = _this$state.query,
            _this$state$orderMemb = _this$state.orderMembers,
            orderMembers = _this$state$orderMemb === void 0 ? [] : _this$state$orderMemb,
            chartType = _this$state.chartType;
        return _objectSpread({
          meta: meta,
          query: query,
          validatedQuery: this.validatedQuery(),
          isQueryPresent: this.isQueryPresent(),
          chartType: chartType,
          measures: QueryBuilder.resolveMember('measures', this.state),
          dimensions: QueryBuilder.resolveMember('dimensions', this.state),
          timeDimensions: QueryBuilder.resolveMember('timeDimensions', this.state),
          segments: (meta && query.segments || []).map(function (m, i) {
            return _objectSpread({
              index: i
            }, meta.resolveMember(m, 'segments'));
          }),
          filters: (meta && query.filters || []).map(function (m, i) {
            return _objectSpread({}, m, {
              dimension: meta.resolveMember(m.dimension, ['dimensions', 'measures']),
              operators: meta.filterOperatorsForMember(m.dimension, ['dimensions', 'measures']),
              index: i
            });
          }),
          orderMembers: orderMembers,
          availableMeasures: meta && meta.membersForQuery(query, 'measures') || [],
          availableDimensions: meta && meta.membersForQuery(query, 'dimensions') || [],
          availableTimeDimensions: (meta && meta.membersForQuery(query, 'dimensions') || []).filter(function (m) {
            return m.type === 'time';
          }),
          availableSegments: meta && meta.membersForQuery(query, 'segments') || [],
          updateMeasures: updateMethods('measures'),
          updateDimensions: updateMethods('dimensions'),
          updateSegments: updateMethods('segments'),
          updateTimeDimensions: updateMethods('timeDimensions', toTimeDimension),
          updateFilters: updateMethods('filters', toFilter),
          updateChartType: function updateChartType(newChartType) {
            return _this2.updateVizState({
              chartType: newChartType
            });
          },
          updateOrder: {
            set: function set(memberId) {
              var order = arguments.length > 1 && arguments[1] !== undefined ? arguments[1] : 'asc';

              _this2.updateVizState({
                orderMembers: orderMembers.map(function (orderMember) {
                  return _objectSpread({}, orderMember, {
                    order: orderMember.id === memberId ? order : orderMember.order
                  });
                })
              });
            },
            update: function update$$1(order) {
              _this2.updateQuery({
                order: order
              });
            },
            reorder: function reorder$$1(sourceIndex, destinationIndex) {
              if (sourceIndex == null || destinationIndex == null) {
                return;
              }

              _this2.updateVizState({
                orderMembers: reorder(orderMembers, sourceIndex, destinationIndex)
              });
            }
          }
        }, queryRendererProps);
      }
    }, {
      key: "updateQuery",
      value: function updateQuery(queryUpdate) {
        var query = this.state.query;
        this.updateVizState({
          query: _objectSpread({}, query, {}, queryUpdate)
        });
      }
    }, {
      key: "updateVizState",
      value: function () {
        var _updateVizState = _asyncToGenerator(
        /*#__PURE__*/
        regeneratorRuntime.mark(function _callee2(state) {
          var _this$props, setQuery, setVizState, stateQuery, finalState, _ref2, _, query, currentRequestId, _ref3, sqlQuery, updatedOrderMembers, currentOrderMemberIds, currentOrderMembers, nextOrder, _finalState, _meta, toSet;

          return regeneratorRuntime.wrap(function _callee2$(_context2) {
            while (1) {
              switch (_context2.prev = _context2.next) {
                case 0:
                  _this$props = this.props, setQuery = _this$props.setQuery, setVizState = _this$props.setVizState;
                  stateQuery = this.state.query;
                  finalState = this.applyStateChangeHeuristics(state);
                  _ref2 = finalState.query || {}, _ = _ref2.order, query = _objectWithoutProperties(_ref2, ["order"]);

                  if (!(this.shouldApplyHeuristicOrder && QueryRenderer.isQueryPresent(query))) {
                    _context2.next = 19;
                    break;
                  }

                  this.shouldApplyHeuristicOrder = false;
                  _context2.prev = 6;
                  currentRequestId = ++this.requestId;
                  _context2.next = 10;
                  return this.cubejsApi().sql(query);

                case 10:
                  _ref3 = _context2.sent;
                  sqlQuery = _ref3.sqlQuery;

                  if (!(this.requestId !== currentRequestId)) {
                    _context2.next = 14;
                    break;
                  }

                  return _context2.abrupt("return");

                case 14:
                  finalState = _objectSpread({}, finalState, {
                    query: _objectSpread({}, finalState.query, {
                      order: sqlQuery.sql.order
                    })
                  }); // eslint-disable-next-line

                  _context2.next = 19;
                  break;

                case 17:
                  _context2.prev = 17;
                  _context2.t0 = _context2["catch"](6);

                case 19:
                  updatedOrderMembers = indexBy(prop('id'), QueryBuilder.getOrderMembers(_objectSpread({}, this.state, {}, finalState)));
                  currentOrderMemberIds = (finalState.orderMembers || []).map(function (_ref4) {
                    var id = _ref4.id;
                    return id;
                  });
                  currentOrderMembers = (finalState.orderMembers || []).filter(function (_ref5) {
                    var id = _ref5.id;
                    return Boolean(updatedOrderMembers[id]);
                  });
                  Object.entries(updatedOrderMembers).forEach(function (_ref6) {
                    var _ref7 = _slicedToArray(_ref6, 2),
                        id = _ref7[0],
                        orderMember = _ref7[1];

                    if (!currentOrderMemberIds.includes(id)) {
                      currentOrderMembers.push(orderMember);
                    }
                  });
                  nextOrder = Object.fromEntries(currentOrderMembers.map(function (_ref8) {
                    var id = _ref8.id,
                        order = _ref8.order;
                    return order !== 'none' ? [id, order] : false;
                  }).filter(Boolean));
                  finalState = _objectSpread({}, finalState, {
                    query: _objectSpread({}, stateQuery, {}, query, {
                      order: nextOrder
                    }),
                    orderMembers: currentOrderMembers
                  });
                  this.setState(finalState);
                  finalState = _objectSpread({}, this.state, {}, finalState);

                  if (setQuery) {
                    setQuery(finalState.query);
                  }

                  if (setVizState) {
                    _finalState = finalState, _meta = _finalState.meta, toSet = _objectWithoutProperties(_finalState, ["meta"]);
                    setVizState(toSet);
                  }

                case 29:
                case "end":
                  return _context2.stop();
              }
            }
          }, _callee2, this, [[6, 17]]);
        }));

        function updateVizState(_x) {
          return _updateVizState.apply(this, arguments);
        }

        return updateVizState;
      }()
    }, {
      key: "validatedQuery",
      value: function validatedQuery() {
        var query = this.state.query;
        return _objectSpread({}, query, {
          filters: (query.filters || []).filter(function (f) {
            return f.operator;
          })
        });
      }
    }, {
      key: "defaultHeuristics",
      value: function defaultHeuristics(newState) {
        var _this$state2 = this.state,
            query = _this$state2.query,
            sessionGranularity = _this$state2.sessionGranularity;
        var defaultGranularity = sessionGranularity || 'day';

        if (newState.query) {
          var oldQuery = query;
          var newQuery = newState.query;
          var _meta2 = this.state.meta;

          if ((oldQuery.timeDimensions || []).length === 1 && (newQuery.timeDimensions || []).length === 1 && newQuery.timeDimensions[0].granularity && oldQuery.timeDimensions[0].granularity !== newQuery.timeDimensions[0].granularity) {
            newState = _objectSpread({}, newState, {
              sessionGranularity: newQuery.timeDimensions[0].granularity
            });
          }

          if ((oldQuery.measures || []).length === 0 && (newQuery.measures || []).length > 0 || (oldQuery.measures || []).length === 1 && (newQuery.measures || []).length === 1 && oldQuery.measures[0] !== newQuery.measures[0]) {
            var defaultTimeDimension = _meta2.defaultTimeDimensionNameFor(newQuery.measures[0]);

            newQuery = _objectSpread({}, newQuery, {
              timeDimensions: defaultTimeDimension ? [{
                dimension: defaultTimeDimension,
                granularity: defaultGranularity
              }] : []
            });
            this.shouldApplyHeuristicOrder = true;
            return _objectSpread({}, newState, {
              query: newQuery,
              chartType: defaultTimeDimension ? 'line' : 'number'
            });
          }

          if ((oldQuery.dimensions || []).length === 0 && (newQuery.dimensions || []).length > 0) {
            newQuery = _objectSpread({}, newQuery, {
              timeDimensions: (newQuery.timeDimensions || []).map(function (td) {
                return _objectSpread({}, td, {
                  granularity: undefined
                });
              })
            });
            this.shouldApplyHeuristicOrder = true;
            return _objectSpread({}, newState, {
              query: newQuery,
              chartType: 'table'
            });
          }

          if ((oldQuery.dimensions || []).length > 0 && (newQuery.dimensions || []).length === 0) {
            newQuery = _objectSpread({}, newQuery, {
              timeDimensions: (newQuery.timeDimensions || []).map(function (td) {
                return _objectSpread({}, td, {
                  granularity: td.granularity || defaultGranularity
                });
              })
            });
            this.shouldApplyHeuristicOrder = true;
            return _objectSpread({}, newState, {
              query: newQuery,
              chartType: (newQuery.timeDimensions || []).length ? 'line' : 'number'
            });
          }

          if (((oldQuery.dimensions || []).length > 0 || (oldQuery.measures || []).length > 0) && (newQuery.dimensions || []).length === 0 && (newQuery.measures || []).length === 0) {
            newQuery = _objectSpread({}, newQuery, {
              timeDimensions: [],
              filters: []
            });
            this.shouldApplyHeuristicOrder = true;
            return _objectSpread({}, newState, {
              query: newQuery,
              sessionGranularity: null
            });
          }

          return newState;
        }

        if (newState.chartType) {
          var newChartType = newState.chartType;

          if ((newChartType === 'line' || newChartType === 'area') && (query.timeDimensions || []).length === 1 && !query.timeDimensions[0].granularity) {
            var _query$timeDimensions = _slicedToArray(query.timeDimensions, 1),
                td = _query$timeDimensions[0];

            return _objectSpread({}, newState, {
              query: _objectSpread({}, query, {
                timeDimensions: [_objectSpread({}, td, {
                  granularity: defaultGranularity
                })]
              })
            });
          }

          if ((newChartType === 'pie' || newChartType === 'table' || newChartType === 'number') && (query.timeDimensions || []).length === 1 && query.timeDimensions[0].granularity) {
            var _query$timeDimensions2 = _slicedToArray(query.timeDimensions, 1),
                _td = _query$timeDimensions2[0];

            return _objectSpread({}, newState, {
              query: _objectSpread({}, query, {
                timeDimensions: [_objectSpread({}, _td, {
                  granularity: undefined
                })]
              })
            });
          }
        }

        return newState;
      }
    }, {
      key: "applyStateChangeHeuristics",
      value: function applyStateChangeHeuristics(newState) {
        var _this$props2 = this.props,
            stateChangeHeuristics = _this$props2.stateChangeHeuristics,
            disableHeuristics = _this$props2.disableHeuristics;

        if (disableHeuristics) {
          return newState;
        }

        return stateChangeHeuristics && stateChangeHeuristics(this.state, newState) || this.defaultHeuristics(newState);
      }
    }, {
      key: "render",
      value: function render() {
        var _this3 = this;

        var _this$props3 = this.props,
            cubejsApi = _this$props3.cubejsApi,
            _render = _this$props3.render,
            wrapWithQueryRenderer = _this$props3.wrapWithQueryRenderer;

        if (wrapWithQueryRenderer) {
          return React__default.createElement(QueryRenderer, {
            query: this.validatedQuery(),
            cubejsApi: cubejsApi,
            render: function render(queryRendererProps) {
              if (_render) {
                return _render(_this3.prepareRenderProps(queryRendererProps));
              }

              return null;
            }
          });
        } else {
          if (_render) {
            return _render(this.prepareRenderProps());
          }

          return null;
        }
      }
    }]);

    return QueryBuilder;
  }(React__default.Component);
  QueryBuilder.contextType = CubeContext;
  QueryBuilder.propTypes = {
    render: PropTypes.func,
    stateChangeHeuristics: PropTypes.func,
    setQuery: PropTypes.func,
    setVizState: PropTypes.func,
    cubejsApi: PropTypes.object,
    disableHeuristics: PropTypes.bool,
    wrapWithQueryRenderer: PropTypes.bool,
    query: PropTypes.object,
    vizState: PropTypes.object
  };
  QueryBuilder.defaultProps = {
    cubejsApi: null,
    query: {},
    setQuery: null,
    setVizState: null,
    stateChangeHeuristics: null,
    disableHeuristics: false,
    render: null,
    wrapWithQueryRenderer: true,
    vizState: {}
  };

  var CubeProvider = function CubeProvider(_ref) {
    var cubejsApi = _ref.cubejsApi,
        children = _ref.children;
    return React__default.createElement(CubeContext.Provider, {
      value: {
        cubejsApi: cubejsApi
      }
    }, children);
  };

  CubeProvider.propTypes = {
    cubejsApi: PropTypes.object.isRequired,
    children: PropTypes.any.isRequired
  };

  function useDeepCompareMemoize(value) {
    var ref = React.useRef([]);

    if (!equals(value, ref.current)) {
      ref.current = value;
    }

    return ref.current;
  }

  var useCubeQuery = (function (query) {
    var options = arguments.length > 1 && arguments[1] !== undefined ? arguments[1] : {};
    var mutexRef = React.useRef({});

    var _useState = React.useState(null),
        _useState2 = _slicedToArray(_useState, 2),
        currentQuery = _useState2[0],
        setCurrentQuery = _useState2[1];

    var _useState3 = React.useState(false),
        _useState4 = _slicedToArray(_useState3, 2),
        isLoading = _useState4[0],
        setLoading = _useState4[1];

    var _useState5 = React.useState(null),
        _useState6 = _slicedToArray(_useState5, 2),
        resultSet = _useState6[0],
        setResultSet = _useState6[1];

    var _useState7 = React.useState(null),
        _useState8 = _slicedToArray(_useState7, 2),
        error = _useState8[0],
        setError = _useState8[1];

    var context = React.useContext(CubeContext);
    var subscribeRequest = null;
    React.useEffect(function () {
      var _options$skip = options.skip,
          skip = _options$skip === void 0 ? false : _options$skip,
          resetResultSetOnChange = options.resetResultSetOnChange;

      function loadQuery() {
        return _loadQuery.apply(this, arguments);
      }

      function _loadQuery() {
        _loadQuery = _asyncToGenerator(
        /*#__PURE__*/
        regeneratorRuntime.mark(function _callee() {
          var hasOrderChanged, cubejsApi;
          return regeneratorRuntime.wrap(function _callee$(_context) {
            while (1) {
              switch (_context.prev = _context.next) {
                case 0:
                  if (!(!skip && query && isQueryPresent(query))) {
<<<<<<< HEAD
                    _context.next = 25;
=======
                    _context.next = 26;
>>>>>>> 5eb3da99
                    break;
                  }

                  hasOrderChanged = !equals(Object.keys(currentQuery && currentQuery.order || {}), Object.keys(query.order || {}));

                  if (hasOrderChanged || !equals(currentQuery, query)) {
                    if (resetResultSetOnChange == null || resetResultSetOnChange) {
                      setResultSet(null);
                    }

                    setError(null);
                    setCurrentQuery(query);
                  }

                  setLoading(true);
                  _context.prev = 4;

                  if (!subscribeRequest) {
                    _context.next = 9;
                    break;
                  }

                  _context.next = 8;
                  return subscribeRequest.unsubscribe();

                case 8:
                  subscribeRequest = null;

                case 9:
                  cubejsApi = options.cubejsApi || context && context.cubejsApi;

                  if (!options.subscribe) {
                    _context.next = 14;
                    break;
                  }

                  subscribeRequest = cubejsApi.subscribe(query, {
                    mutexObj: mutexRef.current,
                    mutexKey: 'query'
                  }, function (e, result) {
                    if (e) {
                      setError(e);
                    } else {
                      setResultSet(result);
                    }

                    setLoading(false);
                  });
                  _context.next = 20;
                  break;

                case 14:
                  _context.t0 = setResultSet;
                  _context.next = 17;
                  return cubejsApi.load(query, {
                    mutexObj: mutexRef.current,
                    mutexKey: 'query'
                  });

                case 17:
                  _context.t1 = _context.sent;
                  (0, _context.t0)(_context.t1);
                  setLoading(false);

                case 20:
                  _context.next = 26;
                  break;

                case 22:
                  _context.prev = 22;
                  _context.t2 = _context["catch"](4);
                  setError(_context.t2);
                  setLoading(false);

                case 26:
                case "end":
                  return _context.stop();
              }
            }
          }, _callee, null, [[4, 22]]);
        }));
        return _loadQuery.apply(this, arguments);
      }

      loadQuery();
      return function () {
        if (subscribeRequest) {
          subscribeRequest.unsubscribe();
          subscribeRequest = null;
        }
      };
    }, useDeepCompareMemoize([query, Object.keys(query && query.order || {}), options, context]));
    return {
      isLoading: isLoading,
      resultSet: resultSet,
      error: error
    };
  });

  exports.QueryRenderer = QueryRenderer;
  exports.QueryRendererWithTotals = QueryRendererWithTotals;
  exports.QueryBuilder = QueryBuilder;
  exports.isQueryPresent = isQueryPresent;
  exports.CubeContext = CubeContext;
  exports.CubeProvider = CubeProvider;
  exports.useCubeQuery = useCubeQuery;

  Object.defineProperty(exports, '__esModule', { value: true });

}));<|MERGE_RESOLUTION|>--- conflicted
+++ resolved
@@ -8556,22 +8556,7 @@
     setPrototypeOf: objectSetPrototypeOf
   });
 
-<<<<<<< HEAD
-  for (var COLLECTION_NAME$1 in domIterables) {
-    var Collection$1 = global_1[COLLECTION_NAME$1];
-    var CollectionPrototype$1 = Collection$1 && Collection$1.prototype;
-    // some Chrome versions have non-configurable methods on DOMTokenList
-    if (CollectionPrototype$1 && CollectionPrototype$1.forEach !== arrayForEach) try {
-      createNonEnumerableProperty(CollectionPrototype$1, 'forEach', arrayForEach);
-    } catch (error) {
-      CollectionPrototype$1.forEach = arrayForEach;
-    }
-  }
-
-  var runtime_1 = createCommonjsModule(function (module) {
-=======
   var runtime = createCommonjsModule(function (module) {
->>>>>>> 5eb3da99
     /**
      * Copyright (c) 2014-present, Facebook, Inc.
      *
@@ -9947,11 +9932,7 @@
               switch (_context.prev = _context.next) {
                 case 0:
                   if (!(!skip && query && isQueryPresent(query))) {
-<<<<<<< HEAD
-                    _context.next = 25;
-=======
                     _context.next = 26;
->>>>>>> 5eb3da99
                     break;
                   }
 
