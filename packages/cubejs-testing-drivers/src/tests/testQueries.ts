--- conflicted
+++ resolved
@@ -1651,15 +1651,6 @@
       expect(res.rows).toMatchSnapshot('powerbi_min_max_ungrouped_flag');
     });
 
-<<<<<<< HEAD
-    executePg('SQL API: ungrouped pre-agg', async () => {
-      const res = await connection.query(`
-    select
-      "productName",
-      "totalSales" 
-    from 
-      "public"."BigECommerce" "$Table" 
-=======
     executePg('SQL API: ungrouped pre-agg', async (connection) => {
       const res = await connection.query(`
     select
@@ -1667,13 +1658,10 @@
       "totalSales"
     from
       "public"."BigECommerce" "$Table"
->>>>>>> 33b13832
     order by 2 desc, 1 asc
   `);
       expect(res.rows).toMatchSnapshot('ungrouped_pre_agg');
     });
-<<<<<<< HEAD
-=======
 
     executePg('SQL API: post-aggregate percentage of total', async (connection) => {
       const res = await connection.query(`
@@ -1841,6 +1829,5 @@
 
       expect(res.rows).toMatchSnapshot('metabase_count_cast_to_float32_from_push_down');
     });
->>>>>>> 33b13832
   });
 }