--- conflicted
+++ resolved
@@ -9,12 +9,7 @@
   if (fs.pathExistsSync(temp)) {
     fs.rmSync(temp, { recursive: true });
   }
-<<<<<<< HEAD
-  fs.mkdirSync(_temp);
-  fs.mkdirSync(path.resolve(_temp, './model'));
-=======
 
   fs.mkdirSync(temp);
   fs.mkdirSync(path.resolve(temp, './model'));
->>>>>>> 33b13832
 }