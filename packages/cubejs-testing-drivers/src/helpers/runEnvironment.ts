--- conflicted
+++ resolved
@@ -120,21 +120,8 @@
     CUBEJS_TELEMETRY: 'false',
   });
 
-<<<<<<< HEAD
-  const _path = `${path.resolve(process.cwd(), `./fixtures/${type}.env`)}`;
-  if (fs.existsSync(_path)) {
-    config({
-      path: _path,
-      encoding: 'utf8',
-      override: true,
-    });
-  }
-  Object.keys(fixtures.cube.environment).forEach((key) => {
-    const val = fixtures.cube.environment[key];
-=======
   Object.keys(fixture.cube.environment).forEach((key) => {
     const val = fixture.cube.environment[key];
->>>>>>> 33b13832
     const { length } = val;
 
     if (val.indexOf('${') === 0 && val.indexOf('}') === length - 1) {
