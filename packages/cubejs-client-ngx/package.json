{
  "name": "@cubejs-client/ngx",
  "version": "0.27.25",
  "author": "Cube Dev, Inc.",
  "engines": {},
  "repository": {
    "type": "git",
    "url": "https://github.com/cube-js/cube.js.git",
    "directory": "packages/cubejs-client-ngx"
  },
  "description": "Cube.js client for Angular",
  "main": "dist/bundles/cubejs-client-ngx.umd.js",
  "files": [
    "dist"
  ],
  "license": "MIT",
  "dependencies": {
    "fast-deep-equal": "^3.1.3",
    "tslib": "^2.0.0"
  },
  "peerDependencies": {
    "@angular/core": "^10.0.5",
    "@cubejs-client/core": "^0.26.60",
    "rxjs": "^6.6.0"
  },
  "watch": {
    "dev:publish": "dist/*"
  },
  "scripts": {
<<<<<<< HEAD
    "build": "yarn ng build && rm dist/package.json",
    "ng:watch": "yarn ng build --watch && rm dist/package.json",
    "dev": "yarn build && yalc publish --push",
    "lint": "linter src/* --ext .ts",
    "lint:fix": "linter --fix src/* --ext .ts"
=======
    "build": "./node_modules/ng-packagr/cli/main.js -c tsconfig.json -p  ng-package.json && rm dist/package.json",
    "ng:watch": "./node_modules/ng-packagr/cli/main.js -c tsconfig.json -p  ng-package.json --watch && rm dist/package.json",
    "dev": "yarn build && yalc publish --push"
>>>>>>> a7731056
  },
  "devDependencies": {
    "@cubejs-backend/linter": "^0.26.13",
    "@angular-devkit/build-angular": "^0.1000.3",
    "@angular-devkit/build-ng-packagr": "^0.1000.3",
    "@angular/cli": "^10.2.3",
    "@angular/compiler": "^10.2.4",
    "@angular/compiler-cli": "^10.2.4",
    "@angular/core": "^10.2.4",
    "ng-packagr": "^10.1.2",
    "npm-watch": "^0.7.0",
    "tsickle": "^0.39.1",
    "typescript": "^3.9.7"
  },
  "publishConfig": {
    "access": "public"
  },
  "module": "dist/fesm5/cubejs-client-ngx.js",
  "es2015_ivy_ngcc": "__ivy_ngcc__/dist/fesm2015/cubejs-client-ngx.js",
  "es2015": "dist/fesm2015/cubejs-client-ngx.js",
  "esm5": "dist/esm5/cubejs-client-ngx.js",
  "esm2015": "dist/esm2015/cubejs-client-ngx.js",
  "fesm5": "dist/fesm5/cubejs-client-ngx.js",
  "fesm2015_ivy_ngcc": "__ivy_ngcc__/dist/fesm2015/cubejs-client-ngx.js",
  "fesm2015": "dist/fesm2015/cubejs-client-ngx.js",
  "typings": "dist/cubejs-client-ngx.d.ts",
  "metadata": "dist/cubejs-client-ngx.metadata.json",
  "sideEffects": false,
  "__processed_by_ivy_ngcc__": {
    "es2015": "10.1.0",
    "fesm2015": "10.1.0",
    "typings": "10.1.0"
  }
}<|MERGE_RESOLUTION|>--- conflicted
+++ resolved
@@ -27,20 +27,11 @@
     "dev:publish": "dist/*"
   },
   "scripts": {
-<<<<<<< HEAD
-    "build": "yarn ng build && rm dist/package.json",
-    "ng:watch": "yarn ng build --watch && rm dist/package.json",
-    "dev": "yarn build && yalc publish --push",
-    "lint": "linter src/* --ext .ts",
-    "lint:fix": "linter --fix src/* --ext .ts"
-=======
     "build": "./node_modules/ng-packagr/cli/main.js -c tsconfig.json -p  ng-package.json && rm dist/package.json",
     "ng:watch": "./node_modules/ng-packagr/cli/main.js -c tsconfig.json -p  ng-package.json --watch && rm dist/package.json",
     "dev": "yarn build && yalc publish --push"
->>>>>>> a7731056
   },
   "devDependencies": {
-    "@cubejs-backend/linter": "^0.26.13",
     "@angular-devkit/build-angular": "^0.1000.3",
     "@angular-devkit/build-ng-packagr": "^0.1000.3",
     "@angular/cli": "^10.2.3",
