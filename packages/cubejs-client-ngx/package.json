{
  "name": "@cubejs-client/ngx",
  "version": "0.20.11",
  "repository": {
    "type": "git",
    "url": "https://github.com/cube-js/cube.js.git",
    "directory": "packages/cubejs-client-ngx"
  },
  "description": "Cube.js client for Angular",
  "main": "dist/bundles/cubejs-client-ngx.umd.js",
  "files": [
    "dist"
  ],
  "license": "MIT",
  "dependencies": {
<<<<<<< HEAD
=======
    "@cubejs-client/core": "^0.20.11",
>>>>>>> c43adac7
    "tslib": "^2.0.0"
  },
  "peerDependencies": {
    "@cubejs-client/core": "^0.20.3",
    "@angular/core": "^10.0.5",
    "fast-deep-equal": "^3.1.3",
    "rxjs": "^6.6.0"
  },
  "watch": {
    "dev:publish": "dist/*"
  },
  "scripts": {
    "build": "yarn ng build && rm dist/package.json",
    "watch": "yarn ng build --watch && rm dist/package.json",
    "dev": "yarn build && yalc publish --push"
  },
  "devDependencies": {
    "@angular-devkit/build-angular": "^0.1000.3",
    "@angular-devkit/build-ng-packagr": "^0.1000.3",
    "@angular/cli": "^10.0.3",
    "@angular/compiler": "^10.0.5",
    "@angular/compiler-cli": "^10.0.5",
    "@angular/core": "^10.0.5",
    "ng-packagr": "^10.0.3",
    "npm-watch": "^0.7.0",
    "tsickle": "^0.39.1",
    "typescript": "^3.9.7"
  },
  "publishConfig": {
    "access": "public"
  },
  "module": "dist/fesm5/cubejs-client-ngx.js",
  "es2015_ivy_ngcc": "__ivy_ngcc__/dist/fesm2015/cubejs-client-ngx.js",
  "es2015": "dist/fesm2015/cubejs-client-ngx.js",
  "esm5": "dist/esm5/cubejs-client-ngx.js",
  "esm2015": "dist/esm2015/cubejs-client-ngx.js",
  "fesm5": "dist/fesm5/cubejs-client-ngx.js",
  "fesm2015_ivy_ngcc": "__ivy_ngcc__/dist/fesm2015/cubejs-client-ngx.js",
  "fesm2015": "dist/fesm2015/cubejs-client-ngx.js",
  "typings": "dist/cubejs-client-ngx.d.ts",
  "metadata": "dist/cubejs-client-ngx.metadata.json",
  "sideEffects": false,
  "__processed_by_ivy_ngcc__": {
    "es2015": "10.1.0",
    "fesm2015": "10.1.0",
    "typings": "10.1.0"
  }
}<|MERGE_RESOLUTION|>--- conflicted
+++ resolved
@@ -13,10 +13,6 @@
   ],
   "license": "MIT",
   "dependencies": {
-<<<<<<< HEAD
-=======
-    "@cubejs-client/core": "^0.20.11",
->>>>>>> c43adac7
     "tslib": "^2.0.0"
   },
   "peerDependencies": {
