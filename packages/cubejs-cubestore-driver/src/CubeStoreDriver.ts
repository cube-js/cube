import { pipeline, Writable } from 'stream';
import { createGzip } from 'zlib';
import { createWriteStream, createReadStream } from 'fs';
import { unlink } from 'fs-extra';
import tempy from 'tempy';
import csvWriter from 'csv-write-stream';
import {
  BaseDriver,
  DownloadTableCSVData,
  DownloadTableMemoryData, DriverInterface, IndexesSQL, CreateTableIndex,
  StreamTableData,
  StreamingSourceTableData, QueryOptions,
} from '@cubejs-backend/query-orchestrator';
import { getEnv } from '@cubejs-backend/shared';
import { format as formatSql } from 'sqlstring';
import fetch from 'node-fetch';

import { CubeStoreQuery } from './CubeStoreQuery';
import { ConnectionConfig } from './types';
import { WebSocketConnection } from './WebSocketConnection';

const GenericTypeToCubeStore: Record<string, string> = {
  string: 'varchar(255)',
  text: 'varchar(255)',
  uuid: 'varchar(64)'
};

type Column = {
  type: string;
  name: string;
};

type CreateTableOptions = {
  inputFormat?: string
  buildRangeEnd?: string
  uniqueKey?: string
  indexes?: string
  files?: string[]
  aggregations?: string
};

export class CubeStoreDriver extends BaseDriver implements DriverInterface {
  protected readonly config: any;

  protected readonly connection: WebSocketConnection;

  protected readonly baseUrl: string;

  public constructor(config?: Partial<ConnectionConfig>) {
    super();

    this.config = {
      batchingRowSplitCount: getEnv('batchingRowSplitCount'),
      ...config,
      // TODO Can arrive as null somehow?
      host: config?.host || getEnv('cubeStoreHost'),
      port: config?.port || getEnv('cubeStorePort'),
      user: config?.user || getEnv('cubeStoreUser'),
      password: config?.password || getEnv('cubeStorePass'),
    };
    this.baseUrl = (this.config.url || `ws://${this.config.host || 'localhost'}:${this.config.port || '3030'}/`).replace(/\/ws$/, '/').replace(/\/$/, '');
    this.connection = new WebSocketConnection(`${this.baseUrl}/ws`);
  }

  public async testConnection() {
    await this.query('SELECT 1', []);
  }

  public async query(query: string, values: any[], options?: QueryOptions) {
    const { inlineTables, ...queryTracingObj } = options ?? {};
    return this.connection.query(formatSql(query, values || []), inlineTables ?? [], { ...queryTracingObj, instance: getEnv('instanceId') });
  }

  public async release() {
    return this.connection.close();
  }

  public informationSchemaQuery() {
    return `${super.informationSchemaQuery()} AND columns.table_schema = '${this.config.database}'`;
  }

<<<<<<< HEAD
  public createTableSqlWithOptions(tableName, columns, options: CreateTableOptions) {
=======
  public createTableWithOptions(tableName, columns, options: CreateTableOptions, queryTracingObj: any) {
>>>>>>> 04a51dab
    let sql = this.createTableSql(tableName, columns);
    const params: string[] = [];
    const withEntries: string[] = [];

    if (options.inputFormat) {
      withEntries.push(`input_format = '${options.inputFormat}'`);
    }
    if (options.buildRangeEnd) {
      withEntries.push(`build_range_end = '${options.buildRangeEnd}'`);
    }
    if (withEntries.length > 0) {
      sql = `${sql} WITH (${withEntries.join(', ')})`;
    }
    if (options.uniqueKey) {
      sql = `${sql} UNIQUE KEY ${options.uniqueKey}`;
    }
    if (options.aggregations) {
      sql = `${sql} ${options.aggregations}`;
    }
    if (options.indexes) {
      sql = `${sql} ${options.indexes}`;
    }
    if (options.files) {
      sql = `${sql} LOCATION ${options.files.map(() => '?').join(', ')}`;
      params.push(...options.files);
    }
    return sql;
  }

  public createTableWithOptions(tableName, columns, options: CreateTableOptions) {
    const sql = this.createTableSqlWithOptions(tableName, columns, options);
    const params: string[] = [];

    if (options.files) {
      params.push(...options.files);
    }

    return this.query(sql, params, queryTracingObj).catch(e => {
      e.message = `Error during create table: ${sql}: ${e.message}`;
      throw e;
    });
  }

  public async getTablesQuery(schemaName) {
    return this.query(
      `SELECT table_name, build_range_end FROM information_schema.tables WHERE table_schema = ${this.param(0)}`,
      [schemaName]
    );
  }

  public async getPrefixTablesQuery(schemaName, tablePrefixes) {
    const prefixWhere = tablePrefixes.map(_ => 'table_name LIKE CONCAT(?, \'%\')').join(' OR ');
    return this.query(
      `SELECT table_name, build_range_end FROM information_schema.tables WHERE table_schema = ${this.param(0)} AND (${prefixWhere})`,
      [schemaName].concat(tablePrefixes)
    );
  }

  public quoteIdentifier(identifier: string): string {
    return `\`${identifier}\``;
  }

  public fromGenericType(columnType: string): string {
    return GenericTypeToCubeStore[columnType] || super.fromGenericType(columnType);
  }

  public toColumnValue(value: any, genericType: any) {
    if (genericType === 'timestamp' && typeof value === 'string') {
      return value && value.replace('Z', '');
    }
    if (genericType === 'boolean' && typeof value === 'string') {
      if (value.toLowerCase() === 'true') {
        return true;
      }
      if (value.toLowerCase() === 'false') {
        return false;
      }
    }
    return super.toColumnValue(value, genericType);
  }

  public async uploadTableWithIndexes(table: string, columns: Column[], tableData: any, indexesSql: IndexesSQL, uniqueKeyColumns?: string[], queryTracingObj?: any, aggregationsColumns?: string[], createTableIndexes?: CreateTableIndex[]) {
    const indexes = createTableIndexes && createTableIndexes.length ? createTableIndexes.map(this.createIndexString).join(' ') : '';
    const aggregations = aggregationsColumns && aggregationsColumns.length ? ` AGGREGATIONS (${aggregationsColumns.join(', ')})` : '';

    if (tableData.rowStream) {
      await this.importStream(columns, tableData, table, indexes, aggregations, queryTracingObj);
    } else if (tableData.csvFile) {
      await this.importCsvFile(tableData, table, columns, indexes, aggregations, queryTracingObj);
    } else if (tableData.streamingSource) {
      await this.importStreamingSource(columns, tableData, table, indexes, uniqueKeyColumns, queryTracingObj);
    } else if (tableData.rows) {
      await this.importRows(table, columns, indexes, aggregations, tableData, queryTracingObj);
    } else {
      throw new Error(`Unsupported table data passed to ${this.constructor}`);
    }
  }

<<<<<<< HEAD
  private createIndexString(index: CreateTableIndex) {
    const prefix = {
      regular: '',
      aggregate: 'AGGREGATE '
    }[index.type] || '';
    return `${prefix}INDEX ${index.indexName} (${index.columns.join(',')})`;
  }

  private async importRows(table: string, columns: Column[], indexesSql: any, aggregations: any, tableData: DownloadTableMemoryData, queryTracingObj?: any) {
    await this.createTableWithOptions(table, columns, { indexes: indexesSql, aggregations, buildRangeEnd: queryTracingObj?.buildRangeEnd });
=======
  private async importRows(table: string, columns: Column[], indexesSql: any, tableData: DownloadTableMemoryData, queryTracingObj?: any) {
    await this.createTableWithOptions(table, columns, { buildRangeEnd: queryTracingObj?.buildRangeEnd }, queryTracingObj);
>>>>>>> 04a51dab
    try {
      const batchSize = 2000; // TODO make dynamic?
      for (let j = 0; j < Math.ceil(tableData.rows.length / batchSize); j++) {
        const currentBatchSize = Math.min(tableData.rows.length - j * batchSize, batchSize);
        const indexArray = Array.from({ length: currentBatchSize }, (v, i) => i);
        const valueParamPlaceholders =
          indexArray.map(i => `(${columns.map((c, paramIndex) => this.param(paramIndex + i * columns.length)).join(', ')})`).join(', ');
        const params = indexArray.map(i => columns
          .map(c => this.toColumnValue(tableData.rows[i + j * batchSize][c.name], c.type)))
          .reduce((a, b) => a.concat(b), []);

        await this.query(
          `INSERT INTO ${table}
        (${columns.map(c => this.quoteIdentifier(c.name)).join(', ')})
        VALUES ${valueParamPlaceholders}`,
          params,
          queryTracingObj
        );
      }
    } catch (e) {
      await this.dropTable(table);
      throw e;
    }
  }

  private async importCsvFile(tableData: DownloadTableCSVData, table: string, columns: Column[], indexes: any, aggregations: any, queryTracingObj?: any) {
    const files = Array.isArray(tableData.csvFile) ? tableData.csvFile : [tableData.csvFile];
    const options: CreateTableOptions = {
      buildRangeEnd: queryTracingObj?.buildRangeEnd,
      indexes,
      aggregations
    };
    if (files.length > 0) {
      options.inputFormat = tableData.csvNoHeader ? 'csv_no_header' : 'csv';
      options.files = files;
    }

    return this.createTableWithOptions(table, columns, options, queryTracingObj);
  }

  private async importStream(columns: Column[], tableData: StreamTableData, table: string, indexes: string, aggregations: string, queryTracingObj?: any) {
    const tempFiles: string[] = [];
    try {
      const pipelinePromises: Promise<any>[] = [];
      const filePromises: Promise<string>[] = [];
      let currentFileStream: { stream: NodeJS.WritableStream, tempFile: string } | null = null;

      const options: CreateTableOptions = {
        buildRangeEnd: queryTracingObj?.buildRangeEnd,
        indexes,
        aggregations
      };

      const { baseUrl } = this;
      let fileCounter = 0;

      const createTableSql = this.createTableSql(table, columns);
      // eslint-disable-next-line no-unused-vars
      const createTableSqlWithoutLocation = this.createTableSqlWithOptions(table, columns, options);

      const getFileStream = () => {
        if (!currentFileStream) {
          const writer = csvWriter({ headers: columns.map(c => c.name) });
          const tempFile = tempy.file();
          tempFiles.push(tempFile);
          const gzipStream = createGzip();
          pipelinePromises.push(new Promise((resolve, reject) => {
            pipeline(writer, gzipStream, createWriteStream(tempFile), (err) => {
              if (err) {
                reject(err);
              }

              const fileName = `${table}-${fileCounter++}.csv.gz`;
              filePromises.push(fetch(`${baseUrl.replace(/^ws/, 'http')}/upload-temp-file?name=${fileName}`, {
                method: 'POST',
                body: createReadStream(tempFile),
              }).then(async res => {
                if (res.status !== 200) {
                  const error = await res.json();
                  throw new Error(`Error during upload of ${fileName} create table: ${createTableSqlWithoutLocation}: ${error.error}`);
                }
                return fileName;
              }));

              resolve(null);
            });
            currentFileStream = { stream: writer, tempFile };
          }));
        }
        if (!currentFileStream) {
          throw new Error('Stream init error');
        }
        return currentFileStream;
      };

      let rowCount = 0;

      const endStream = (chunk, encoding, callback) => {
        const { stream } = getFileStream();
        currentFileStream = null;
        rowCount = 0;
        if (chunk) {
          stream.end(chunk, encoding, callback);
        } else {
          stream.end(callback);
        }
      };

      const { batchingRowSplitCount } = this.config;

      const outputStream = new Writable({
        write(chunk, encoding, callback) {
          rowCount++;
          if (rowCount >= batchingRowSplitCount) {
            endStream(chunk, encoding, callback);
          } else {
            getFileStream().stream.write(chunk, encoding, callback);
          }
        },
        final(callback: (error?: (Error | null)) => void) {
          endStream(null, null, callback);
        },
        objectMode: true
      });

      await new Promise(
        (resolve, reject) => pipeline(
          tableData.rowStream, outputStream, (err) => (err ? reject(err) : resolve(null))
        )
      );

      await Promise.all(pipelinePromises);

      const files = await Promise.all(filePromises);
      if (files.length > 0) {
        options.files = files.map(fileName => `temp://${fileName}`);
      }

      return this.createTableWithOptions(table, columns, options, queryTracingObj);
    } finally {
      await Promise.all(tempFiles.map(tempFile => unlink(tempFile)));
    }
  }

  private async importStreamingSource(columns: Column[], tableData: StreamingSourceTableData, table: string, indexes: string, uniqueKeyColumns?: string[], queryTracingObj?: any) {
    if (!uniqueKeyColumns) {
      throw new Error('Older version of orchestrator is being used with newer version of Cube Store driver. Please upgrade cube.js.');
    }
    await this.query(
      `CREATE SOURCE OR UPDATE ${this.quoteIdentifier(tableData.streamingSource.name)} as ? VALUES (${Object.keys(tableData.streamingSource.credentials).map(k => `${k} = ?`)})`,
      [tableData.streamingSource.type]
        .concat(
          Object.keys(tableData.streamingSource.credentials).map(k => tableData.streamingSource.credentials[k])
        ),
      queryTracingObj
    );

    const options: CreateTableOptions = {
      buildRangeEnd: queryTracingObj?.buildRangeEnd,
      uniqueKey: uniqueKeyColumns.join(','),
      indexes,
      files: [`stream://${tableData.streamingSource.name}/${tableData.streamingTable}`],
    };
    return this.createTableWithOptions(table, columns, options, queryTracingObj);
  }

  public static dialectClass() {
    return CubeStoreQuery;
  }

  public capabilities() {
    return {
      csvImport: true,
      streamImport: true,
    };
  }
}<|MERGE_RESOLUTION|>--- conflicted
+++ resolved
@@ -79,11 +79,7 @@
     return `${super.informationSchemaQuery()} AND columns.table_schema = '${this.config.database}'`;
   }
 
-<<<<<<< HEAD
   public createTableSqlWithOptions(tableName, columns, options: CreateTableOptions) {
-=======
-  public createTableWithOptions(tableName, columns, options: CreateTableOptions, queryTracingObj: any) {
->>>>>>> 04a51dab
     let sql = this.createTableSql(tableName, columns);
     const params: string[] = [];
     const withEntries: string[] = [];
@@ -113,7 +109,7 @@
     return sql;
   }
 
-  public createTableWithOptions(tableName, columns, options: CreateTableOptions) {
+  public createTableWithOptions(tableName, columns, options: CreateTableOptions, queryTracingObj: any) {
     const sql = this.createTableSqlWithOptions(tableName, columns, options);
     const params: string[] = [];
 
@@ -182,7 +178,6 @@
     }
   }
 
-<<<<<<< HEAD
   private createIndexString(index: CreateTableIndex) {
     const prefix = {
       regular: '',
@@ -192,11 +187,7 @@
   }
 
   private async importRows(table: string, columns: Column[], indexesSql: any, aggregations: any, tableData: DownloadTableMemoryData, queryTracingObj?: any) {
-    await this.createTableWithOptions(table, columns, { indexes: indexesSql, aggregations, buildRangeEnd: queryTracingObj?.buildRangeEnd });
-=======
-  private async importRows(table: string, columns: Column[], indexesSql: any, tableData: DownloadTableMemoryData, queryTracingObj?: any) {
-    await this.createTableWithOptions(table, columns, { buildRangeEnd: queryTracingObj?.buildRangeEnd }, queryTracingObj);
->>>>>>> 04a51dab
+    await this.createTableWithOptions(table, columns, { indexes: indexesSql, aggregations, buildRangeEnd: queryTracingObj?.buildRangeEnd }, queryTracingObj);
     try {
       const batchSize = 2000; // TODO make dynamic?
       for (let j = 0; j < Math.ceil(tableData.rows.length / batchSize); j++) {
