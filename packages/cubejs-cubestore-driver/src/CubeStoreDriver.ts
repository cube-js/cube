--- conflicted
+++ resolved
@@ -154,19 +154,8 @@
     const inputFormat = tableData.csvNoHeader ? 'csv_no_header' : 'csv';
 
     if (files.length > 0) {
-<<<<<<< HEAD
-      // eslint-disable-next-line no-unused-vars
-      const createTableSqlWithLocation = `${createTableSql} ${indexes} LOCATION ${files.map(() => '?').join(', ')}`;
-      console.log('ttt', createTableSqlWithLocation, files);
-      try {
-        const result = await this.query(createTableSqlWithLocation, files, queryTracingObj);
-        console.log('ggg', result);
-        return result;
-      } catch (e) {
-=======
       const createTableSqlWithLocation = `${createTableSql} WITH (input_format = '${inputFormat}') ${indexes} LOCATION ${files.map(() => '?').join(', ')}`;
       return this.query(createTableSqlWithLocation, files, queryTracingObj).catch(e => {
->>>>>>> 21f6cde3
         e.message = `Error during create table: ${createTableSqlWithLocation}: ${e.message}`;
         console.log('eee', e);
         throw e;
