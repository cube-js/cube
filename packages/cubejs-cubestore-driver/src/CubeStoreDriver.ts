import { pipeline, Writable } from 'stream';
import { createGzip } from 'zlib';
import { createWriteStream, createReadStream } from 'fs';
import { unlink } from 'fs-extra';
import tempy from 'tempy';
import csvWriter from 'csv-write-stream';
import {
  BaseDriver,
  DownloadTableCSVData,
  DownloadTableMemoryData, DriverInterface, IndexesSQL, CreateTableIndex,
  StreamTableData,
  StreamingSourceTableData, QueryOptions,
} from '@cubejs-backend/query-orchestrator';
import { getEnv } from '@cubejs-backend/shared';
import { format as formatSql } from 'sqlstring';
import fetch from 'node-fetch';

import { CubeStoreQuery } from './CubeStoreQuery';
import { ConnectionConfig } from './types';
import { WebSocketConnection } from './WebSocketConnection';

const GenericTypeToCubeStore: Record<string, string> = {
  string: 'varchar(255)',
  text: 'varchar(255)',
  uuid: 'varchar(64)'
};

type Column = {
  type: string;
  name: string;
};

type CreateTableOptions = {
  inputFormat?: string
  buildRangeEnd?: string
  uniqueKey?: string
  indexes?: string
  files?: string[]
};

export class CubeStoreDriver extends BaseDriver implements DriverInterface {
  protected readonly config: any;

  protected readonly connection: WebSocketConnection;

  protected readonly baseUrl: string;

  public constructor(config?: Partial<ConnectionConfig>) {
    super();

    this.config = {
      batchingRowSplitCount: getEnv('batchingRowSplitCount'),
      ...config,
      // TODO Can arrive as null somehow?
      host: config?.host || getEnv('cubeStoreHost'),
      port: config?.port || getEnv('cubeStorePort'),
      user: config?.user || getEnv('cubeStoreUser'),
      password: config?.password || getEnv('cubeStorePass'),
    };
    this.baseUrl = (this.config.url || `ws://${this.config.host || 'localhost'}:${this.config.port || '3030'}/`).replace(/\/ws$/, '/').replace(/\/$/, '');
    this.connection = new WebSocketConnection(`${this.baseUrl}/ws`);
  }

  public async testConnection() {
    await this.query('SELECT 1', []);
  }

  public async query(query: string, values: any[], options?: QueryOptions) {
    const { inlineTables, ...queryTracingObj } = options ?? {};
    return this.connection.query(formatSql(query, values || []), inlineTables ?? [], { ...queryTracingObj, instance: getEnv('instanceId') });
  }

  public async release() {
    return this.connection.close();
  }

  public informationSchemaQuery() {
    return `${super.informationSchemaQuery()} AND columns.table_schema = '${this.config.database}'`;
  }

  public createTableWithOptions(tableName, columns, options: CreateTableOptions) {
    let sql = this.createTableSql(tableName, columns);
    const params: string[] = [];
    const withEntries: string[] = [];
    if (options.inputFormat) {
      withEntries.push(`input_format = '${options.inputFormat}'`);
    }
    if (options.buildRangeEnd) {
      withEntries.push(`build_range_end = '${options.buildRangeEnd}'`);
    }
    if (withEntries.length > 0) {
      sql = `${sql} WITH (${withEntries.join(', ')})`;
    }
    if (options.uniqueKey) {
      sql = `${sql} UNIQUE KEY ${options.uniqueKey}`;
    }
    if (options.indexes) {
      sql = `${sql} ${options.indexes}`;
    }
    if (options.files) {
      sql = `${sql} LOCATION ${options.files.map(() => '?').join(', ')}`;
      params.push(...options.files);
    }

    return this.query(sql, params).catch(e => {
      e.message = `Error during create table: ${sql}: ${e.message}`;
      throw e;
    });
  }

  public async getTablesQuery(schemaName) {
    return this.query(
      `SELECT table_name, build_range_end FROM information_schema.tables WHERE table_schema = ${this.param(0)}`,
      [schemaName]
    );
  }

  public async getPrefixTablesQuery(schemaName, tablePrefixes) {
    const prefixWhere = tablePrefixes.map(_ => 'table_name LIKE CONCAT(?, \'%\')').join(' OR ');
    return this.query(
      `SELECT table_name, build_range_end FROM information_schema.tables WHERE table_schema = ${this.param(0)} AND (${prefixWhere})`,
      [schemaName].concat(tablePrefixes)
    );
  }

  public quoteIdentifier(identifier: string): string {
    return `\`${identifier}\``;
  }

  public fromGenericType(columnType: string): string {
    return GenericTypeToCubeStore[columnType] || super.fromGenericType(columnType);
  }

  public toColumnValue(value: any, genericType: any) {
    if (genericType === 'timestamp' && typeof value === 'string') {
      return value && value.replace('Z', '');
    }
    if (genericType === 'boolean' && typeof value === 'string') {
      if (value.toLowerCase() === 'true') {
        return true;
      }
      if (value.toLowerCase() === 'false') {
        return false;
      }
    }
    return super.toColumnValue(value, genericType);
  }

  public async uploadTableWithIndexes(table: string, columns: Column[], tableData: any, indexesSql: IndexesSQL, uniqueKeyColumns?: string[], aggregatesColumns?: string[], createTableIndexes?: CreateTableIndex[], queryTracingObj?: any) {
    const indexes = createTableIndexes && createTableIndexes.length ? createTableIndexes.map(this.createIndexString).join(' ') : '';
    const aggregations = aggregatesColumns && aggregatesColumns.length ? ` AGGREGATIONS (${aggregatesColumns.join(', ')})` : '';

    if (tableData.rowStream) {
      await this.importStream(columns, tableData, table, indexes, aggregations, queryTracingObj);
    } else if (tableData.csvFile) {
      await this.importCsvFile(tableData, table, columns, indexes, aggregations, queryTracingObj);
    } else if (tableData.streamingSource) {
      await this.importStreamingSource(columns, tableData, table, indexes, uniqueKeyColumns, queryTracingObj);
    } else if (tableData.rows) {
      await this.importRows(table, columns, indexes, aggregations, tableData, queryTracingObj);
    } else {
      throw new Error(`Unsupported table data passed to ${this.constructor}`);
    }
  }

<<<<<<< HEAD
  private createIndexString(index: CreateTableIndex) {
    const prefix = {
      regular: '',
      aggregate: 'AGGREGATE '
    }[index.type] || '';
    return `${prefix}INDEX ${index.indexName} (${index.columns.join(',')})`;
  }

  private async importRows(table: string, columns: Column[], indexes: any, aggregations: any, tableData: DownloadTableMemoryData, queryTracingObj?: any) {
    const createTableSql = this.createTableSql(table, columns);
    const createTableSqlWithIndexes = `${createTableSql}${aggregations} ${indexes}`;

    await this.query(createTableSqlWithIndexes, [], queryTracingObj).catch(e => {
      e.message = `Error during create table: ${createTableSql}: ${e.message}`;
      throw e;
    });

=======
  private async importRows(table: string, columns: Column[], indexesSql: any, tableData: DownloadTableMemoryData, queryTracingObj?: any) {
    await this.createTableWithOptions(table, columns, { buildRangeEnd: queryTracingObj?.buildRangeEnd });
>>>>>>> 219df86b
    try {
      const batchSize = 2000; // TODO make dynamic?
      for (let j = 0; j < Math.ceil(tableData.rows.length / batchSize); j++) {
        const currentBatchSize = Math.min(tableData.rows.length - j * batchSize, batchSize);
        const indexArray = Array.from({ length: currentBatchSize }, (v, i) => i);
        const valueParamPlaceholders =
          indexArray.map(i => `(${columns.map((c, paramIndex) => this.param(paramIndex + i * columns.length)).join(', ')})`).join(', ');
        const params = indexArray.map(i => columns
          .map(c => this.toColumnValue(tableData.rows[i + j * batchSize][c.name], c.type)))
          .reduce((a, b) => a.concat(b), []);

        await this.query(
          `INSERT INTO ${table}
        (${columns.map(c => this.quoteIdentifier(c.name)).join(', ')})
        VALUES ${valueParamPlaceholders}`,
          params,
          queryTracingObj
        );
      }
    } catch (e) {
      await this.dropTable(table);
      throw e;
    }
  }

  private async importCsvFile(tableData: DownloadTableCSVData, table: string, columns: Column[], indexes: any, aggregations: any, queryTracingObj?: any) {
    const files = Array.isArray(tableData.csvFile) ? tableData.csvFile : [tableData.csvFile];
    const options: CreateTableOptions = {
      buildRangeEnd: queryTracingObj?.buildRangeEnd,
      indexes,
    };
    if (files.length > 0) {
<<<<<<< HEAD
      const createTableSqlWithLocation = `${createTableSql} WITH (input_format = '${inputFormat}')${aggregations}${indexes} LOCATION ${files.map(() => '?').join(', ')}`;
      return this.query(createTableSqlWithLocation, files, queryTracingObj).catch(e => {
        e.message = `Error during create table: ${createTableSqlWithLocation}: ${e.message}`;
        throw e;
      });
    }

    const createTableSqlWithoutLocation = `${createTableSql}${aggregations} ${indexes}`;
    return this.query(createTableSqlWithoutLocation, [], queryTracingObj).catch(e => {
      e.message = `Error during create table: ${createTableSqlWithoutLocation}: ${e.message}`;
      throw e;
    });
=======
      options.inputFormat = tableData.csvNoHeader ? 'csv_no_header' : 'csv';
      options.files = files;
    }

    return this.createTableWithOptions(table, columns, options);
>>>>>>> 219df86b
  }

  private async importStream(columns: Column[], tableData: StreamTableData, table: string, indexes: string, aggregations: string, queryTracingObj?: any) {
    const tempFiles: string[] = [];
    try {
      const pipelinePromises: Promise<any>[] = [];
      const filePromises: Promise<string>[] = [];
      let currentFileStream: { stream: NodeJS.WritableStream, tempFile: string } | null = null;

      const { baseUrl } = this;
      let fileCounter = 0;

      const createTableSql = this.createTableSql(table, columns);
      // eslint-disable-next-line no-unused-vars
      const createTableSqlWithoutLocation = `${createTableSql}${aggregations}${indexes ? ` ${indexes}` : ''}`;

      const getFileStream = () => {
        if (!currentFileStream) {
          const writer = csvWriter({ headers: columns.map(c => c.name) });
          const tempFile = tempy.file();
          tempFiles.push(tempFile);
          const gzipStream = createGzip();
          pipelinePromises.push(new Promise((resolve, reject) => {
            pipeline(writer, gzipStream, createWriteStream(tempFile), (err) => {
              if (err) {
                reject(err);
              }

              const fileName = `${table}-${fileCounter++}.csv.gz`;
              filePromises.push(fetch(`${baseUrl.replace(/^ws/, 'http')}/upload-temp-file?name=${fileName}`, {
                method: 'POST',
                body: createReadStream(tempFile),
              }).then(async res => {
                if (res.status !== 200) {
                  const error = await res.json();
                  throw new Error(`Error during upload of ${fileName} create table: ${createTableSqlWithoutLocation}: ${error.error}`);
                }
                return fileName;
              }));

              resolve(null);
            });
            currentFileStream = { stream: writer, tempFile };
          }));
        }
        if (!currentFileStream) {
          throw new Error('Stream init error');
        }
        return currentFileStream;
      };

      let rowCount = 0;

      const endStream = (chunk, encoding, callback) => {
        const { stream } = getFileStream();
        currentFileStream = null;
        rowCount = 0;
        if (chunk) {
          stream.end(chunk, encoding, callback);
        } else {
          stream.end(callback);
        }
      };

      const { batchingRowSplitCount } = this.config;

      const outputStream = new Writable({
        write(chunk, encoding, callback) {
          rowCount++;
          if (rowCount >= batchingRowSplitCount) {
            endStream(chunk, encoding, callback);
          } else {
            getFileStream().stream.write(chunk, encoding, callback);
          }
        },
        final(callback: (error?: (Error | null)) => void) {
          endStream(null, null, callback);
        },
        objectMode: true
      });

      await new Promise(
        (resolve, reject) => pipeline(
          tableData.rowStream, outputStream, (err) => (err ? reject(err) : resolve(null))
        )
      );

      await Promise.all(pipelinePromises);

      const options: CreateTableOptions = {
        buildRangeEnd: queryTracingObj?.buildRangeEnd,
        indexes
      };
      const files = await Promise.all(filePromises);
      if (files.length > 0) {
        options.files = files.map(fileName => `temp://${fileName}`);
      }
      return this.createTableWithOptions(table, columns, options);
    } finally {
      await Promise.all(tempFiles.map(tempFile => unlink(tempFile)));
    }
  }

  private async importStreamingSource(columns: Column[], tableData: StreamingSourceTableData, table: string, indexes: string, uniqueKeyColumns?: string[], queryTracingObj?: any) {
    if (!uniqueKeyColumns) {
      throw new Error('Older version of orchestrator is being used with newer version of Cube Store driver. Please upgrade cube.js.');
    }
    await this.query(
      `CREATE SOURCE OR UPDATE ${this.quoteIdentifier(tableData.streamingSource.name)} as ? VALUES (${Object.keys(tableData.streamingSource.credentials).map(k => `${k} = ?`)})`,
      [tableData.streamingSource.type]
        .concat(
          Object.keys(tableData.streamingSource.credentials).map(k => tableData.streamingSource.credentials[k])
        ),
      queryTracingObj
    );

    const options: CreateTableOptions = {
      buildRangeEnd: queryTracingObj?.buildRangeEnd,
      uniqueKey: uniqueKeyColumns.join(','),
      indexes,
      files: [`stream://${tableData.streamingSource.name}/${tableData.streamingTable}`],
    };
    return this.createTableWithOptions(table, columns, options);
  }

  public static dialectClass() {
    return CubeStoreQuery;
  }

  public capabilities() {
    return {
      csvImport: true,
      streamImport: true,
    };
  }
}<|MERGE_RESOLUTION|>--- conflicted
+++ resolved
@@ -36,6 +36,7 @@
   uniqueKey?: string
   indexes?: string
   files?: string[]
+  aggregations?: string
 };
 
 export class CubeStoreDriver extends BaseDriver implements DriverInterface {
@@ -94,6 +95,9 @@
     if (options.uniqueKey) {
       sql = `${sql} UNIQUE KEY ${options.uniqueKey}`;
     }
+    if (options.aggregations) {
+        sql = `${sql} $(options.aggregations)`
+    }
     if (options.indexes) {
       sql = `${sql} ${options.indexes}`;
     }
@@ -163,7 +167,6 @@
     }
   }
 
-<<<<<<< HEAD
   private createIndexString(index: CreateTableIndex) {
     const prefix = {
       regular: '',
@@ -181,10 +184,8 @@
       throw e;
     });
 
-=======
-  private async importRows(table: string, columns: Column[], indexesSql: any, tableData: DownloadTableMemoryData, queryTracingObj?: any) {
-    await this.createTableWithOptions(table, columns, { buildRangeEnd: queryTracingObj?.buildRangeEnd });
->>>>>>> 219df86b
+  private async importRows(table: string, columns: Column[], indexesSql: any,  aggregations: any, tableData: DownloadTableMemoryData, queryTracingObj?: any) {
+    await this.createTableWithOptions(table, columns, { indexes: indexesSql, aggregations: aggregations, buildRangeEnd: queryTracingObj?.buildRangeEnd });
     try {
       const batchSize = 2000; // TODO make dynamic?
       for (let j = 0; j < Math.ceil(tableData.rows.length / batchSize); j++) {
@@ -215,28 +216,14 @@
     const options: CreateTableOptions = {
       buildRangeEnd: queryTracingObj?.buildRangeEnd,
       indexes,
+      aggregations
     };
     if (files.length > 0) {
-<<<<<<< HEAD
-      const createTableSqlWithLocation = `${createTableSql} WITH (input_format = '${inputFormat}')${aggregations}${indexes} LOCATION ${files.map(() => '?').join(', ')}`;
-      return this.query(createTableSqlWithLocation, files, queryTracingObj).catch(e => {
-        e.message = `Error during create table: ${createTableSqlWithLocation}: ${e.message}`;
-        throw e;
-      });
-    }
-
-    const createTableSqlWithoutLocation = `${createTableSql}${aggregations} ${indexes}`;
-    return this.query(createTableSqlWithoutLocation, [], queryTracingObj).catch(e => {
-      e.message = `Error during create table: ${createTableSqlWithoutLocation}: ${e.message}`;
-      throw e;
-    });
-=======
       options.inputFormat = tableData.csvNoHeader ? 'csv_no_header' : 'csv';
       options.files = files;
     }
 
     return this.createTableWithOptions(table, columns, options);
->>>>>>> 219df86b
   }
 
   private async importStream(columns: Column[], tableData: StreamTableData, table: string, indexes: string, aggregations: string, queryTracingObj?: any) {
