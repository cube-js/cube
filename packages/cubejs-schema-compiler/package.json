--- conflicted
+++ resolved
@@ -56,11 +56,8 @@
     "node-dijkstra": "^2.5.0",
     "ramda": "^0.27.2",
     "syntax-error": "^1.3.0",
-<<<<<<< HEAD
     "oracledb": "^6.3.0"
-=======
     "uuid": "^8.3.2"
->>>>>>> 1a15b6b7
   },
   "devDependencies": {
     "@apla/clickhouse": "^1.5.5",
