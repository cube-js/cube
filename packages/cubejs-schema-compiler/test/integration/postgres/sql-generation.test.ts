--- conflicted
+++ resolved
@@ -286,11 +286,7 @@
     view('visitors_post_aggregate', {
       cubes: [{
         join_path: 'visitors',
-<<<<<<< HEAD
-        includes: ['adjusted_rank_sum', 'source', 'updated_at', 'visitor_revenue']
-=======
         includes: '*'
->>>>>>> 33b13832
       }]
     })
 
@@ -2602,8 +2598,6 @@
     }]
   ));
 
-<<<<<<< HEAD
-=======
   it('post aggregate percentage of total with limit', async () => runQueryTest(
     {
       measures: ['visitors_post_aggregate.percentage_of_total'],
@@ -2630,7 +2624,6 @@
     }]
   ));
 
->>>>>>> 33b13832
   it('post aggregate percentage of total filtered', async () => runQueryTest(
     {
       measures: ['visitors.revenue', 'visitors.percentage_of_total'],
@@ -2729,8 +2722,6 @@
     }]
   ));
 
-<<<<<<< HEAD
-=======
   it('multiplied sum and count no dimensions through view', async () => runQueryTest(
     {
       measures: ['visitors_visitors_checkins_view.revenue', 'visitors_visitors_checkins_view.visitor_checkins_count'],
@@ -2751,7 +2742,6 @@
     }]
   ));
 
->>>>>>> 33b13832
   // TODO not implemented
   // it('post aggregate bucketing', async () => runQueryTest(
   //   {
