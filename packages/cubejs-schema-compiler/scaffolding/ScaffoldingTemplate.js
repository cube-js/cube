const inflection = require('inflection');
const ScaffoldingSchema = require('./ScaffoldingSchema');
const UserError = require('../compiler/UserError');

class ScaffoldingTemplate {
  constructor(dbSchema) {
    this.dbSchema = dbSchema;
    this.scaffoldingSchema = new ScaffoldingSchema(dbSchema);
  }

  escapeName(name) {
    return `"${name}"`;
  }

  generateFilesByTableNames(tableNames) {
    const schemaForTables = this.scaffoldingSchema.generateForTables(tableNames.map(n => this.resolveTableName(n)));
    return schemaForTables.map(tableSchema => ({
      fileName: tableSchema.cube + '.js',
      content: this.renderFile(this.schemaDescriptorForTable(tableSchema))
    }))
  }

  resolveTableName(tableName) {
    const tableParts = tableName.split('.');
    if (tableParts.length === 2) {
      this.scaffoldingSchema.resolveTableDefinition(tableName);
      return tableName;
    } else if (tableParts.length === 1) {
      const schema = Object.keys(this.dbSchema).find(schema => this.dbSchema[schema][tableName] || this.dbSchema[schema][inflection.tableize(tableName)]);
      if (!schema) {
        throw new UserError(`Can't find any table with '${tableName}' name`);
      }
      if (this.dbSchema[schema][tableName]){
        return `${schema}.${tableName}`;
      }
      if (this.dbSchema[schema][inflection.tableize(tableName)]){
        return `${schema}.${inflection.tableize(tableName)}`;
      }
    } else {
      throw new UserError(`Table names should be in <table> or <schema>.<table> format`);
    }
  }

  schemaDescriptorForTable(tableSchema) {
    return {
      cube: tableSchema.cube,
      sql: `SELECT * FROM ${this.escapeName(tableSchema.schema)}.${this.escapeName(tableSchema.table)}`, // TODO escape
      joins: tableSchema.joins.map(j => ({
        [j.cubeToJoin]: {
          sql: `\${CUBE}.${this.escapeName(j.thisTableColumn)} = \${${j.cubeToJoin}}.${this.escapeName(j.columnToJoin)}`,
          relationship: j.relationship
        }
      })).reduce((a, b) => ({ ...a, ...b }), {}),
      measures: tableSchema.measures.map(m => ({
        [this.memberName(m)]: {
<<<<<<< HEAD
          sql: `\${CUBE}."${m.name}"`,
=======
          sql: `${this.escapeName(m.name)}`,
>>>>>>> 202b21e5
          type: m.types[0],
          title: this.memberTitle(m)
        }
      })).reduce((a, b) => ({ ...a, ...b }), {
        count: {
          type: 'count',
          drillMembers: tableSchema.drillMembers.map(m => new MemberReference(this.memberName(m)))
        }
      }),
      dimensions: tableSchema.dimensions.map(m => ({
        [this.memberName(m)]: {
<<<<<<< HEAD
          sql: `\${CUBE}."${m.name}"`,
=======
          sql: `${this.escapeName(m.name)}`,
>>>>>>> 202b21e5
          type: m.types[0],
          title: this.memberTitle(m),
          primaryKey: m.isPrimaryKey ? true : undefined
        }
      })).reduce((a, b) => ({ ...a, ...b }), {})
    }
  }

  memberTitle(m) {
    return inflection.titleize(inflection.underscore(this.memberName(m))) !== m.title ? m.title : undefined;
  }

  memberName(member) {
    return inflection.camelize(member.title.replace(/\s+|\./g, '_').toLowerCase(), true);
  }

  renderFile(fileDescriptor) {
    const { cube, ...descriptor } = fileDescriptor;
    return `cube(\`${cube}\`, ${this.render(descriptor, 0)});\n`;
  }

  render(descriptor, level) {
    const lineSeparator = ',\n' + (level < 2 ? '\n' : '');
    if (Array.isArray(descriptor)) {
      const items = descriptor.map(desc => this.render(desc, level + 1)).join(', ');
      return `[${items}]`;
    } else if (typeof descriptor === 'string') {
      return "`" + descriptor + "`";
    } else if (descriptor instanceof MemberReference) {
      return descriptor.member;
    } else if (typeof descriptor === 'object') {
      let entries = Object.keys(descriptor)
        .filter(k => descriptor[k] != null)
        .map(key => `${key}: ${this.render(descriptor[key], level + 1)}`).join(lineSeparator);
      entries = entries.split('\n').map(l => '  ' + l).join('\n');
      return `{\n${entries}\n}`
    } else {
      return descriptor.toString();
    }
  }
}

class MemberReference {
  constructor(member) {
    this.member = member;
  }
}

module.exports = ScaffoldingTemplate;<|MERGE_RESOLUTION|>--- conflicted
+++ resolved
@@ -30,10 +30,10 @@
       if (!schema) {
         throw new UserError(`Can't find any table with '${tableName}' name`);
       }
-      if (this.dbSchema[schema][tableName]){
+      if (this.dbSchema[schema][tableName]) {
         return `${schema}.${tableName}`;
       }
-      if (this.dbSchema[schema][inflection.tableize(tableName)]){
+      if (this.dbSchema[schema][inflection.tableize(tableName)]) {
         return `${schema}.${inflection.tableize(tableName)}`;
       }
     } else {
@@ -53,11 +53,7 @@
       })).reduce((a, b) => ({ ...a, ...b }), {}),
       measures: tableSchema.measures.map(m => ({
         [this.memberName(m)]: {
-<<<<<<< HEAD
-          sql: `\${CUBE}."${m.name}"`,
-=======
-          sql: `${this.escapeName(m.name)}`,
->>>>>>> 202b21e5
+          sql: `\${CUBE}.${this.escapeName(m.name)}`,
           type: m.types[0],
           title: this.memberTitle(m)
         }
@@ -69,11 +65,7 @@
       }),
       dimensions: tableSchema.dimensions.map(m => ({
         [this.memberName(m)]: {
-<<<<<<< HEAD
-          sql: `\${CUBE}."${m.name}"`,
-=======
-          sql: `${this.escapeName(m.name)}`,
->>>>>>> 202b21e5
+          sql: `\${CUBE}.${this.escapeName(m.name)}`,
           type: m.types[0],
           title: this.memberTitle(m),
           primaryKey: m.isPrimaryKey ? true : undefined
