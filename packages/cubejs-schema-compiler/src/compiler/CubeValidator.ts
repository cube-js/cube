import Joi from 'joi';
import cronParser from 'cron-parser';

import type { CubeSymbols } from './CubeSymbols';
import type { ErrorReporter } from './ErrorReporter';

/* *****************************
 * ATTENTION:
 * In case of adding/removing/changing any Joi.func() field that needs to be transpiled,
 * please run 'cube-validator.test.ts' - transpiledFieldsPatterns
 * and update CubePropContextTranspiler.transpiledFieldsPatterns
 **************************** */

// Update this whenever schema is updated otherwise YAML will be broken
export const nonStringFields = new Set([
  'primaryKey',
  'scheduledRefresh',
  'unionWithSourceData',
  'rewriteQueries',
  'shown',
  'public',
  'subQuery',
  'propagateFiltersToSubQuery',
  'incremental',
  'external',
  'useOriginalSqlPreAggregations',
  'readOnly',
  'prefix'
]);

const identifierRegex = /^[_a-zA-Z][_a-zA-Z0-9]*$/;

const identifier = Joi.string().regex(identifierRegex, 'identifier');

function formatStatePath(state: Joi.State): string {
  if (state.path) {
    // TODO: Remove cast after upgrade of Joi. It show it as string, while it's array
    const path = state.path as any as string[];
    return path.join('.');
  }

  return '<unknown path>';
}

const regexTimeInterval = Joi.string().custom((value, helper) => {
  if (value.match(/^(-?\d+) (minute|hour|day|week|month|quarter|year)$/)) {
    return value;
  } else {
    return helper.message({ custom: `(${formatStatePath(helper.state)} = ${value}) does not match regexp: /^(-?\\d+) (minute|hour|day|week|month|quarter|year)$/` });
  }
});

const timeInterval =
  Joi.alternatives([
    regexTimeInterval,
    Joi.any().valid('unbounded')
  ]);

const everyInterval = Joi.string().custom((value, helper) => {
  if (value.match(/^(\d+) (second|minute|hour|day|week)s?$/)) {
    return value;
  } else {
    return helper.message({ custom: `(${formatStatePath(helper.state)} = ${value}) does not match regexp: /^(\\d+) (second|minute|hour|day|week)s?$/` });
  }
});

const everyCronInterval = Joi.string().custom((value, helper) => {
  try {
    cronParser.parseExpression(value);
    return value;
  } catch (e: any) {
    return helper.message({ custom: `(${formatStatePath(helper.state)} = ${value}) CronParser: ${e.toString()}` });
  }
});

const everyCronTimeZone = Joi.string().custom((value, helper) => {
  try {
    cronParser.parseExpression('0 * * * *', { currentDate: '2020-01-01 00:00:01', tz: value });
    return value;
  } catch (e) {
    return helper.message({ custom: `(${formatStatePath(helper.state)} = ${value}) unknown timezone. Take a look here https://cube.dev/docs/schema/reference/cube#supported-timezones to get available time zones` });
  }
});

const BaseDimensionWithoutSubQuery = {
  aliases: Joi.array().items(Joi.string()),
  type: Joi.any().valid('string', 'number', 'boolean', 'time', 'geo').required(),
  fieldType: Joi.any().valid('string'),
  valuesAsSegments: Joi.boolean().strict(),
  primaryKey: Joi.boolean().strict(),
  shown: Joi.boolean().strict(),
  public: Joi.boolean().strict(),
  title: Joi.string(),
  description: Joi.string(),
  suggestFilterValues: Joi.boolean().strict(),
  enableSuggestions: Joi.boolean().strict(),
  format: Joi.alternatives([
    Joi.string().valid('imageUrl', 'link', 'currency', 'percent', 'number', 'id'),
    Joi.object().keys({
      type: Joi.string().valid('link'),
      label: Joi.string().required()
    })
  ]),
  meta: Joi.any(),
};

const BaseDimension = Object.assign({
  subQuery: Joi.boolean().strict(),
  propagateFiltersToSubQuery: Joi.boolean().strict()
}, BaseDimensionWithoutSubQuery);

const FixedRollingWindow = {
  type: Joi.string().valid('fixed'),
  trailing: timeInterval,
  leading: timeInterval,
  offset: Joi.any().valid('start', 'end')
};

const GranularitySchema = Joi.string().valid('second', 'minute', 'hour', 'day', 'week', 'month', 'quarter', 'year').required();

const YearToDate = {
  type: Joi.string().valid('year_to_date'),
};

const QuarterToDate = {
  type: Joi.string().valid('quarter_to_date'),
};

const MonthToDate = {
  type: Joi.string().valid('month_to_date'),
};

const ToDate = {
  type: Joi.string().valid('to_date'),
  granularity: GranularitySchema,
};

const BaseMeasure = {
  aliases: Joi.array().items(Joi.string()),
  format: Joi.any().valid('percent', 'currency', 'number'),
  public: Joi.boolean().strict(),
  // TODO: Deprecate and remove, please use public
  visible: Joi.boolean().strict(),
  // TODO: Deprecate and remove, please use public
  shown: Joi.boolean().strict(),
  cumulative: Joi.boolean().strict(),
  filters: Joi.array().items(
    Joi.object().keys({
      sql: Joi.func().required()
    })
  ),
  title: Joi.string(),
  description: Joi.string(),
  rollingWindow: Joi.alternatives().conditional(
    Joi.ref('.type'), [
      { is: 'year_to_date', then: YearToDate },
      { is: 'quarter_to_date', then: QuarterToDate },
      { is: 'month_to_date', then: MonthToDate },
      { is: 'to_date', then: ToDate },
      { is: 'fixed',
        then: FixedRollingWindow,
        otherwise: FixedRollingWindow
      }
    ]
  ),
  drillMemberReferences: Joi.func(),
  drillMembers: Joi.func(),
  drillFilters: Joi.array().items(
    Joi.object().keys({
      sql: Joi.func().required()
    })
  ),
  meta: Joi.any()
};

function condition(fun, then, otherwise) {
  return Joi.alternatives().conditional(
    Joi.ref('.'), {
      is: Joi.custom((value, helper) => (fun(value) ? value : helper.message({}))),
      then,
      otherwise
    }
  );
}

function defined(a) {
  return typeof a !== 'undefined';
}

function inherit(a, b) {
  return Joi.object().keys(Object.assign({}, a, b));
}

function requireOneOf(...keys) {
  return Joi.alternatives().try(
    ...(keys.map((k) => Joi.object().keys({ [k]: Joi.exist().required() })))
  );
}

const PreAggregationRefreshKeySchema = condition(
  (s) => defined(s.sql),
  Joi.object().keys({
    sql: Joi.func().required(),
    // We dont support timezone for this, because it's useless
    // We cannot support cron interval
    every: everyInterval,
  }),
  condition(
    (s) => defined(s.every),
    Joi.object().keys({
      every: Joi.alternatives().try(everyInterval, everyCronInterval),
      timezone: everyCronTimeZone,
      incremental: Joi.boolean().strict(),
      updateWindow: everyInterval
    }),
    requireOneOf('sql', 'every')
  )
);

const BasePreAggregationWithoutPartitionGranularity = {
  refreshKey: PreAggregationRefreshKeySchema,
  sqlAlias: Joi.string().optional(),
  useOriginalSqlPreAggregations: Joi.boolean().strict(),
  external: Joi.boolean().strict(),
  scheduledRefresh: Joi.boolean().strict(),
  indexes: Joi.object().pattern(identifierRegex, Joi.alternatives().try(
    Joi.object().keys({
      sql: Joi.func().required()
    }),
    Joi.object().keys({
      columns: Joi.func().required(),
      type: Joi.any().valid('regular', 'aggregate'),
    })
  )),
  // refreshRange was deprecated
  refreshRangeStart: {
    sql: Joi.func().required()
  },
  refreshRangeEnd: {
    sql: Joi.func().required()
  },
  // new api
  buildRangeStart: {
    sql: Joi.func().required()
  },
  buildRangeEnd: {
    sql: Joi.func().required()
  },
  readOnly: Joi.boolean().strict(),
  streamOffset: Joi.any().valid('earliest', 'latest'),
};

const BasePreAggregation = {
  ...BasePreAggregationWithoutPartitionGranularity,
  partitionGranularity: Joi.any().valid('hour', 'day', 'week', 'month', 'quarter', 'year'),
};

const AutoRollupSchema = inherit(BasePreAggregation, {
  type: Joi.any().valid('autoRollup').required(),
  maxPreAggregations: Joi.number(),
});

const OriginalSqlSchema = condition(
  (s) => defined(s.partitionGranularity) || defined(s.timeDimension) || defined(s.timeDimensionReference),
  condition(
    (s) => defined(s.timeDimensionReference),
    inherit(BasePreAggregation, {
      type: Joi.any().valid('originalSql').required(),
      uniqueKeyColumns: Joi.array().items(Joi.string()),
      partitionGranularity: BasePreAggregation.partitionGranularity.required(),
      timeDimensionReference: Joi.func().required(),
      allowNonStrictDateRangeMatch: Joi.bool(),
    }),
    inherit(BasePreAggregation, {
      type: Joi.any().valid('originalSql').required(),
      uniqueKeyColumns: Joi.array().items(Joi.string()),
      partitionGranularity: BasePreAggregation.partitionGranularity.required(),
      timeDimension: Joi.func().required(),
      allowNonStrictDateRangeMatch: Joi.bool(),
    })
  ),
  inherit(BasePreAggregationWithoutPartitionGranularity, {
    type: Joi.any().valid('originalSql').required(),
    uniqueKeyColumns: Joi.array().items(Joi.string())
  }),
);

const ReferencesFields = ['timeDimensionReference', 'rollupReferences', 'measureReferences', 'dimensionReferences', 'segmentReferences'];
const NonReferencesFields = ['timeDimension', 'timeDimensions', 'rollups', 'measures', 'dimensions', 'segments'];

function hasAnyField(fields, s) {
  return !fields.every((f) => !defined(s[f]));
}

function errorOnMixing(schema) {
  return condition(
    (s) => hasAnyField(ReferencesFields, s) && hasAnyField(NonReferencesFields, s),
    Joi.any().forbidden().error(
      new Error(`[${ReferencesFields.join(', ')}] are deprecated, please, use [${NonReferencesFields.join(', ')}] instead`)
    ),
    schema
  );
}

const RollUpJoinSchema = condition(
  (s) => defined(s.granularity) || defined(s.timeDimension) || defined(s.timeDimensionReference),
  condition(
    (s) => defined(s.rollupReferences) || defined(s.timeDimensionReference),
    inherit(BasePreAggregation, {
      type: Joi.any().valid('rollupJoin').required(),
      scheduledRefresh: Joi.boolean().valid(false),
      granularity: GranularitySchema,
      allowNonStrictDateRangeMatch: Joi.bool(),
      timeDimensionReference: Joi.func().required(),
      rollupReferences: Joi.func().required(),
      measureReferences: Joi.func(),
      dimensionReferences: Joi.func(),
      segmentReferences: Joi.func(),
    }),
    // RollupJoin without references
    inherit(BasePreAggregation, {
      type: Joi.any().valid('rollupJoin').required(),
      scheduledRefresh: Joi.boolean().valid(false),
      granularity: GranularitySchema,
      timeDimension: Joi.func().required(),
      allowNonStrictDateRangeMatch: Joi.bool(),
      rollups: Joi.func().required(),
      measures: Joi.func(),
      dimensions: Joi.func(),
      segments: Joi.func(),
    })
  ),
  condition(
    (s) => defined(s.rollupReferences),
    inherit(BasePreAggregation, {
      type: Joi.any().valid('rollupJoin').required(),
      scheduledRefresh: Joi.boolean().valid(false),
      rollupReferences: Joi.func().required(),
      measureReferences: Joi.func(),
      dimensionReferences: Joi.func(),
      segmentReferences: Joi.func(),
    }),
    // RollupJoin without references
    condition(
      (s) => defined(s.rollups),
      inherit(BasePreAggregation, {
        type: Joi.any().valid('rollupJoin').required(),
        scheduledRefresh: Joi.boolean().valid(false),
        rollups: Joi.func().required(),
        measures: Joi.func(),
        dimensions: Joi.func(),
        segments: Joi.func(),
      }),
      requireOneOf('granularity', 'rollups', 'timeDimension')
    )
  )
);

const RollupLambdaSchema = condition(
  (s) => defined(s.granularity) || defined(s.timeDimension),
  {
    type: Joi.any().valid('rollupLambda').required(),
    granularity: GranularitySchema,
    timeDimension: Joi.func().required(),
    rollups: Joi.func().required(),
    measures: Joi.func(),
    dimensions: Joi.func(),
    segments: Joi.func(),
    unionWithSourceData: Joi.boolean().strict(),
  },
  {
    type: Joi.any().valid('rollupLambda').required(),
    rollups: Joi.func().required(),
    measures: Joi.func(),
    dimensions: Joi.func(),
    segments: Joi.func(),
    unionWithSourceData: Joi.boolean().strict(),
  },
);

const RollUpSchema = condition(
  (s) => defined(s.granularity) || defined(s.timeDimension) || defined(s.timeDimensions) || defined(s.timeDimensionReference),
  condition(
    (s) => defined(s.timeDimensionReference),
    inherit(BasePreAggregation, {
      type: Joi.any().valid('rollup').required(),
      timeDimensionReference: Joi.func().required(),
      granularity: GranularitySchema,
      allowNonStrictDateRangeMatch: Joi.bool(),
      measureReferences: Joi.func(),
      dimensionReferences: Joi.func(),
      segmentReferences: Joi.func(),
    }),
    condition(
      (s) => defined(s.timeDimension),
      // Rollup without References postfix
      inherit(BasePreAggregation, {
        type: Joi.any().valid('rollup').required(),
        timeDimension: Joi.func().required(),
        allowNonStrictDateRangeMatch: Joi.bool(),
        granularity: GranularitySchema,
        measures: Joi.func(),
        dimensions: Joi.func(),
        segments: Joi.func(),
      }),
      // Rollup with multiple time dimensions
      inherit(BasePreAggregation, {
        type: Joi.any().valid('rollup').required(),
        timeDimensions: Joi.array().items(Joi.object().keys({
          dimension: Joi.func(),
          granularity: GranularitySchema,
        })),
        allowNonStrictDateRangeMatch: Joi.bool(),
        measures: Joi.func(),
        dimensions: Joi.func(),
        segments: Joi.func(),
      })
    )
  ),
  Joi.alternatives().try(
    inherit(BasePreAggregation, {
      type: Joi.any().valid('rollup').required(),
      measureReferences: Joi.func(),
      dimensionReferences: Joi.func(),
      segmentReferences: Joi.func()
    }),
    // Rollup without References postfix
    inherit(BasePreAggregation, {
      type: Joi.any().valid('rollup').required(),
      measures: Joi.func(),
      dimensions: Joi.func(),
      segments: Joi.func()
    })
  )
);

const PreAggregationsAlternatives = Joi.object().pattern(
  identifierRegex,
  errorOnMixing(
    Joi.alternatives().conditional(
      Joi.ref('.type'), [
        { is: 'autoRollup', then: AutoRollupSchema },
        { is: 'originalSql', then: OriginalSqlSchema },
        { is: 'rollupJoin', then: RollUpJoinSchema },
        { is: 'rollupLambda', then: RollupLambdaSchema },
        { is: 'rollup',
          then: RollUpSchema,
          otherwise: Joi.object().keys({
            type: Joi.string().valid('autoRollup', 'originalSql', 'rollupJoin', 'rollup').required()
          })
        }
      ]
    )
  )
);

const CubeRefreshKeySchema = condition(
  (s) => defined(s.every),
  condition(
    (s) => defined(s.sql),
    Joi.object().keys({
      sql: Joi.func().required(),
      // We dont support timezone for this, because it's useless
      // We cannot support cron interval
      every: everyInterval,
    }),
    Joi.object().keys({
      every: Joi.alternatives().try(everyInterval, everyCronInterval).required(),
      timezone: everyCronTimeZone,
    })
  ),
  condition(
    (s) => defined(s.immutable),
    Joi.object().keys({
      immutable: Joi.boolean().strict().required()
    }),
    requireOneOf('every', 'sql', 'immutable')
  )
);

const measureType = Joi.string().valid(
  'number', 'string', 'boolean', 'time', 'sum', 'avg', 'min', 'max', 'countDistinct', 'runningTotal', 'countDistinctApprox'
);

const measureTypeWithCount = Joi.string().valid(
  'count', 'number', 'string', 'boolean', 'time', 'sum', 'avg', 'min', 'max', 'countDistinct', 'runningTotal', 'countDistinctApprox'
);

const postAggregateMeasureType = Joi.string().valid(
  'count', 'number', 'string', 'boolean', 'time', 'sum', 'avg', 'min', 'max', 'countDistinct', 'runningTotal', 'countDistinctApprox',
  'rank'
);

const MeasuresSchema = Joi.object().pattern(identifierRegex, Joi.alternatives().conditional(Joi.ref('.postAggregate'), [
  {
    is: true,
    then: inherit(BaseMeasure, {
      postAggregate: Joi.boolean().strict(),
      type: postAggregateMeasureType.required(),
      sql: Joi.func(), // TODO .required(),
      groupBy: Joi.func(),
      reduceBy: Joi.func(),
      addGroupBy: Joi.func(),
<<<<<<< HEAD
=======
      timeShift: Joi.array().items(Joi.object().keys({
        timeDimension: Joi.func().required(),
        interval: regexTimeInterval.required(),
        type: Joi.string().valid('next', 'prior').required(),
      })),
>>>>>>> 33b13832
      // TODO validate for order window functions
      orderBy: Joi.array().items(Joi.object().keys({
        sql: Joi.func().required(),
        dir: Joi.string().valid('asc', 'desc')
      })),
    })
  }
]).conditional(
  Joi.ref('.type'), [
    {
      is: 'count',
      then: inherit(BaseMeasure, {
        type: Joi.any().valid('count').required(),
        sql: Joi.func(),
      })
    },
    {
      is: measureType,
      then: inherit(BaseMeasure, {
        sql: Joi.func().required(),
        type: measureType.required()
      }),
      otherwise: Joi.object().keys({
        type: measureTypeWithCount.required()
      })
    }
  ]
));

const SegmentsSchema = Joi.object().pattern(identifierRegex, Joi.object().keys({
  aliases: Joi.array().items(Joi.string()),
  sql: Joi.func().required(),
  title: Joi.string(),
  description: Joi.string(),
  meta: Joi.any(),
  shown: Joi.boolean().strict(),
  public: Joi.boolean().strict(),
}));

/* *****************************
 * ATTENTION:
 * In case of adding/removing/changing any Joi.func() field that needs to be transpiled,
 * please run 'cube-validator.test.ts' - transpiledFieldsPatterns
 * and update CubePropContextTranspiler.transpiledFieldsPatterns
 **************************** */

const baseSchema = {
  name: identifier,
  refreshKey: CubeRefreshKeySchema,
  fileName: Joi.string().required(),
  extends: Joi.func(),
  allDefinitions: Joi.func(),
  title: Joi.string(),
  sqlAlias: Joi.string(),
  dataSource: Joi.string(),
  description: Joi.string(),
  rewriteQueries: Joi.boolean().strict(),
  shown: Joi.boolean().strict(),
  public: Joi.boolean().strict(),
  meta: Joi.any(),
  joins: Joi.object().pattern(identifierRegex, Joi.object().keys({
    sql: Joi.func().required(),
    relationship: Joi.any().valid(
      'belongsTo', 'belongs_to', 'many_to_one', 'manyToOne',
      'hasMany', 'has_many', 'one_to_many', 'oneToMany',
      'hasOne', 'has_one', 'one_to_one', 'oneToOne'
    ).required()
  })),
  measures: MeasuresSchema,
  dimensions: Joi.object().pattern(identifierRegex, Joi.alternatives().try(
    inherit(BaseDimensionWithoutSubQuery, {
      case: Joi.object().keys({
        when: Joi.array().items(Joi.object().keys({
          sql: Joi.func().required(),
          label: Joi.alternatives([
            Joi.string(),
            Joi.object().keys({
              sql: Joi.func().required()
            })
          ])
        })),
        else: Joi.object().keys({
          label: Joi.alternatives([
            Joi.string(),
            Joi.object().keys({
              sql: Joi.func().required()
            })
          ])
        })
      }).required()
    }),
    inherit(BaseDimensionWithoutSubQuery, {
      latitude: Joi.object().keys({
        sql: Joi.func().required()
      }).required(),
      longitude: Joi.object().keys({
        sql: Joi.func().required()
      }).required()
    }),
    inherit(BaseDimension, {
      sql: Joi.func().required()
    }),
    inherit(BaseDimension, {
      postAggregate: Joi.boolean().valid(true),
      type: Joi.any().valid('number').required(),
      sql: Joi.func().required(),
      addGroupBy: Joi.func(),
    })
  )),
  segments: SegmentsSchema,
  preAggregations: PreAggregationsAlternatives,
  hierarchies: Joi.array().items(Joi.object().keys({
    name: Joi.string().required(),
    title: Joi.string(),
    levels: Joi.func()
  })),
};

const cubeSchema = inherit(baseSchema, {
  sql: Joi.func(),
  sqlTable: Joi.func(),
}).xor('sql', 'sqlTable').messages({
  'object.xor': 'You must use either sql or sqlTable within a model, but not both'
});

const viewSchema = inherit(baseSchema, {
  isView: Joi.boolean().strict(),
  includes: Joi.func(),
  excludes: Joi.func(),
  cubes: Joi.array().items(
    Joi.object().keys({
      joinPath: Joi.func().required(),
      prefix: Joi.boolean(),
      split: Joi.boolean(),
      alias: Joi.string(),
      includes: Joi.alternatives([
        Joi.string().valid('*'),
        Joi.array().items(Joi.alternatives([
          Joi.string().required(),
          Joi.object().keys({
            name: Joi.string().required(),
            alias: Joi.string()
          })
        ]))
      ]).required(),
      excludes: Joi.array().items(Joi.string().required()),
    }).oxor('split', 'prefix').messages({
      'object.oxor': 'Using split together with prefix is not supported'
    })
  ),
});

function formatErrorMessageFromDetails(explain, d) {
  if (d?.context?.details) {
    d?.context?.details?.forEach((d2) => formatErrorMessageFromDetails(explain, d2));
  } else if (d?.message) {
    const key = d?.context?.message || d?.message;
    const val = key?.replace(`"${d.context?.label}"`, `(${d.context?.label} = ${d.context?.value})`);
    explain.set(key, val);
  }
}

function formatErrorMessage(error) {
  const explain = new Map();
  explain.set(error.message, error.message);

  error?.details?.forEach((d) => formatErrorMessageFromDetails(explain, d));

  const messages = Array.from(explain.values());

  let message = messages.shift();

  if (messages.length > 0) {
    message += `\nPossible reasons (one of):\n\t* ${messages.join('\n\t* ')}`;
  }

  return message.replace(/ = undefined\) is required/g, ') is required');
}

function collectFunctionFieldsPatterns(patterns, path, o) {
  let key = o?.id || o?.key || ((o?.patterns?.length || 0) > 0 ? '*' : undefined);
  if (o?.schema?.type === 'array' && key && typeof key === 'string') {
    key = `${key}.0`;
  }

  // eslint-disable-next-line no-nested-ternary
  const newPath = key && typeof key === 'string' ? (path.length > 0 ? `${path}.${key}` : key) : path;

  if (o?.schema?.type === 'function') {
    patterns.add(newPath);
    return;
  }

  if (Array.isArray(o)) {
    o.forEach((v) => collectFunctionFieldsPatterns(patterns, newPath, v));
  } else if (o instanceof Map) {
    o.forEach((v, k) => collectFunctionFieldsPatterns(patterns, newPath, v));
  } else if (o === Object(o)) {
    // eslint-disable-next-line no-restricted-syntax
    for (const k in o) {
      if (k !== '$_root' && o.hasOwnProperty(k)) collectFunctionFieldsPatterns(patterns, newPath, o[k]);
    }
  }
}

export function functionFieldsPatterns(): string[] {
  const functionPatterns = new Set<string>();
  collectFunctionFieldsPatterns(functionPatterns, '', { ...cubeSchema, ...viewSchema });
  return Array.from(functionPatterns);
}

export class CubeValidator {
  protected readonly validCubes: Map<string, boolean> = new Map();

  public constructor(
    protected readonly cubeSymbols: CubeSymbols
  ) {
  }

  public compile(cubes, errorReporter: ErrorReporter) {
    return this.cubeSymbols.cubeList.map(
      (v) => this.validate(this.cubeSymbols.getCubeDefinition(v.name), errorReporter.inContext(`${v.name} cube`))
    );
  }

  public validate(cube, errorReporter: ErrorReporter) {
    const result = cube.isView ? viewSchema.validate(cube) : cubeSchema.validate(cube);

    if (result.error != null) {
      errorReporter.error(formatErrorMessage(result.error), result.error);
    } else {
      this.validCubes[cube.name] = true;
    }

    return result;
  }

  public isCubeValid(cube) {
    return this.validCubes[cube.name] || cube.isSplitView;
  }
}<|MERGE_RESOLUTION|>--- conflicted
+++ resolved
@@ -501,14 +501,11 @@
       groupBy: Joi.func(),
       reduceBy: Joi.func(),
       addGroupBy: Joi.func(),
-<<<<<<< HEAD
-=======
       timeShift: Joi.array().items(Joi.object().keys({
         timeDimension: Joi.func().required(),
         interval: regexTimeInterval.required(),
         type: Joi.string().valid('next', 'prior').required(),
       })),
->>>>>>> 33b13832
       // TODO validate for order window functions
       orderBy: Joi.array().items(Joi.object().keys({
         sql: Joi.func().required(),
