const Joi = require('@hapi/joi');
const cronParser = require('cron-parser');

/* *****************************
 * ATTENTION:
 * In case of adding/removing/changing any Joi.func() field that needs to be transpiled,
 * please run 'cube-validator.test.ts' - transpiledFieldsPatterns
 * and update CubePropContextTranspiler.transpiledFieldsPatterns
 **************************** */

const identifierRegex = /^[_a-zA-Z][_a-zA-Z0-9]*$/;

const identifier = Joi.string().regex(identifierRegex, 'identifier');

const regexTimeInterval = Joi.string().custom((value, helper) => {
  if (value.match(/^(-?\d+) (minute|hour|day|week|month|year)$/)) {
    return value;
  } else {
    return helper.message({ custom: `(${helper.state.path.join('.')} = ${value}) does not match regexp: /^(-?\\d+) (minute|hour|day|week|month|year)$/` });
  }
});

const timeInterval =
  Joi.alternatives([
<<<<<<< HEAD
    Joi.string().regex(/^(-?\d+) (minute|hour|day|week|month|quarter|year)$/, 'time interval'),
=======
    regexTimeInterval,
>>>>>>> c1b2e100
    Joi.any().valid('unbounded')
  ]);

const everyInterval = Joi.string().custom((value, helper) => {
  if (value.match(/^(\d+) (second|minute|hour|day|week)s?$/)) {
    return value;
  } else {
    return helper.message({ custom: `(${helper.state.path.join('.')} = ${value}) does not match regexp: /^(\\d+) (second|minute|hour|day|week)s?$/` });
  }
});

const everyCronInterval = Joi.string().custom((value, helper) => {
  try {
    cronParser.parseExpression(value);
    return value;
  } catch (e) {
    return helper.message({ custom: `(${helper.state.path.join('.')} = ${value}) CronParser: ${e.toString()}` });
  }
});

const everyCronTimeZone = Joi.string().custom((value, helper) => {
  try {
    cronParser.parseExpression('0 * * * *', { currentDate: '2020-01-01 00:00:01', tz: value });
    return value;
  } catch (e) {
    return helper.message({ custom: `(${helper.state.path.join('.')} = ${value}) unknown timezone. Take a look here https://cube.dev/docs/schema/reference/cube#supported-timezones to get available time zones` });
  }
});

const BaseDimensionWithoutSubQuery = {
  aliases: Joi.array().items(Joi.string()),
  type: Joi.any().valid('string', 'number', 'boolean', 'time', 'geo').required(),
  fieldType: Joi.any().valid('string'),
  valuesAsSegments: Joi.boolean(),
  primaryKey: Joi.boolean(),
  shown: Joi.boolean(),
  title: Joi.string(),
  description: Joi.string(),
  suggestFilterValues: Joi.boolean(),
  enableSuggestions: Joi.boolean(),
  format: Joi.alternatives([
    Joi.string().valid('imageUrl', 'link', 'currency', 'percent', 'number', 'id'),
    Joi.object().keys({
      type: Joi.string().valid('link'),
      label: Joi.string().required()
    })
  ]),
  meta: Joi.any()
};

const BaseDimension = Object.assign({
  subQuery: Joi.boolean(),
  propagateFiltersToSubQuery: Joi.boolean()
}, BaseDimensionWithoutSubQuery);

const BaseMeasure = {
  aliases: Joi.array().items(Joi.string()),
  format: Joi.any().valid('percent', 'currency', 'number'),
  shown: Joi.boolean(),
  visible: Joi.boolean(),
  cumulative: Joi.boolean(),
  filters: Joi.array().items(
    Joi.object().keys({
      sql: Joi.func().required()
    })
  ),
  title: Joi.string(),
  description: Joi.string(),
  rollingWindow: Joi.object().keys({
    trailing: timeInterval,
    leading: timeInterval,
    offset: Joi.any().valid('start', 'end')
  }),
  drillMemberReferences: Joi.func(),
  drillMembers: Joi.func(),
  drillFilters: Joi.array().items(
    Joi.object().keys({
      sql: Joi.func().required()
    })
  ),
  meta: Joi.any()
};

function condition(fun, then, otherwise) {
  return Joi.alternatives().conditional(
    Joi.ref('.'), {
      is: Joi.custom((value, helper) => (fun(value) ? value : helper.message({}))),
      then,
      otherwise
    }
  );
}

function defined(a) {
  return typeof a !== 'undefined';
}

function inherit(a, b) {
  return Joi.object().keys(Object.assign({}, a, b));
}

function requireOneOf(...keys) {
  return Joi.alternatives().try(
    ...(keys.map((k) => Joi.object().keys({ [k]: Joi.exist().required() })))
  );
}

const PreAggregationRefreshKeySchema = condition(
  (s) => defined(s.sql),
  Joi.object().keys({
    sql: Joi.func().required(),
    // We dont support timezone for this, because it's useless
    // We cannot support cron interval
    every: everyInterval,
  }),
  condition(
    (s) => defined(s.every),
    Joi.object().keys({
      every: Joi.alternatives().try(everyInterval, everyCronInterval),
      timezone: everyCronTimeZone,
      incremental: Joi.boolean(),
      updateWindow: everyInterval
    }),
    requireOneOf('sql', 'every')
  )
);

const BasePreAggregationWithoutPartitionGranularity = {
  refreshKey: PreAggregationRefreshKeySchema,
  sqlAlias: Joi.string().optional(),
  useOriginalSqlPreAggregations: Joi.boolean(),
  external: Joi.boolean(),
  scheduledRefresh: Joi.boolean(),
  indexes: Joi.object().pattern(identifierRegex, Joi.alternatives().try(
    Joi.object().keys({
      sql: Joi.func().required()
    }),
    Joi.object().keys({
      columns: Joi.func().required()
    })
  )),
  // refreshRange was deprecated
  refreshRangeStart: {
    sql: Joi.func().required()
  },
  refreshRangeEnd: {
    sql: Joi.func().required()
  },
  // new api
  buildRangeStart: {
    sql: Joi.func().required()
  },
  buildRangeEnd: {
    sql: Joi.func().required()
  },
};

const BasePreAggregation = {
  ...BasePreAggregationWithoutPartitionGranularity,
  partitionGranularity: Joi.any().valid('hour', 'day', 'week', 'month', 'quarter', 'year'),
};

const AutoRollupSchema = inherit(BasePreAggregation, {
  type: Joi.any().valid('autoRollup').required(),
  maxPreAggregations: Joi.number(),
});

const OriginalSqlSchema = condition(
  (s) => defined(s.partitionGranularity) || defined(s.timeDimension) || defined(s.timeDimensionReference),
  condition(
    (s) => defined(s.timeDimensionReference),
    inherit(BasePreAggregation, {
      type: Joi.any().valid('originalSql').required(),
      partitionGranularity: BasePreAggregation.partitionGranularity.required(),
      timeDimensionReference: Joi.func().required(),
    }),
    inherit(BasePreAggregation, {
      type: Joi.any().valid('originalSql').required(),
      partitionGranularity: BasePreAggregation.partitionGranularity.required(),
      timeDimension: Joi.func().required(),
    })
  ),
  inherit(BasePreAggregationWithoutPartitionGranularity, {
    type: Joi.any().valid('originalSql').required(),
  })
);

const GranularitySchema = Joi.string().valid('second', 'minute', 'hour', 'day', 'week', 'month', 'year').required();

const ReferencesFields = ['timeDimensionReference', 'rollupReferences', 'measureReferences', 'dimensionReferences', 'segmentReferences'];
const NonReferencesFields = ['timeDimension', 'rollups', 'measures', 'dimensions', 'segments'];

function hasAnyField(fields, s) {
  return !fields.every((f) => !defined(s[f]));
}

function errorOnMixing(schema) {
  return condition(
    (s) => hasAnyField(ReferencesFields, s) && hasAnyField(NonReferencesFields, s),
    Joi.any().forbidden().error(
      new Error(`[${ReferencesFields.join(', ')}] are deprecated, please, use [${NonReferencesFields.join(', ')}] instead`)
    ),
    schema
  );
}

const RollUpJoinSchema = condition(
  (s) => defined(s.granularity) || defined(s.timeDimension) || defined(s.timeDimensionReference),
  condition(
    (s) => defined(s.rollupReferences) || defined(s.timeDimensionReference),
    inherit(BasePreAggregation, {
      type: Joi.any().valid('rollupJoin').required(),
      granularity: GranularitySchema,
      timeDimensionReference: Joi.func().required(),
      rollupReferences: Joi.func().required(),
      measureReferences: Joi.func(),
      dimensionReferences: Joi.func(),
      segmentReferences: Joi.func(),
    }),
    // RollupJoin without references
    inherit(BasePreAggregation, {
      type: Joi.any().valid('rollupJoin').required(),
      granularity: GranularitySchema,
      timeDimension: Joi.func().required(),
      rollups: Joi.func().required(),
      measures: Joi.func(),
      dimensions: Joi.func(),
      segments: Joi.func(),
    })
  ),
  condition(
    (s) => defined(s.rollupReferences),
    inherit(BasePreAggregation, {
      type: Joi.any().valid('rollupJoin').required(),
      rollupReferences: Joi.func().required(),
      measureReferences: Joi.func(),
      dimensionReferences: Joi.func(),
      segmentReferences: Joi.func(),
    }),
    // RollupJoin without references
    condition(
      (s) => defined(s.rollups),
      inherit(BasePreAggregation, {
        type: Joi.any().valid('rollupJoin').required(),
        rollups: Joi.func().required(),
        measures: Joi.func(),
        dimensions: Joi.func(),
        segments: Joi.func(),
      }),
      requireOneOf('granularity', 'rollups', 'timeDimension')
    )
  )
);

const RollUpSchema = condition(
  (s) => defined(s.granularity) || defined(s.timeDimension) || defined(s.timeDimensionReference),
  condition(
    (s) => defined(s.timeDimensionReference),
    inherit(BasePreAggregation, {
      type: Joi.any().valid('rollup').required(),
      timeDimensionReference: Joi.func().required(),
      granularity: GranularitySchema,
      measureReferences: Joi.func(),
      dimensionReferences: Joi.func(),
      segmentReferences: Joi.func(),
    }),
    // Rollup without References postfix
    inherit(BasePreAggregation, {
      type: Joi.any().valid('rollup').required(),
      timeDimension: Joi.func().required(),
      granularity: GranularitySchema,
      measures: Joi.func(),
      dimensions: Joi.func(),
      segments: Joi.func(),
    })
  ),
  Joi.alternatives().try(
    inherit(BasePreAggregation, {
      type: Joi.any().valid('rollup').required(),
      measureReferences: Joi.func(),
      dimensionReferences: Joi.func(),
      segmentReferences: Joi.func()
    }),
    // Rollup without References postfix
    inherit(BasePreAggregation, {
      type: Joi.any().valid('rollup').required(),
      measures: Joi.func(),
      dimensions: Joi.func(),
      segments: Joi.func()
    })
  )
);

const PreAggregationsAlternatives = Joi.object().pattern(
  identifierRegex,
  errorOnMixing(
    Joi.alternatives().conditional(
      Joi.ref('.type'), [
        { is: 'autoRollup', then: AutoRollupSchema },
        { is: 'originalSql', then: OriginalSqlSchema },
        { is: 'rollupJoin', then: RollUpJoinSchema },
        { is: 'rollup',
          then: RollUpSchema,
          otherwise: Joi.object().keys({
            type: Joi.string().valid('autoRollup', 'originalSql', 'rollupJoin', 'rollup').required()
          })
        }
      ]
    )
  )
);

const CubeRefreshKeySchema = condition(
  (s) => defined(s.every),
  condition(
    (s) => defined(s.sql),
    Joi.object().keys({
      sql: Joi.func().required(),
      // We dont support timezone for this, because it's useless
      // We cannot support cron interval
      every: everyInterval,
    }),
    Joi.object().keys({
      every: Joi.alternatives().try(everyInterval, everyCronInterval).required(),
      timezone: everyCronTimeZone,
    })
  ),
  condition(
    (s) => defined(s.immutable),
    Joi.object().keys({
      immutable: Joi.boolean().required()
    }),
    requireOneOf('every', 'sql', 'immutable')
  )
);

const MeasuresSchema = Joi.object().pattern(identifierRegex, Joi.alternatives().conditional(
  Joi.ref('.type'), [
    {
      is: 'count',
      then: inherit(BaseMeasure, {
        type: Joi.any().valid('count').required(),
        sql: Joi.func(),
      })
    },
    {
      is: Joi.string().valid(
        'number', 'sum', 'avg', 'min', 'max', 'countDistinct', 'runningTotal', 'countDistinctApprox'
      ),
      then: inherit(BaseMeasure, {
        sql: Joi.func().required(),
        type: Joi.any().valid(
          'number', 'sum', 'avg', 'min', 'max', 'countDistinct', 'runningTotal', 'countDistinctApprox'
        ).required()
      }),
      otherwise: Joi.object().keys({
        type: Joi.string().valid(
          'count', 'number', 'sum', 'avg', 'min', 'max', 'countDistinct', 'runningTotal', 'countDistinctApprox'
        ).required()
      })
    }
  ]
));

/* *****************************
 * ATTENTION:
 * In case of adding/removing/changing any Joi.func() field that needs to be transpiled,
 * please run 'cube-validator.test.ts' - transpiledFieldsPatterns
 * and update CubePropContextTranspiler.transpiledFieldsPatterns
 **************************** */

const cubeSchema = Joi.object().keys({
  name: identifier,
  sql: Joi.func().required(),
  refreshKey: CubeRefreshKeySchema,
  fileName: Joi.string().required(),
  extends: Joi.func(),
  allDefinitions: Joi.func(),
  title: Joi.string(),
  sqlAlias: Joi.string(),
  dataSource: Joi.string(),
  description: Joi.string(),
  rewriteQueries: Joi.boolean(),
  joins: Joi.object().pattern(identifierRegex, Joi.object().keys({
    sql: Joi.func().required(),
    relationship: Joi.any().valid('hasMany', 'belongsTo', 'hasOne').required()
  })),
  measures: MeasuresSchema,
  dimensions: Joi.object().pattern(identifierRegex, Joi.alternatives().try(
    inherit(BaseDimensionWithoutSubQuery, {
      case: Joi.object().keys({
        when: Joi.array().items(Joi.object().keys({
          sql: Joi.func().required(),
          label: Joi.alternatives([
            Joi.string(),
            Joi.object().keys({
              sql: Joi.func().required()
            })
          ])
        })),
        else: Joi.object().keys({
          label: Joi.alternatives([
            Joi.string(),
            Joi.object().keys({
              sql: Joi.func().required()
            })
          ])
        })
      }).required()
    }),
    inherit(BaseDimensionWithoutSubQuery, {
      latitude: Joi.object().keys({
        sql: Joi.func().required()
      }),
      longitude: Joi.object().keys({
        sql: Joi.func().required()
      })
    }),
    inherit(BaseDimension, {
      sql: Joi.func().required()
    })
  )),
  segments: Joi.object().pattern(identifierRegex, Joi.object().keys({
    aliases: Joi.array().items(Joi.string()),
    sql: Joi.func().required(),
    title: Joi.string(),
    description: Joi.string(),
    meta: Joi.any()
  })),
<<<<<<< HEAD
  preAggregations: Joi.object().pattern(identifierRegex, Joi.alternatives().try(
    Joi.object().keys(Object.assign({}, BasePreAggregation, {
      type: Joi.any().valid('autoRollup').required(),
      maxPreAggregations: Joi.number(),
    })),
    // OriginalSQL partitioning with references
    Joi.object().keys(Object.assign({}, BasePreAggregation, {
      type: Joi.any().valid('originalSql').required(),
      timeDimensionReference: Joi.func().required(),
      partitionGranularity: BasePreAggregation.partitionGranularity.required(),
    })),
    // OriginalSQL partitioning without references
    Joi.object().keys(Object.assign({}, BasePreAggregation, {
      type: Joi.any().valid('originalSql').required(),
      timeDimension: Joi.func().required(),
      partitionGranularity: BasePreAggregation.partitionGranularity.required(),
    })),
    Joi.object().keys(Object.assign({}, BasePreAggregationWithoutPartitionGranularity, {
      type: Joi.any().valid('originalSql').required(),
    })),
    // RollupJoin with references
    Joi.object().keys(Object.assign({}, BasePreAggregation, {
      type: Joi.any().valid('rollupJoin').required(),
      measureReferences: Joi.func(),
      dimensionReferences: Joi.func(),
      segmentReferences: Joi.func(),
      rollupReferences: Joi.func().required(),
    })),
    Joi.object().keys(Object.assign({}, BasePreAggregation, {
      type: Joi.any().valid('rollupJoin').required(),
      measureReferences: Joi.func(),
      dimensionReferences: Joi.func(),
      segmentReferences: Joi.func(),
      timeDimensionReference: Joi.func().required(),
      granularity: Joi.any().valid(
        'second', 'minute', 'hour', 'day', 'week', 'month', 'quarter', 'year'
      ).required(),
      rollupReferences: Joi.func().required(),
    })),
    // RollupJoin without references
    Joi.object().keys(Object.assign({}, BasePreAggregation, {
      type: Joi.any().valid('rollupJoin').required(),
      measures: Joi.func(),
      dimensions: Joi.func(),
      segments: Joi.func(),
      rollups: Joi.func().required(),
    })),
    Joi.object().keys(Object.assign({}, BasePreAggregation, {
      type: Joi.any().valid('rollupJoin').required(),
      measures: Joi.func(),
      dimensions: Joi.func(),
      segments: Joi.func(),
      timeDimension: Joi.func().required(),
      granularity: Joi.any().valid(
         'second', 'minute', 'hour', 'day', 'week', 'month', 'quarter', 'year'
      ).required(),
      rollups: Joi.func().required(),
    })),
    // Rollup with references
    Joi.object().keys(Object.assign({}, BasePreAggregation, {
      type: Joi.any().valid('rollup').required(),
      measureReferences: Joi.func(),
      dimensionReferences: Joi.func(),
      segmentReferences: Joi.func()
    })),
    Joi.object().keys(Object.assign({}, BasePreAggregation, {
      type: Joi.any().valid('rollup').required(),
      measureReferences: Joi.func(),
      dimensionReferences: Joi.func(),
      segmentReferences: Joi.func(),
      timeDimensionReference: Joi.func().required(),
      granularity: Joi.any().valid(
        'second', 'minute', 'hour', 'day', 'week', 'month', 'quarter', 'year'
      ).required()
    })),
    // Rollup without References postfix
    Joi.object().keys(Object.assign({}, BasePreAggregation, {
      type: Joi.any().valid('rollup').required(),
      measures: Joi.func(),
      dimensions: Joi.func(),
      segments: Joi.func()
    })),
    Joi.object().keys(Object.assign({}, BasePreAggregation, {
      type: Joi.any().valid('rollup').required(),
      measures: Joi.func(),
      dimensions: Joi.func(),
      segments: Joi.func(),
      timeDimension: Joi.func().required(),
      granularity: Joi.any().valid(
        'second', 'minute', 'hour', 'day', 'week', 'month', 'quarter', 'year'
      ).required()
    }))
  ))
=======
  preAggregations: PreAggregationsAlternatives
>>>>>>> c1b2e100
});

function formatErrorMessageFromDetails(explain, d) {
  if (d?.context?.details) {
    d?.context?.details?.forEach((d2) => formatErrorMessageFromDetails(explain, d2));
  } else if (d?.message) {
    const key = d?.context?.message || d?.message;
    const val = key?.replace(`"${d.context?.label}"`, `(${d.context?.label} = ${d.context?.value})`);
    explain.set(key, val);
  }
}

function formatErrorMessage(error) {
  const explain = new Map();
  explain.set(error.message, error.message);

  error?.details?.forEach((d) => formatErrorMessageFromDetails(explain, d));

  const messages = Array.from(explain.values());

  let message = messages.shift();

  if (messages.length > 0) {
    message += `\nPossible reasons (one of):\n\t* ${messages.join('\n\t* ')}`;
  }

  return message.replace(/ = undefined\) is required/g, ') is required');
}

function collectFunctionFieldsPatterns(patterns, path, o) {
  let key = o?.id || o?.key || ((o?.patterns?.length || 0) > 0 ? '*' : undefined);
  if (o?.schema?.type === 'array' && key && typeof key === 'string') {
    key = `${key}.0`;
  }

  // eslint-disable-next-line no-nested-ternary
  const newPath = key && typeof key === 'string' ? (path.length > 0 ? `${path}.${key}` : key) : path;

  if (o?.schema?.type === 'function') {
    patterns.add(newPath);
    return;
  }

  if (Array.isArray(o)) {
    o.forEach((v) => collectFunctionFieldsPatterns(patterns, newPath, v));
  } else if (o instanceof Map) {
    o.forEach((v, k) => collectFunctionFieldsPatterns(patterns, newPath, v));
  } else if (o === Object(o)) {
    // eslint-disable-next-line no-restricted-syntax
    for (const k in o) {
      if (k !== '$_root' && o.hasOwnProperty(k)) collectFunctionFieldsPatterns(patterns, newPath, o[k]);
    }
  }
}

export function functionFieldsPatterns() {
  const functionPatterns = new Set();
  collectFunctionFieldsPatterns(functionPatterns, '', cubeSchema);
  return Array.from(functionPatterns);
}

export class CubeValidator {
  constructor(cubeSymbols) {
    this.cubeSymbols = cubeSymbols;
    this.validCubes = {};
  }

  compile(cubes, errorReporter) {
    return this.cubeSymbols.cubeList.map(
      (v) => this.validate(this.cubeSymbols.getCubeDefinition(v.name), errorReporter.inContext(`${v.name} cube`))
    );
  }

  validate(cube, errorReporter) {
    const result = cubeSchema.validate(cube);

    if (result.error != null) {
      errorReporter.error(formatErrorMessage(result.error), result.error);
    } else {
      this.validCubes[cube.name] = true;
    }

    return result;
  }

  isCubeValid(cube) {
    return this.validCubes[cube.name];
  }
}<|MERGE_RESOLUTION|>--- conflicted
+++ resolved
@@ -22,11 +22,7 @@
 
 const timeInterval =
   Joi.alternatives([
-<<<<<<< HEAD
-    Joi.string().regex(/^(-?\d+) (minute|hour|day|week|month|quarter|year)$/, 'time interval'),
-=======
     regexTimeInterval,
->>>>>>> c1b2e100
     Joi.any().valid('unbounded')
   ]);
 
@@ -456,103 +452,7 @@
     description: Joi.string(),
     meta: Joi.any()
   })),
-<<<<<<< HEAD
-  preAggregations: Joi.object().pattern(identifierRegex, Joi.alternatives().try(
-    Joi.object().keys(Object.assign({}, BasePreAggregation, {
-      type: Joi.any().valid('autoRollup').required(),
-      maxPreAggregations: Joi.number(),
-    })),
-    // OriginalSQL partitioning with references
-    Joi.object().keys(Object.assign({}, BasePreAggregation, {
-      type: Joi.any().valid('originalSql').required(),
-      timeDimensionReference: Joi.func().required(),
-      partitionGranularity: BasePreAggregation.partitionGranularity.required(),
-    })),
-    // OriginalSQL partitioning without references
-    Joi.object().keys(Object.assign({}, BasePreAggregation, {
-      type: Joi.any().valid('originalSql').required(),
-      timeDimension: Joi.func().required(),
-      partitionGranularity: BasePreAggregation.partitionGranularity.required(),
-    })),
-    Joi.object().keys(Object.assign({}, BasePreAggregationWithoutPartitionGranularity, {
-      type: Joi.any().valid('originalSql').required(),
-    })),
-    // RollupJoin with references
-    Joi.object().keys(Object.assign({}, BasePreAggregation, {
-      type: Joi.any().valid('rollupJoin').required(),
-      measureReferences: Joi.func(),
-      dimensionReferences: Joi.func(),
-      segmentReferences: Joi.func(),
-      rollupReferences: Joi.func().required(),
-    })),
-    Joi.object().keys(Object.assign({}, BasePreAggregation, {
-      type: Joi.any().valid('rollupJoin').required(),
-      measureReferences: Joi.func(),
-      dimensionReferences: Joi.func(),
-      segmentReferences: Joi.func(),
-      timeDimensionReference: Joi.func().required(),
-      granularity: Joi.any().valid(
-        'second', 'minute', 'hour', 'day', 'week', 'month', 'quarter', 'year'
-      ).required(),
-      rollupReferences: Joi.func().required(),
-    })),
-    // RollupJoin without references
-    Joi.object().keys(Object.assign({}, BasePreAggregation, {
-      type: Joi.any().valid('rollupJoin').required(),
-      measures: Joi.func(),
-      dimensions: Joi.func(),
-      segments: Joi.func(),
-      rollups: Joi.func().required(),
-    })),
-    Joi.object().keys(Object.assign({}, BasePreAggregation, {
-      type: Joi.any().valid('rollupJoin').required(),
-      measures: Joi.func(),
-      dimensions: Joi.func(),
-      segments: Joi.func(),
-      timeDimension: Joi.func().required(),
-      granularity: Joi.any().valid(
-         'second', 'minute', 'hour', 'day', 'week', 'month', 'quarter', 'year'
-      ).required(),
-      rollups: Joi.func().required(),
-    })),
-    // Rollup with references
-    Joi.object().keys(Object.assign({}, BasePreAggregation, {
-      type: Joi.any().valid('rollup').required(),
-      measureReferences: Joi.func(),
-      dimensionReferences: Joi.func(),
-      segmentReferences: Joi.func()
-    })),
-    Joi.object().keys(Object.assign({}, BasePreAggregation, {
-      type: Joi.any().valid('rollup').required(),
-      measureReferences: Joi.func(),
-      dimensionReferences: Joi.func(),
-      segmentReferences: Joi.func(),
-      timeDimensionReference: Joi.func().required(),
-      granularity: Joi.any().valid(
-        'second', 'minute', 'hour', 'day', 'week', 'month', 'quarter', 'year'
-      ).required()
-    })),
-    // Rollup without References postfix
-    Joi.object().keys(Object.assign({}, BasePreAggregation, {
-      type: Joi.any().valid('rollup').required(),
-      measures: Joi.func(),
-      dimensions: Joi.func(),
-      segments: Joi.func()
-    })),
-    Joi.object().keys(Object.assign({}, BasePreAggregation, {
-      type: Joi.any().valid('rollup').required(),
-      measures: Joi.func(),
-      dimensions: Joi.func(),
-      segments: Joi.func(),
-      timeDimension: Joi.func().required(),
-      granularity: Joi.any().valid(
-        'second', 'minute', 'hour', 'day', 'week', 'month', 'quarter', 'year'
-      ).required()
-    }))
-  ))
-=======
   preAggregations: PreAggregationsAlternatives
->>>>>>> c1b2e100
 });
 
 function formatErrorMessageFromDetails(explain, d) {
