--- conflicted
+++ resolved
@@ -24,8 +24,6 @@
   ownedByCube: boolean,
   fieldType?: string,
   postAggregate?: boolean,
-<<<<<<< HEAD
-=======
   shiftInterval?: string,
 };
 
@@ -39,7 +37,6 @@
   timeDimension: string,
   interval: string,
   type: 'next' | 'prior',
->>>>>>> 33b13832
 };
 
 export type MeasureDefinition = {
@@ -54,17 +51,11 @@
   groupBy?: Function,
   reduceBy?: Function,
   addGroupBy?: Function,
-<<<<<<< HEAD
-  groupByReferences?: string[],
-  reduceByReferences?: string[],
-  addGroupByReferences?: string[],
-=======
   timeShift?: TimeShiftDefinition[],
   groupByReferences?: string[],
   reduceByReferences?: string[],
   addGroupByReferences?: string[],
   timeShiftReferences?: TimeShiftDefinitionReference[],
->>>>>>> 33b13832
 };
 
 export class CubeEvaluator extends CubeSymbols {
@@ -118,8 +109,6 @@
 
     this.evaluatePostAggregateReferences(cube.name, cube.measures);
     this.evaluatePostAggregateReferences(cube.name, cube.dimensions);
-<<<<<<< HEAD
-=======
 
     this.prepareHierarchies(cube);
 
@@ -174,7 +163,6 @@
     }
 
     return [];
->>>>>>> 33b13832
   }
 
   private evaluatePostAggregateReferences(cubeName: string, obj: { [key: string]: MeasureDefinition }) {
@@ -194,13 +182,10 @@
         if (member.addGroupBy) {
           member.addGroupByReferences = this.evaluateReferences(cubeName, member.addGroupBy);
         }
-<<<<<<< HEAD
-=======
         if (member.timeShift) {
           member.timeShiftReferences = member.timeShift
             .map(s => ({ ...s, timeDimension: this.evaluateReferences(cubeName, s.timeDimension) }));
         }
->>>>>>> 33b13832
       }
     }
   }
