import inflection from 'inflection';
import R from 'ramda';
import { UserError } from '../compiler';
import { toSnakeCase } from './utils';

enum ColumnType {
  Time = 'time',
  Number = 'number',
  String = 'string',
  Boolean = 'boolean',
}

export enum MemberType {
  Measure = 'measure',
  Dimension = 'dimension',
  None = 'none',
}

export type Dimension = {
  name: string;
  types: any[];
  title: string;
  isPrimaryKey?: boolean;
  type?: any;
};

export type TableName = string | [string, string];

type JoinRelationship = 'hasOne' | 'hasMany' | 'belongsTo';

type ColumnsToJoin = {
  cubeToJoin: string;
  columnToJoin: string;
  tableName: string;
};

export type CubeDescriptorMember = {
  name: string;
  title: string;
  memberType: MemberType;
  type?: string;
  types: string[];
  isId?: boolean;
  included?: boolean;
  isPrimaryKey?: boolean;
};

type Join = {
  thisTableColumn: string;
  tableName: TableName;
  cubeToJoin: string;
  columnToJoin: string;
  relationship: JoinRelationship;
};

export type CubeDescriptor = {
  cube: string;
  tableName: TableName;
  table: string;
  schema: string;
  members: CubeDescriptorMember[];
  joins: Join[];
};

export type TableSchema = {
  cube: string;
  tableName: TableName;
  schema: any;
  table: any;
  measures: any[];
  dimensions: Dimension[];
  drillMembers?: Dimension[];
  joins: Join[];
};

const MEASURE_DICTIONARY = [
  'amount',
  'price',
  'count',
  'balance',
  'total',
  'number',
  'cost',
  'qty',
  'quantity',
  'duration',
  'value',
];

const idRegex = '_id$|id$';

type ForeignKey = {
  // eslint-disable-next-line camelcase
  target_table: string;
  // eslint-disable-next-line camelcase
  target_column: string;
};

type ColumnData = {
  name: string,
  type: string,
  attributes: string[],
  // eslint-disable-next-line camelcase
  foreign_keys?: ForeignKey[],
};

export type DatabaseSchema = Record<string, { [key: string]: ColumnData[] }>;

type TableData = {
  schema: string,
  table: string,
  tableName: string;
  tableDefinition: ColumnData[],
};

type ScaffoldingSchemaOptions = {
  includeNonDictionaryMeasures?: boolean;
  snakeCase?: boolean;
};

export class ScaffoldingSchema {
  private tableNamesToTables: { [key: string]: TableData[] } = {};

  public constructor(
    private readonly dbSchema: DatabaseSchema,
    private readonly options: ScaffoldingSchemaOptions = {}
  ) {}

  public resolveTableName(tableName: TableName) {
    let tableParts;
    if (Array.isArray(tableName)) {
      tableParts = tableName;
    } else {
      tableParts = tableName.match(/(["`].*?["`]|[^`".]+)+(?=\s*|\s*$)/g);
    }

    if (tableParts.length === 2) {
      this.resolveTableDefinition(tableName);
      return tableName;
    } else if (tableParts.length === 1 && typeof tableName === 'string') {
      const schema = Object.keys(this.dbSchema).find(
        (tableSchema) => this.dbSchema[tableSchema][tableName] ||
          this.dbSchema[tableSchema][inflection.tableize(tableName)]
      );
      if (!schema) {
        throw new UserError(`Can't find any table with '${tableName}' name`);
      }
      if (this.dbSchema[schema][tableName]) {
        return `${schema}.${tableName}`;
      }
      if (this.dbSchema[schema][inflection.tableize(tableName)]) {
        return `${schema}.${inflection.tableize(tableName)}`;
      }
    }

    throw new UserError(
      'Table names should be in <table> or <schema>.<table> format'
    );
  }

  public cubeDescriptors(tableNames: TableName[]): CubeDescriptor[] {
    const cubes = this.generateForTables(tableNames);

    function member(type: MemberType) {
      return (value: Omit<CubeDescriptorMember, 'memberType'>) => ({
        memberType: type,
        ...R.pick(['name', 'title', 'types', 'isPrimaryKey', 'included', 'isId'], value)
      });
    }

    return cubes.map((cube) => ({
      cube: cube.cube,
      tableName: cube.tableName,
      table: cube.table,
      schema: cube.schema,
      members: (cube.measures || []).map(member(MemberType.Measure))
        .concat((cube.dimensions || []).map(member(MemberType.Dimension))),
      joins: cube.joins
    }));
  }

  public generateForTables(tableNames: TableName[]) {
    this.prepareTableNamesToTables(tableNames);
    return tableNames.map(tableName => this.tableSchema(tableName, true));
  }

  protected prepareTableNamesToTables(tableNames: TableName[]) {
    this.tableNamesToTables = R.pipe(
      // @ts-ignore
      R.unnest,
      R.groupBy(n => n[0]),
      R.map(groupedNameToDef => groupedNameToDef.map(nameToDef => nameToDef[1]))
    )(
      // @ts-ignore
      tableNames.map(tableName => {
        const [schema, table] = this.parseTableName(tableName);
        const tableDefinition = this.resolveTableDefinition(tableName);
        const definition = {
          schema, table, tableDefinition, tableName
        };
        const tableizeName = inflection.tableize(this.fixCase(table));
        const parts = tableizeName.split('_');
        const tableNamesFromParts = R.range(0, parts.length - 1).map(toDrop => inflection.tableize(R.drop(toDrop, parts).join('_')));
        const names = R.uniq([table, tableizeName].concat(tableNamesFromParts));
        return names.map(n => [n, definition]);
      })
    ) as any;
  }

  public resolveTableDefinition(tableName: TableName) {
    const [schema, table] = this.parseTableName(tableName);
    if (!this.dbSchema[schema]) {
      throw new UserError(`Can't resolve ${tableName}: '${schema}' does not exist`);
    }
    if (!this.dbSchema[schema][table]) {
      throw new UserError(`Can't resolve ${tableName}: '${table}' does not exist`);
    }
    return this.dbSchema[schema][table];
  }

  protected tableSchema(tableName: TableName, includeJoins: boolean): TableSchema {
    const [schema, table] = this.parseTableName(tableName);
    const tableDefinition = this.resolveTableDefinition(tableName);
    const dimensions = this.dimensions(tableDefinition);

    return {
      cube: this.options.snakeCase ? toSnakeCase(table) : inflection.camelize(table),
      tableName,
      schema,
      table,
      measures: this.numberMeasures(tableDefinition),
      dimensions,
      joins: includeJoins ? this.joins(tableName, tableDefinition) : []
    };
  }

  protected parseTableName(tableName) {
    let schemaAndTable;
    if (Array.isArray(tableName)) {
      schemaAndTable = tableName;
    } else {
      schemaAndTable = tableName.match(/(["`].*?["`]|[^`".]+)+(?=\s*|\s*$)/g);
    }
    if (schemaAndTable.length !== 2) {
      throw new UserError(`Incorrect format for '${tableName}'. Should be in '<schema>.<table>' format`);
    }
    return schemaAndTable;
  }

  protected dimensions(tableDefinition): Dimension[] {
    return this.dimensionColumns(tableDefinition).map(column => {
      const res: Dimension = {
        name: column.name,
        types: [column.columnType || this.columnType(column)],
        title: inflection.titleize(column.name),
      };

      if (column.columnType !== 'time') {
        res.isPrimaryKey = column.attributes?.includes('primaryKey') ||
          this.fixCase(column.name) === 'id';
      }
      return res;
    });
  }

  protected numberMeasures(tableDefinition: ColumnData[]) {
    return tableDefinition.filter(
      column => (!column.name.startsWith('_') &&
        (this.columnType(column) === 'number') &&
        (this.options.includeNonDictionaryMeasures ? this.fixCase(column.name) !== 'id' : this.fromMeasureDictionary(column)))
    ).map(column => ({
      name: column.name,
      types: ['sum', 'avg', 'min', 'max'],
      title: inflection.titleize(column.name),
      ...(this.options.includeNonDictionaryMeasures ? { included: this.fromMeasureDictionary(column) } : null)
    }));
  }

  protected fromMeasureDictionary(column) {
    return !column.name.match(new RegExp(idRegex, 'i')) && !!MEASURE_DICTIONARY.find(word => this.fixCase(column.name).endsWith(word));
  }

  protected dimensionColumns(tableDefinition: any) {
    const dimensionColumns = tableDefinition.filter(
      column => !column.name.startsWith('_') && ['string', 'boolean'].includes(this.columnType(column)) ||
        column.attributes?.includes('primaryKey') ||
        this.fixCase(column.name) === 'id'
    );

    const timeColumns = R.pipe(
      // @ts-ignore
      R.filter(column => !column.name.startsWith('_') && this.columnType(column) === 'time'),
      R.sortBy(column => this.timeColumnIndex(column)),
      // @ts-ignore
      R.map(column => ({ ...column, columnType: 'time' })) // TODO do we need it?
      // @ts-ignore
    )(tableDefinition);

    return dimensionColumns.concat(timeColumns);
  }

  private fixCase(value: string) {
    if (this.options.snakeCase) {
      return toSnakeCase(value);
    }

    return value.toLocaleLowerCase();
  }

  protected joins(tableName: TableName, tableDefinition: ColumnData[]) {
    const cubeName = (name: string) => (this.options.snakeCase ? toSnakeCase(name) : inflection.camelize(name));
<<<<<<< HEAD
    
=======

>>>>>>> 33b13832
    return R.unnest(tableDefinition
      .map(column => {
        let columnsToJoin: ColumnsToJoin[] = [];

        if (column.foreign_keys?.length) {
          column.foreign_keys.forEach(fk => {
            const targetTableDefinition = this.tableNamesToTables[fk.target_table]?.find(t => t.table === fk.target_table);
            if (targetTableDefinition) {
              columnsToJoin.push({
                cubeToJoin: cubeName(fk.target_table),
                columnToJoin: fk.target_column,
                tableName: targetTableDefinition.tableName
              });
            }
          });
        } else if ((column.name.match(new RegExp(idRegex, 'i')) && this.fixCase(column.name) !== 'id')) {
          const withoutId = column.name.replace(new RegExp(idRegex, 'i'), '');
          const tablesToJoin = this.tableNamesToTables[withoutId] ||
          this.tableNamesToTables[inflection.tableize(withoutId)] ||
          this.tableNamesToTables[this.fixCase(withoutId)] ||
          this.tableNamesToTables[(inflection.tableize(this.fixCase(withoutId)))];
<<<<<<< HEAD
          
=======

>>>>>>> 33b13832
          if (!tablesToJoin) {
            return null;
          }

          columnsToJoin = tablesToJoin.map<any>(definition => {
            if (tableName === definition.tableName) {
              return null;
            }
            let columnForJoin = definition.tableDefinition.find(c => this.fixCase(c.name) === this.fixCase(column.name));
            columnForJoin = columnForJoin || definition.tableDefinition.find(c => this.fixCase(c.name) === 'id');
            if (!columnForJoin) {
              return null;
            }
            return {
              cubeToJoin: cubeName(definition.table),
              columnToJoin: columnForJoin.name,
              tableName: definition.tableName
            };
          }).filter(R.identity);
        }

        if (!columnsToJoin.length) {
          return null;
        }

        return columnsToJoin.map(columnToJoin => ({
          thisTableColumn: column.name,
          tableName: columnToJoin.tableName,
          cubeToJoin: columnToJoin.cubeToJoin,
          columnToJoin: columnToJoin.columnToJoin,
          relationship: 'belongsTo'
        }));
      })
      .filter(R.identity)) as Join[];
  }

  protected timeColumnIndex(column): number {
    const name = this.fixCase(column.name);
    if (name.indexOf('create') !== -1) {
      return 0;
    } else if (name.indexOf('update') !== -1) {
      return 1;
    } else {
      return 2;
    }
  }

  protected columnType(column): ColumnType {
    const type = this.fixCase(column.type);

    if (['time', 'date'].find(t => type.includes(t))) {
      return ColumnType.Time;
    } else if (['int', 'dec', 'double', 'numb'].find(t => type.includes(t))) {
      // enums are not Numbers
      return ColumnType.Number;
    } else if (['bool'].find(t => type.includes(t))) {
      return ColumnType.Boolean;
    }

    return ColumnType.String;
  }
}<|MERGE_RESOLUTION|>--- conflicted
+++ resolved
@@ -309,11 +309,6 @@
 
   protected joins(tableName: TableName, tableDefinition: ColumnData[]) {
     const cubeName = (name: string) => (this.options.snakeCase ? toSnakeCase(name) : inflection.camelize(name));
-<<<<<<< HEAD
-    
-=======
-
->>>>>>> 33b13832
     return R.unnest(tableDefinition
       .map(column => {
         let columnsToJoin: ColumnsToJoin[] = [];
@@ -335,11 +330,6 @@
           this.tableNamesToTables[inflection.tableize(withoutId)] ||
           this.tableNamesToTables[this.fixCase(withoutId)] ||
           this.tableNamesToTables[(inflection.tableize(this.fixCase(withoutId)))];
-<<<<<<< HEAD
-          
-=======
-
->>>>>>> 33b13832
           if (!tablesToJoin) {
             return null;
           }
