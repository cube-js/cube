import R from 'ramda';

import { UserError } from '../compiler/UserError';

export class PreAggregations {
  constructor(query, historyQueries, cubeLatticeCache) {
    this.query = query;
    this.historyQueries = historyQueries;
    this.cubeLatticeCache = cubeLatticeCache;
    this.cubeLattices = {};
  }

  /**
   * @return {unknown[]}
   */
  preAggregationsDescription() {
    const preAggregations = [this.preAggregationsDescriptionLocal()].concat(
      this.query.subQueryDimensions.map(d => this.query.subQueryDescription(d).subQuery)
        .map(q => q.preAggregations.preAggregationsDescription())
    );

    return R.pipe(
      R.unnest,
      R.uniqBy(desc => desc.tableName)
    )(
      preAggregations
    );
  }

  preAggregationsDescriptionLocal() {
    const isInPreAggregationQuery = this.query.options.preAggregationQuery;
    if (!isInPreAggregationQuery) {
      const preAggregationForQuery = this.findPreAggregationForQuery();
      if (preAggregationForQuery) {
        return this.preAggregationDescriptionsFor(preAggregationForQuery);
      }
    }
    if (
      !isInPreAggregationQuery ||
      isInPreAggregationQuery && this.query.options.useOriginalSqlPreAggregationsInPreAggregation) {
      return R.pipe(
        R.map(cube => {
          const { preAggregations } = this.collectOriginalSqlPreAggregations(() => this.query.cubeSql(cube));
          return R.unnest(preAggregations.map(p => this.preAggregationDescriptionsFor(p)));
        }),
        R.filter(R.identity),
        R.unnest
      )(this.preAggregationCubes());
    }
    return [];
  }

  preAggregationCubes() {
    const { join } = this.query;
    return join.joins.map(j => j.originalTo).concat([join.root]);
  }

  preAggregationDescriptionsFor(foundPreAggregation) {
    let preAggregations = [foundPreAggregation];
    if (foundPreAggregation.preAggregation.type === 'rollupJoin') {
      preAggregations = foundPreAggregation.preAggregationsToJoin;
    }
    return preAggregations.map(preAggregation => {
      if (this.canPartitionsBeUsed(preAggregation)) {
        const { dimension, partitionDimension } = this.partitionDimension(preAggregation);
        return this.preAggregationDescriptionsForRecursive(
          preAggregation.cube, this.addPartitionRangeTo(
            preAggregation,
            dimension,
            partitionDimension.wildcardRange(),
            partitionDimension.boundaryDateRange || partitionDimension.dateRange
          )
        );
      }
      return this.preAggregationDescriptionsForRecursive(preAggregation.cube, preAggregation);
    }).reduce((a, b) => a.concat(b), []);
  }

  canPartitionsBeUsed(foundPreAggregation) {
    return foundPreAggregation.preAggregation.partitionGranularity &&
      foundPreAggregation.references.timeDimensions &&
      foundPreAggregation.references.timeDimensions.length;
  }

  addPartitionRangeTo(foundPreAggregation, dimension, range, boundaryDateRange) {
    return Object.assign({}, foundPreAggregation, {
      preAggregation: Object.assign({}, foundPreAggregation.preAggregation, {
        partitionTimeDimensions: [{
          dimension,
          dateRange: range,
          boundaryDateRange
        }],
      })
    });
  }

  partitionDimension(foundPreAggregation) {
    const { dimension } = foundPreAggregation.references.timeDimensions[0];
    const partitionDimension = this.query.newTimeDimension({
      dimension,
      granularity: this.castGranularity(foundPreAggregation.preAggregation.partitionGranularity),
      dateRange: this.query.timeDimensions[0] && this.query.timeDimensions[0].dateRange,
      boundaryDateRange: this.query.timeDimensions[0] && this.query.timeDimensions[0].boundaryDateRange
    });
    return { dimension, partitionDimension };
  }

  preAggregationDescriptionsForRecursive(cube, foundPreAggregation) {
    const query = this.query.preAggregationQueryForSqlEvaluation(cube, foundPreAggregation.preAggregation);
    const descriptions = query !== this.query ? query.preAggregations.preAggregationsDescription() : [];
    return descriptions.concat(this.preAggregationDescriptionFor(cube, foundPreAggregation));
  }

  get hasCumulativeMeasures() {
    if (!this.hasCumulativeMeasuresValue) {
      this.hasCumulativeMeasuresValue = PreAggregations.hasCumulativeMeasures(this.query);
    }
    return this.hasCumulativeMeasuresValue;
  }

  preAggregationDescriptionFor(cube, foundPreAggregation) {
    const { preAggregationName, preAggregation } = foundPreAggregation;

    const tableName = this.preAggregationTableName(cube, preAggregationName, preAggregation);
    const invalidateKeyQueries = this.query.preAggregationInvalidateKeyQueries(cube, preAggregation);

    const matchedTimeDimension =
      preAggregation.partitionGranularity &&
      !this.hasCumulativeMeasures &&
      this.query.timeDimensions.find(
        td => td.dimension === foundPreAggregation.references.timeDimensions[0].dimension && td.dateRange
      );
    const filters = preAggregation.partitionGranularity && this.query.filters.filter(
      td => td.dimension === foundPreAggregation.references.timeDimensions[0].dimension &&
        td.isDateOperator() &&
        td.camelizeOperator === 'inDateRange' // TODO support all date operators
    );
    const queryForSqlEvaluation = this.query.preAggregationQueryForSqlEvaluation(cube, preAggregation);
<<<<<<< HEAD

    const {
      refreshRangeStart,
      refreshRangeEnd,
      refreshKey
    } = this.query.preAggregationRefreshSql(cube, preAggregation);

=======
    const uniqueKeyColumns = preAggregation.type === 'rollup' ?
      this.query.preAggregationQueryForSqlEvaluation(cube, preAggregation).dimensionColumns() : null;
>>>>>>> fcf5c96f
    return {
      preAggregationId: `${cube}.${preAggregationName}`,
      timezone: this.query.options && this.query.options.timezone,
      timestampFormat: queryForSqlEvaluation.timestampFormat(),
      tableName,
      refreshRangeStart,
      refreshRangeEnd,
      refreshKey,
      invalidateKeyQueries,
      external: preAggregation.external,
      previewSql: this.query.preAggregationPreviewSql(tableName),
      preAggregationsSchema: this.query.preAggregationSchema(),
      loadSql: this.query.preAggregationLoadSql(cube, preAggregation, tableName),
      sql: this.query.preAggregationSql(cube, preAggregation),
      uniqueKeyColumns,
      dataSource: queryForSqlEvaluation.dataSource,
      partitionGranularity: preAggregation.partitionGranularity,
      preAggregationStartEndQueries:
        (preAggregation.partitionGranularity || preAggregation.granularity) &&
        this.refreshRangeQuery().preAggregationStartEndQueries(cube, preAggregation),
      matchedTimeDimensionDateRange:
        preAggregation.partitionGranularity && (
          matchedTimeDimension && matchedTimeDimension.boundaryDateRangeFormatted() ||
          filters && filters[0] && filters[0].formattedDateRange() // TODO intersect all date ranges
        ),
      indexesSql: Object.keys(preAggregation.indexes || {}).map(
        index => {
          // @todo Dont use sqlAlias directly, we needed to move it in preAggregationTableName
          const indexName = this.preAggregationTableName(cube, `${foundPreAggregation.sqlAlias || preAggregationName}_${index}`, preAggregation, true);
          return {
            indexName,
            sql: this.query.indexSql(
              cube,
              preAggregation,
              preAggregation.indexes[index],
              indexName,
              tableName
            )
          };
        }
      )
    };
  }

  preAggregationTableName(cube, preAggregationName, preAggregation, skipSchema) {
    const name = preAggregation.sqlAlias || preAggregationName;
    return this.query.preAggregationTableName(
      cube,
      name,
      skipSchema
    );
  }

  findPreAggregationToUseForCube(cube) {
    const preAggregates = this.query.cubeEvaluator.preAggregationsForCube(cube);
    const originalSqlPreAggregations = R.pipe(
      R.toPairs,
      R.filter(([, a]) => a.type === 'originalSql')
    )(preAggregates);
    if (originalSqlPreAggregations.length) {
      const [preAggregationName, preAggregation] = originalSqlPreAggregations[0];
      return {
        preAggregationName,
        preAggregation,
        cube,
        references: this.evaluateAllReferences(cube, preAggregation)
      };
    }
    return null;
  }

  static transformQueryToCanUseForm(query) {
    const sortedDimensions = this.squashDimensions(query);
    const measures = (query.measures.concat(query.measureFilters));
    const measurePaths = R.uniq(measures.map(m => m.measure));
    const collectLeafMeasures = query.collectLeafMeasures.bind(query);
    const dimensionsList = query.dimensions.map(dim => dim.dimension);
    const segmentsList = query.segments.map(s => s.segment);

    const leafMeasurePaths =
      R.pipe(
        R.map(m => query.collectFrom([m], collectLeafMeasures, 'collectLeafMeasures')),
        R.unnest,
        R.uniq
      )(measures);

    function sortTimeDimensions(timeDimensions) {
      return timeDimensions && R.sortBy(
        R.prop(0),
        timeDimensions.map(d => [d.dimension, d.rollupGranularity()])
      ) || [];
    }

    function allValuesEq1(map) {
      if (!map) return false;
      // eslint-disable-next-line no-restricted-syntax
      for (const v of map?.values()) {
        if (v !== 1) return false;
      }
      return true;
    }

    const sortedTimeDimensions = sortTimeDimensions(query.timeDimensions);
    const timeDimensions = query.timeDimensions && R.sortBy(
      R.prop(0),
      query.timeDimensions.map(d => [d.dimension, d.granularity])
    ) || [];

    const hasNoTimeDimensionsWithoutGranularity = !query.timeDimensions.filter(d => !d.granularity).length;

    const allFiltersWithinSelectedDimensions =
      R.all(d => dimensionsList.indexOf(d) !== -1)(
        query.filters.map(f => f.dimension)
      );

    const isAdditive = R.all(m => m.isAdditive(), query.measures);
    const leafMeasures = leafMeasurePaths.map(path => query.newMeasure(path));
    const leafMeasureAdditive = R.all(m => m.isAdditive(), leafMeasures);
    const cumulativeMeasures = leafMeasures
      .filter(m => m.isCumulative());
    const hasCumulativeMeasures = cumulativeMeasures.length > 0;
    const windowGranularity = cumulativeMeasures
      .map(m => m.windowGranularity())
      .reduce((a, b) => query.minGranularity(a, b), null);
    const granularityHierarchies = query.granularityHierarchies();
    const hasMultipliedMeasures = query.fullKeyQueryAggregateMeasures().multipliedMeasures.length > 0;

    let filterDimensionsSingleValueEqual = this.collectFilterDimensionsWithSingleValueEqual(
      query.filters,
      dimensionsList.concat(segmentsList).reduce((map, d) => map.set(d, 1), new Map())
    );

    filterDimensionsSingleValueEqual = new Set(
      allValuesEq1(filterDimensionsSingleValueEqual) ? filterDimensionsSingleValueEqual?.keys() : null
    );

    return {
      sortedDimensions,
      sortedTimeDimensions,
      timeDimensions,
      measures: measurePaths,
      leafMeasureAdditive,
      leafMeasures: leafMeasurePaths,
      hasNoTimeDimensionsWithoutGranularity,
      allFiltersWithinSelectedDimensions,
      isAdditive,
      granularityHierarchies,
      hasMultipliedMeasures,
      hasCumulativeMeasures,
      windowGranularity,
      filterDimensionsSingleValueEqual
    };
  }

  static collectFilterDimensionsWithSingleValueEqual(filters, map) {
    // eslint-disable-next-line no-restricted-syntax
    for (const f of filters) {
      if (f.operator === 'equals') {
        map.set(f.dimension, Math.min(map.get(f.dimension) || 2, f.values.length));
      } else if (f.operator === 'and') {
        const res = this.collectFilterDimensionsWithSingleValueEqual(f.values, map);
        if (res == null) return null;
      } else {
        return null;
      }
    }

    return map;
  }

  static transformedQueryToReferences(query) {
    return {
      measures: query.measures,
      dimensions: query.sortedDimensions,
      timeDimensions: query.sortedTimeDimensions.map(([dimension, granularity]) => ({ dimension, granularity }))
    };
  }

  canUsePreAggregationFn(query, refs) {
    return PreAggregations.canUsePreAggregationForTransformedQueryFn(
      PreAggregations.transformQueryToCanUseForm(query), refs
    );
  }

  canUsePreAggregationAndCheckIfRefValid(query) {
    const transformedQuery = PreAggregations.transformQueryToCanUseForm(query);
    return (refs) => PreAggregations.canUsePreAggregationForTransformedQueryFn(
      transformedQuery, refs
    );
  }

  checkAutoRollupPreAggregationValid(refs) {
    try {
      this.autoRollupPreAggregationQuery(null, refs); // TODO null
      return true;
    } catch (e) {
      if (e instanceof UserError || e.toString().indexOf('ReferenceError') !== -1) {
        return false;
      } else {
        throw e;
      }
    }
  }

  static canUsePreAggregationForTransformedQueryFn(transformedQuery, refs) {
    function sortTimeDimensions(timeDimensions) {
      return timeDimensions && R.sortBy(
        d => d.join('.'),
        timeDimensions.map(d => [d.dimension, d.granularity || 'day']) // TODO granularity shouldn't be null?
      ) || [];
    }
    const expandGranularity = (granularity) => transformedQuery.granularityHierarchies[granularity] || [granularity];
    // TimeDimension :: [Dimension, Granularity]
    // TimeDimension -> [TimeDimension]
    function expandTimeDimension(timeDimension) {
      const [dimension, granularity] = timeDimension;
      const makeTimeDimension = newGranularity => [dimension, newGranularity];
      return expandGranularity(granularity).map(makeTimeDimension);
    }
    // [[TimeDimension]]
    const queryTimeDimensionsList = transformedQuery.sortedTimeDimensions.map(expandTimeDimension);

    const windowGranularityMatches = (references) => {
      if (!transformedQuery.windowGranularity) {
        return true;
      }

      const sortedTimeDimensions = references.sortedTimeDimensions || sortTimeDimensions(references.timeDimensions);
      return expandGranularity(transformedQuery.windowGranularity).map(windowGranularity => R.all(
        td => td[1] === windowGranularity,
        sortedTimeDimensions,
      )).filter(x => !!x).length > 0;
    };

    const canUsePreAggregationNotAdditive = (references) => {
      const sortedTimeDimensions = references.sortedTimeDimensions || sortTimeDimensions(references.timeDimensions);
      return transformedQuery.hasNoTimeDimensionsWithoutGranularity &&
      (
        references.dimensions.length === transformedQuery.filterDimensionsSingleValueEqual.size &&
        R.all(d => transformedQuery.filterDimensionsSingleValueEqual.has(d), references.dimensions)
      ) &&
      (
        R.all(m => references.measures.indexOf(m) !== -1, transformedQuery.measures) ||
        R.all(m => references.measures.indexOf(m) !== -1, transformedQuery.leafMeasures)
      ) &&
      R.equals(
        transformedQuery.sortedTimeDimensions,
        sortedTimeDimensions
      ) &&
      (transformedQuery.isAdditive || R.equals(
        transformedQuery.timeDimensions,
        sortedTimeDimensions
      )) &&
      !transformedQuery.hasCumulativeMeasures;
    };

    // TODO revisit cumulative leaf measure matches
    const canUsePreAggregationLeafMeasureAdditive = (references) => R.all(
      d => (references.sortedDimensions || references.dimensions).indexOf(d) !== -1,
      transformedQuery.sortedDimensions
    ) &&
      R.all(m => references.measures.indexOf(m) !== -1, transformedQuery.leafMeasures) &&
      R.allPass(
        queryTimeDimensionsList.map(tds => R.anyPass(tds.map(td => R.contains(td))))
      )(references.sortedTimeDimensions || sortTimeDimensions(references.timeDimensions)) &&
      windowGranularityMatches(references);

    let canUseFn;
    if (transformedQuery.leafMeasureAdditive && !transformedQuery.hasMultipliedMeasures) {
      canUseFn = (r) => canUsePreAggregationLeafMeasureAdditive(r) || canUsePreAggregationNotAdditive(r);
    } else {
      canUseFn = canUsePreAggregationNotAdditive;
    }
    if (refs) {
      return canUseFn(refs);
    } else {
      return canUseFn;
    }
  }

  static squashDimensions(query) {
    return R.pipe(R.uniq, R.sortBy(R.identity))(
      query.dimensions.concat(query.filters).map(d => d.dimension).concat(query.segments.map(s => s.segment))
    );
  }

  // eslint-disable-next-line no-unused-vars
  getCubeLattice(cube, preAggregationName, preAggregation) {
    throw new UserError('Auto rollups supported only in Enterprise version');
  }

  findPreAggregationForQuery() {
    if (!this.preAggregationForQuery) {
      this.preAggregationForQuery = this.rollupMatchResults().find(p => p.canUsePreAggregation);
    }
    return this.preAggregationForQuery;
  }

  findAutoRollupPreAggregationsForCube(cube, preAggregations) {
    if (
      R.any(m => m.path() && m.path()[0] === cube, this.query.measures) ||
      !this.query.measures.length && !this.query.timeDimensions.length &&
      R.all(d => d.path() && d.path()[0] === cube, this.query.dimensions)
    ) {
      return R.pipe(
        R.toPairs,
        // eslint-disable-next-line no-unused-vars
        R.filter(([k, a]) => a.type === 'autoRollup'),
        R.map(([preAggregationName, preAggregation]) => {
          const cubeLattice = this.getCubeLattice(cube, preAggregationName, preAggregation);
          const optimalPreAggregation = cubeLattice.findOptimalPreAggregationFromLattice(this.query);
          return optimalPreAggregation && {
            preAggregationName: preAggregationName + this.autoRollupNameSuffix(cube, optimalPreAggregation),
            preAggregation: Object.assign(
              optimalPreAggregation,
              preAggregation
            ),
            cube,
            canUsePreAggregation: true,
            references: optimalPreAggregation
          };
        })
      )(preAggregations);
    }
    return [];
  }

  rollupMatchResults() {
    const { query } = this;

    const canUsePreAggregation = this.canUsePreAggregationFn(query);

    return R.pipe(
      R.map(cube => {
        const preAggregations = this.query.cubeEvaluator.preAggregationsForCube(cube);
        let rollupPreAggregations =
          this.findRollupPreAggregationsForCube(cube, canUsePreAggregation, preAggregations);
        rollupPreAggregations = rollupPreAggregations.concat(
          this.findAutoRollupPreAggregationsForCube(cube, preAggregations)
        );
        return rollupPreAggregations;
      }),
      R.unnest
    )(query.collectCubeNames());
  }

  findRollupPreAggregationsForCube(cube, canUsePreAggregation, preAggregations) {
    return R.pipe(
      R.toPairs,
      // eslint-disable-next-line no-unused-vars
      R.filter(([k, a]) => a.type === 'rollup' || a.type === 'rollupJoin'),
      R.map(([preAggregationName, preAggregation]) => {
        const preAggObj = this.evaluatedPreAggregationObj(
          cube, preAggregationName, preAggregation, canUsePreAggregation
        );
        if (preAggregation.type === 'rollupJoin') {
          // TODO evaluation optimizations. Should be cached or moved to compile time.
          const preAggregationsToJoin = preAggObj.references.rollups.map(
            name => {
              const [joinCube, joinPreAggregationName] = this.query.cubeEvaluator.parsePath('preAggregations', name);
              return this.evaluatedPreAggregationObj(
                joinCube,
                joinPreAggregationName,
                this.query.cubeEvaluator.byPath('preAggregations', name),
                canUsePreAggregation
              );
            }
          );
          return {
            ...preAggObj,
            preAggregationsToJoin,
            rollupJoin: this.buildRollupJoin(preAggObj, preAggregationsToJoin)
          };
        } else {
          return preAggObj;
        }
      })
    )(preAggregations);
  }

  // TODO check multiplication factor didn't change
  buildRollupJoin(preAggObj, preAggObjsToJoin) {
    return this.query.cacheValue(
      ['buildRollupJoin', JSON.stringify(preAggObj), JSON.stringify(preAggObjsToJoin)],
      () => {
        const targetJoins = this.resolveJoinMembers(
          this.query.joinGraph.buildJoin(this.cubesFromPreAggregation(preAggObj))
        );
        const existingJoins = R.unnest(preAggObjsToJoin.map(
          p => this.resolveJoinMembers(this.query.joinGraph.buildJoin(this.cubesFromPreAggregation(p)))
        ));
        const nonExistingJoins = targetJoins.filter(target => !existingJoins.find(
          existing => existing.originalFrom === target.originalFrom &&
            existing.originalTo === target.originalTo &&
            R.equals(existing.fromMembers, target.fromMembers) &&
            R.equals(existing.toMembers, target.toMembers)
        ));
        if (!nonExistingJoins.length) {
          throw new UserError(`Nothing to join in rollup join. Target joins ${JSON.stringify(targetJoins)} are included in existing rollup joins ${JSON.stringify(existingJoins)}`);
        }
        return nonExistingJoins.map(join => {
          const fromPreAggObj = this.preAggObjForJoin(preAggObjsToJoin, join.fromMembers, join);
          const toPreAggObj = this.preAggObjForJoin(preAggObjsToJoin, join.toMembers, join);
          return {
            ...join,
            fromPreAggObj,
            toPreAggObj
          };
        });
      }
    );
  }

  preAggObjForJoin(preAggObjsToJoin, joinMembers, join) {
    const fromPreAggObj = preAggObjsToJoin
      .filter(p => joinMembers.every(m => !!p.references.dimensions.find(d => m === d)));
    if (!fromPreAggObj.length) {
      throw new UserError(`No rollups found that can be used for rollup join: ${JSON.stringify(join)}`);
    }
    if (fromPreAggObj.length > 1) {
      throw new UserError(
        `Multiple rollups found that can be used for rollup join ${JSON.stringify(join)}: ${fromPreAggObj.map(p => `${p.cube}.${p.preAggregationName}`).join(', ')}`,
      );
    }
    return fromPreAggObj[0];
  }

  resolveJoinMembers(join) {
    return join.joins.map(j => {
      const memberPaths = this.query.collectMemberNamesFor(() => this.query.evaluateSql(j.originalFrom, j.join.sql)).map(m => m.split('.'));
      const invalidMembers = memberPaths.filter(m => m[0] !== j.originalFrom && m[0] !== j.originalTo);
      if (invalidMembers.length) {
        throw new UserError(`Members ${invalidMembers.join(', ')} in join from '${j.originalFrom}' to '${j.originalTo}' doesn't reference join cubes`);
      }
      const fromMembers = memberPaths.filter(m => m[0] === j.originalFrom).map(m => m.join('.'));
      if (!fromMembers.length) {
        throw new UserError(`From members are not found in [${memberPaths.map(m => m.join('.')).join(', ')}] for join ${JSON.stringify(j)}. Please make sure join fields are referencing dimensions instead of columns.`);
      }
      const toMembers = memberPaths.filter(m => m[0] === j.originalTo).map(m => m.join('.'));
      if (!toMembers.length) {
        throw new UserError(`To members are not found in [${memberPaths.map(m => m.join('.')).join(', ')}] for join ${JSON.stringify(j)}. Please make sure join fields are referencing dimensions instead of columns.`);
      }
      return {
        ...j,
        fromMembers,
        toMembers,
      };
    });
  }

  cubesFromPreAggregation(preAggObj) {
    return R.uniq(
      preAggObj.references.measures.map(m => this.query.cubeEvaluator.parsePath('measures', m)).concat(
        preAggObj.references.dimensions.map(m => this.query.cubeEvaluator.parsePath('dimensions', m))
      ).map(p => p[0])
    );
  }

  evaluatedPreAggregationObj(cube, preAggregationName, preAggregation, canUsePreAggregation) {
    const references = this.evaluateAllReferences(cube, preAggregation);
    return {
      preAggregationName,
      preAggregation,
      cube,
      canUsePreAggregation: canUsePreAggregation(references),
      references
    };
  }

  rollupMatchResultDescriptions() {
    return this.rollupMatchResults().map(p => ({
      name: this.query.cubeEvaluator.pathFromArray([p.cube, p.preAggregationName]),
      tableName: this.preAggregationTableName(p.cube, p.preAggregationName, p.preAggregation),
      references: p.references,
      canUsePreAggregation: p.canUsePreAggregation
    }));
  }

  canUseTransformedQuery() {
    return PreAggregations.transformQueryToCanUseForm(this.query);
  }

  static hasCumulativeMeasures(query) {
    const measures = (query.measures.concat(query.measureFilters));
    const collectLeafMeasures = query.collectLeafMeasures.bind(query);
    return R.pipe(
      R.map(m => query.collectFrom([m], collectLeafMeasures, 'collectLeafMeasures')),
      R.unnest,
      R.uniq,
      R.map(p => query.newMeasure(p)),
      R.any(m => m.isCumulative())
    )(measures);
  }

  castGranularity(granularity) {
    return granularity;
  }

  collectOriginalSqlPreAggregations(fn) {
    const preAggregations = [];
    const result = this.query.evaluateSymbolSqlWithContext(fn, { collectOriginalSqlPreAggregations: preAggregations });
    return { preAggregations, result };
  }

  refreshRangeQuery() {
    return this.query.newSubQuery({
      rowLimit: null,
      preAggregationQuery: true,
    });
  }

  originalSqlPreAggregationQuery(cube, aggregation) {
    return this.query.newSubQuery({
      rowLimit: null,
      timeDimensions: aggregation.partitionTimeDimensions,
      preAggregationQuery: true,
    });
  }

  rollupPreAggregationQuery(cube, aggregation) {
    const references = this.evaluateAllReferences(cube, aggregation);
    return this.query.newSubQuery({
      rowLimit: null,
      measures: references.measures,
      dimensions: references.dimensions,
      timeDimensions: this.mergePartitionTimeDimensions(references, aggregation.partitionTimeDimensions),
      preAggregationQuery: true,
      useOriginalSqlPreAggregationsInPreAggregation: aggregation.useOriginalSqlPreAggregations,
    });
  }

  autoRollupPreAggregationQuery(cube, aggregation) {
    return this.query.newSubQuery({
      rowLimit: null,
      measures: aggregation.measures,
      dimensions: aggregation.dimensions,
      timeDimensions:
        this.mergePartitionTimeDimensions(aggregation, aggregation.partitionTimeDimensions),
      preAggregationQuery: true,
      useOriginalSqlPreAggregationsInPreAggregation: aggregation.useOriginalSqlPreAggregations,
    });
  }

  mergePartitionTimeDimensions(aggregation, partitionTimeDimensions) {
    if (!partitionTimeDimensions) {
      return aggregation.timeDimensions;
    }
    return aggregation.timeDimensions.map(d => {
      const toMerge = partitionTimeDimensions.find(
        qd => qd.dimension === d.dimension
      );
      return toMerge ? { ...d, dateRange: toMerge.dateRange, boundaryDateRange: toMerge.boundaryDateRange } : d;
    });
  }

  autoRollupNameSuffix(cube, aggregation) {
    // eslint-disable-next-line prefer-template
    return '_' + aggregation.dimensions.concat(
      aggregation.timeDimensions.map(d => `${d.dimension}${d.granularity.substring(0, 1)}`)
    ).map(s => {
      const path = s.split('.');
      return `${path[0][0]}${path[1]}`;
    }).map(s => s.replace(/_/g, '')).join('_')
      .replace(/[.]/g, '')
      .toLowerCase();
  }

  evaluateAllReferences(cube, aggregation) {
    return this.query.cubeEvaluator.evaluatePreAggregationReferences(cube, aggregation);
  }

  originalSqlPreAggregationTable(preAggregationDescription) {
    // eslint-disable-next-line prefer-const
    let { preAggregationName, preAggregation } = preAggregationDescription;

    // @todo Dont use sqlAlias directly, we needed to move it in preAggregationTableName
    if (preAggregation && preAggregation.sqlAlias) {
      preAggregationName = preAggregation.sqlAlias;
    }

    return this.query.preAggregationTableName(
      preAggregationDescription.cube,
      preAggregationName
    );
  }

  rollupPreAggregation(preAggregationForQuery, measures, isFullSimpleQuery, filters) {
    let toJoin;

    const sqlAndAlias = (preAgg) => ({
      preAggregation: preAgg,
      alias: this.query.cubeAlias(this.query.cubeEvaluator.pathFromArray([preAgg.cube, preAgg.preAggregationName]))
    });

    if (preAggregationForQuery.preAggregation.type === 'rollupJoin') {
      const join = preAggregationForQuery.rollupJoin;

      toJoin = [
        sqlAndAlias(join[0].fromPreAggObj),
        ...join.map(
          j => ({
            ...sqlAndAlias(j.toPreAggObj),
            on: this.query.evaluateSql(j.originalFrom, j.join.sql, {
              sqlResolveFn: (symbol, cube, n) => {
                const path = this.query.cubeEvaluator.pathFromArray([cube, n]);
                const member =
                  this.query.cubeEvaluator.isMeasure(path) ?
                    this.query.newMeasure(path) :
                    this.query.newDimension(path);
                return member.aliasName();
              }
            })
          })
        )
      ];
    } else {
      toJoin = [sqlAndAlias(preAggregationForQuery)];
    }

    const from = this.query.joinSql(
      toJoin.map(j => ({
        ...j,
        sql:
          this.query.preAggregationTableName(
            j.preAggregation.cube,
            // @todo Dont use sqlAlias directly, we needed to move it in preAggregationTableName
            j.preAggregation.preAggregation.sqlAlias || j.preAggregation.preAggregationName
          )
      }))
    );

    const segmentFilters = this.query.segments.map(
      s => this.query.newFilter({ dimension: s.segment, operator: 'equals', values: [true] })
    );
    const replacedFilters =
      filters || segmentFilters
        .concat(this.query.filters).concat(
          this.query.timeDimensions.map(dimension => dimension.dateRange && ({
            filterToWhere: () => this.query.timeRangeFilter(
              this.query.dimensionSql(dimension),
              dimension.localDateTimeFromParam(),
              dimension.localDateTimeToParam(),
            ),
          }))
        ).filter(f => !!f);

    const renderedReference = R.pipe(
      R.map(path => {
        const measure = this.query.newMeasure(path);
        return [
          path,
          this.query.aggregateOnGroupedColumn(
            measure.measureDefinition(),
            measure.aliasName(),
            !this.query.safeEvaluateSymbolContext().overTimeSeriesAggregate,
            path
          ) || `sum(${measure.aliasName()})`
        ];
      }),
      R.fromPairs
    )(this.rollupMeasures(preAggregationForQuery));

    // TODO granularity shouldn't be null?
    const rollupGranularity = this.castGranularity(preAggregationForQuery.preAggregation.granularity) || 'day';

    return this.query.evaluateSymbolSqlWithContext(
      // eslint-disable-next-line prefer-template
      () => `SELECT ${this.query.selectAllDimensionsAndMeasures(measures)} FROM ${from} ${this.query.baseWhere(replacedFilters)}` +
        this.query.groupByClause() +
        (
          isFullSimpleQuery ?
            this.query.baseHaving(this.query.measureFilters) +
            this.query.orderBy() +
            this.query.groupByDimensionLimit() : ''
        ),
      {
        renderedReference,
        rollupQuery: true,
        rollupGranularity,
      }
    );
  }

  rollupMeasures(preAggregationForQuery) {
    return preAggregationForQuery.preAggregation.type === 'autoRollup' ?
      preAggregationForQuery.preAggregation.measures :
      this.evaluateAllReferences(preAggregationForQuery.cube, preAggregationForQuery.preAggregation).measures;
  }
}<|MERGE_RESOLUTION|>--- conflicted
+++ resolved
@@ -136,18 +136,14 @@
         td.camelizeOperator === 'inDateRange' // TODO support all date operators
     );
     const queryForSqlEvaluation = this.query.preAggregationQueryForSqlEvaluation(cube, preAggregation);
-<<<<<<< HEAD
+    const uniqueKeyColumns = preAggregation.type === 'rollup' ?
+      this.query.preAggregationQueryForSqlEvaluation(cube, preAggregation).dimensionColumns() : null;
 
     const {
       refreshRangeStart,
       refreshRangeEnd,
       refreshKey
     } = this.query.preAggregationRefreshSql(cube, preAggregation);
-
-=======
-    const uniqueKeyColumns = preAggregation.type === 'rollup' ?
-      this.query.preAggregationQueryForSqlEvaluation(cube, preAggregation).dimensionColumns() : null;
->>>>>>> fcf5c96f
     return {
       preAggregationId: `${cube}.${preAggregationName}`,
       timezone: this.query.options && this.query.options.timezone,
