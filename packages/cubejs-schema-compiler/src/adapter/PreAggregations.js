import R from 'ramda';

import { UserError } from '../compiler/UserError';

export class PreAggregations {
  constructor(query, historyQueries, cubeLatticeCache) {
    this.query = query;
    this.historyQueries = historyQueries;
    this.cubeLatticeCache = cubeLatticeCache;
    this.cubeLattices = {};
  }

  /**
   * @return {unknown[]}
   */
  preAggregationsDescription() {
    const preAggregations = [this.preAggregationsDescriptionLocal()].concat(
      this.query.subQueryDimensions.map(d => this.query.subQueryDescription(d).subQuery)
        .map(q => q.preAggregations.preAggregationsDescription())
    );

    return R.pipe(
      R.unnest,
      R.uniqBy(desc => desc.tableName)
    )(
      preAggregations
    );
  }

  preAggregationsDescriptionLocal() {
    const isInPreAggregationQuery = this.query.options.preAggregationQuery;
    if (!isInPreAggregationQuery) {
      const preAggregationForQuery = this.findPreAggregationForQuery();
      if (preAggregationForQuery) {
        return this.preAggregationDescriptionsFor(preAggregationForQuery);
      }
    }
    if (
      !isInPreAggregationQuery ||
      isInPreAggregationQuery && this.query.options.useOriginalSqlPreAggregationsInPreAggregation) {
      return R.pipe(
        R.map(cube => {
          const { preAggregations } = this.collectOriginalSqlPreAggregations(() => this.query.cubeSql(cube));
          return R.unnest(preAggregations.map(p => this.preAggregationDescriptionsFor(p)));
        }),
        R.filter(R.identity),
        R.unnest
      )(this.preAggregationCubes());
    }
    return [];
  }

  preAggregationCubes() {
    const { join } = this.query;
    return join.joins.map(j => j.originalTo).concat([join.root]);
  }

  preAggregationDescriptionsFor(foundPreAggregation) {
    let preAggregations = [foundPreAggregation];
    if (foundPreAggregation.preAggregation.type === 'rollupJoin') {
      preAggregations = foundPreAggregation.preAggregationsToJoin;
    }
    return preAggregations.map(preAggregation => {
      if (this.canPartitionsBeUsed(preAggregation)) {
        const { dimension, partitionDimension } = this.partitionDimension(preAggregation);
        return this.preAggregationDescriptionsForRecursive(
          preAggregation.cube, this.addPartitionRangeTo(
            preAggregation,
            dimension,
            partitionDimension.wildcardRange(),
            partitionDimension.boundaryDateRange || partitionDimension.dateRange
          )
        );
      }
      return this.preAggregationDescriptionsForRecursive(preAggregation.cube, preAggregation);
    }).reduce((a, b) => a.concat(b), []);
  }

  canPartitionsBeUsed(foundPreAggregation) {
    return foundPreAggregation.preAggregation.partitionGranularity &&
      foundPreAggregation.references.timeDimensions &&
      foundPreAggregation.references.timeDimensions.length;
  }

  addPartitionRangeTo(foundPreAggregation, dimension, range, boundaryDateRange) {
    return Object.assign({}, foundPreAggregation, {
      preAggregation: Object.assign({}, foundPreAggregation.preAggregation, {
        partitionTimeDimensions: [{
          dimension,
          dateRange: range,
          boundaryDateRange
        }],
      })
    });
  }

  partitionDimension(foundPreAggregation) {
    const { dimension } = foundPreAggregation.references.timeDimensions[0];
    const partitionDimension = this.query.newTimeDimension({
      dimension,
      granularity: this.castGranularity(foundPreAggregation.preAggregation.partitionGranularity),
      dateRange: this.query.timeDimensions[0] && this.query.timeDimensions[0].dateRange,
      boundaryDateRange: this.query.timeDimensions[0] && this.query.timeDimensions[0].boundaryDateRange
    });
    return { dimension, partitionDimension };
  }

  preAggregationDescriptionsForRecursive(cube, foundPreAggregation) {
    const query = this.query.preAggregationQueryForSqlEvaluation(cube, foundPreAggregation.preAggregation);
    const descriptions = query !== this.query ? query.preAggregations.preAggregationsDescription() : [];
    return descriptions.concat(this.preAggregationDescriptionFor(cube, foundPreAggregation));
  }

  get hasCumulativeMeasures() {
    if (!this.hasCumulativeMeasuresValue) {
      this.hasCumulativeMeasuresValue = PreAggregations.hasCumulativeMeasures(this.query);
    }
    return this.hasCumulativeMeasuresValue;
  }

  aggregatesColumns(cube, preAggregation) {
    if (preAggregation.type === 'rollup') {
      return this.query
        .preAggregationQueryForSqlEvaluation(cube, preAggregation)
        .measures
        .filter(m => m.isAdditive())
        .map(m => {
          const fname = {
            sum: 'sum',
            count: 'sum',
            countDistinctApprox: 'merge',
            min: 'min',
            max: 'max'
          }[m.measureDefinition().type];
          return `${fname}(${m.aliasName()})`;
        });
    }
    return [];
  }
 
  preAggregationDescriptionFor(cube, foundPreAggregation) {
    const { preAggregationName, preAggregation } = foundPreAggregation;

    const tableName = this.preAggregationTableName(cube, preAggregationName, preAggregation);
    const invalidateKeyQueries = this.query.preAggregationInvalidateKeyQueries(cube, preAggregation);

    const matchedTimeDimension =
      preAggregation.partitionGranularity &&
      !this.hasCumulativeMeasures &&
      this.query.timeDimensions.find(
        td => td.dimension === foundPreAggregation.references.timeDimensions[0].dimension && td.dateRange
      );
    const filters = preAggregation.partitionGranularity && this.query.filters.filter(
      td => td.dimension === foundPreAggregation.references.timeDimensions[0].dimension &&
        td.isDateOperator() &&
        td.camelizeOperator === 'inDateRange' // TODO support all date operators
    );
    const queryForSqlEvaluation = this.query.preAggregationQueryForSqlEvaluation(cube, preAggregation);

    const uniqueKeyColumnsDefault = () => null;
    const uniqueKeyColumns = ({
      rollup: () => this.query.preAggregationQueryForSqlEvaluation(cube, preAggregation).dimensionColumns(),
      originalSql: () => preAggregation.uniqueKeyColumns || null
    }[preAggregation.type] || uniqueKeyColumnsDefault)();

    const aggregatesColumns = this.aggregatesColumns(cube, preAggregation);
    
    return {
      preAggregationId: `${cube}.${preAggregationName}`,
      timezone: this.query.options && this.query.options.timezone,
      timestampFormat: queryForSqlEvaluation.timestampFormat(),
      tableName,
      invalidateKeyQueries,
      type: preAggregation.type,
      external: preAggregation.external,
      previewSql: this.query.preAggregationPreviewSql(tableName),
      preAggregationsSchema: this.query.preAggregationSchema(),
      loadSql: this.query.preAggregationLoadSql(cube, preAggregation, tableName),
      sql: this.query.preAggregationSql(cube, preAggregation),
      uniqueKeyColumns,
      aggregatesColumns,
      dataSource: queryForSqlEvaluation.dataSource,
      granularity: preAggregation.granularity,
      partitionGranularity: preAggregation.partitionGranularity,
      preAggregationStartEndQueries:
        (preAggregation.partitionGranularity || preAggregation.granularity) &&
        this.refreshRangeQuery().preAggregationStartEndQueries(cube, preAggregation),
      matchedTimeDimensionDateRange:
        preAggregation.partitionGranularity && (
          matchedTimeDimension && matchedTimeDimension.boundaryDateRangeFormatted() ||
          filters && filters[0] && filters[0].formattedDateRange() // TODO intersect all date ranges
        ),
      indexesSql: Object.keys(preAggregation.indexes || {})
        .filter(index => preAggregation.indexes[index].type === 'regular')
        .map(
          index => {
            // @todo Dont use sqlAlias directly, we needed to move it in preAggregationTableName
            const indexName = this.preAggregationTableName(cube, `${foundPreAggregation.sqlAlias || preAggregationName}_${index}`, preAggregation, true);
            return {
              indexName,
<<<<<<< HEAD
              sql: this.query.indexSql(
                cube,
                preAggregation,
                preAggregation.indexes[index],
                indexName,
                tableName
              )
            };
          }
        ),
      createTableIndexes: Object.keys(preAggregation.indexes || {})
        .map(
          index => {
            // @todo Dont use sqlAlias directly, we needed to move it in preAggregationTableName
            const indexName = this.preAggregationTableName(cube, `${foundPreAggregation.sqlAlias || preAggregationName}_${index}`, preAggregation, true);
            return {
              indexName,
              type: preAggregation.indexes[index].type,
              columns: this.query.evaluateIndexColumns(cube, preAggregation.indexes[index])
            };
          }
        ),
      readOnly: preAggregation.readOnly || this.query.preAggregationReadOnly(cube, preAggregation)
=======
              tableName
            )
          };
        }
      ),
      readOnly: preAggregation.readOnly || this.query.preAggregationReadOnly(cube, preAggregation),
      unionWithSourceData: preAggregation.unionWithSourceData,
>>>>>>> 219df86b
    };
  }

  preAggregationTableName(cube, preAggregationName, preAggregation, skipSchema) {
    const name = preAggregation.sqlAlias || preAggregationName;
    return this.query.preAggregationTableName(
      cube,
      name,
      skipSchema
    );
  }

  findPreAggregationToUseForCube(cube) {
    const preAggregates = this.query.cubeEvaluator.preAggregationsForCube(cube);
    const originalSqlPreAggregations = R.pipe(
      R.toPairs,
      R.filter(([, a]) => a.type === 'originalSql')
    )(preAggregates);
    if (originalSqlPreAggregations.length) {
      const [preAggregationName, preAggregation] = originalSqlPreAggregations[0];
      return {
        preAggregationName,
        preAggregation,
        cube,
        references: this.evaluateAllReferences(cube, preAggregation)
      };
    }
    return null;
  }

  static transformQueryToCanUseForm(query) {
    const sortedDimensions = this.squashDimensions(query);
    const measures = query.measures.concat(query.measureFilters);
    const measurePaths = R.uniq(measures.map(m => m.measure));
    const collectLeafMeasures = query.collectLeafMeasures.bind(query);
    const dimensionsList = query.dimensions.map(dim => dim.dimension);
    const segmentsList = query.segments.map(s => s.segment);
    
    const measureToLeafMeasures = {};

    const leafMeasurePaths =
      R.pipe(
        R.map(m => {
          const leafMeasures = query.collectFrom([m], collectLeafMeasures, 'collectLeafMeasures');
          measureToLeafMeasures[m.measure] = leafMeasures.map((measure) => {
            const baseMeasure = query.newMeasure(measure);
            
            return {
              measure,
              additive: baseMeasure.isAdditive(),
              type: baseMeasure.definition().type
            };
          });
          
          return leafMeasures;
        }),
        R.unnest,
        R.uniq
      )(measures);

    function sortTimeDimensions(timeDimensions) {
      return timeDimensions && R.sortBy(
        R.prop(0),
        timeDimensions.map(d => [d.dimension, d.rollupGranularity()])
      ) || [];
    }

    function allValuesEq1(map) {
      if (!map) return false;
      // eslint-disable-next-line no-restricted-syntax
      for (const v of map?.values()) {
        if (v !== 1) return false;
      }
      return true;
    }

    const sortedTimeDimensions = sortTimeDimensions(query.timeDimensions);
    const timeDimensions = query.timeDimensions && R.sortBy(
      R.prop(0),
      query.timeDimensions.map(d => [d.dimension, d.granularity])
    ) || [];

    const hasNoTimeDimensionsWithoutGranularity = !query.timeDimensions.filter(d => !d.granularity).length;

    const allFiltersWithinSelectedDimensions =
      R.all(d => dimensionsList.indexOf(d) !== -1)(
        query.filters.map(f => f.dimension)
      );

    const isAdditive = R.all(m => m.isAdditive(), query.measures);
    const leafMeasures = leafMeasurePaths.map(path => query.newMeasure(path));
    const leafMeasureAdditive = R.all(m => m.isAdditive(), leafMeasures);
    const cumulativeMeasures = leafMeasures
      .filter(m => m.isCumulative());
    const hasCumulativeMeasures = cumulativeMeasures.length > 0;
    const windowGranularity = cumulativeMeasures
      .map(m => m.windowGranularity())
      .reduce((a, b) => query.minGranularity(a, b), null);
    const granularityHierarchies = query.granularityHierarchies();
    const hasMultipliedMeasures = query.fullKeyQueryAggregateMeasures().multipliedMeasures.length > 0;

    let filterDimensionsSingleValueEqual = this.collectFilterDimensionsWithSingleValueEqual(
      query.filters,
      dimensionsList.concat(segmentsList).reduce((map, d) => map.set(d, 1), new Map())
    );

    filterDimensionsSingleValueEqual = new Set(
      allValuesEq1(filterDimensionsSingleValueEqual) ? filterDimensionsSingleValueEqual?.keys() : null
    );

    return {
      sortedDimensions,
      sortedTimeDimensions,
      timeDimensions,
      measures: measurePaths,
      leafMeasureAdditive,
      leafMeasures: leafMeasurePaths,
      measureToLeafMeasures,
      hasNoTimeDimensionsWithoutGranularity,
      allFiltersWithinSelectedDimensions,
      isAdditive,
      granularityHierarchies,
      hasMultipliedMeasures,
      hasCumulativeMeasures,
      windowGranularity,
      filterDimensionsSingleValueEqual
    };
  }

  static collectFilterDimensionsWithSingleValueEqual(filters, map) {
    // eslint-disable-next-line no-restricted-syntax
    for (const f of filters) {
      if (f.operator === 'equals') {
        map.set(f.dimension, Math.min(map.get(f.dimension) || 2, f.values.length));
      } else if (f.operator === 'and') {
        const res = this.collectFilterDimensionsWithSingleValueEqual(f.values, map);
        if (res == null) return null;
      } else {
        return null;
      }
    }

    return map;
  }

  static transformedQueryToReferences(query) {
    return {
      measures: query.measures,
      dimensions: query.sortedDimensions,
      timeDimensions: query.sortedTimeDimensions.map(([dimension, granularity]) => ({ dimension, granularity }))
    };
  }

  canUsePreAggregationFn(query, refs) {
    return PreAggregations.canUsePreAggregationForTransformedQueryFn(
      PreAggregations.transformQueryToCanUseForm(query),
      refs,
    );
  }

  canUsePreAggregationAndCheckIfRefValid(query) {
    const transformedQuery = PreAggregations.transformQueryToCanUseForm(query);
    return (refs) => PreAggregations.canUsePreAggregationForTransformedQueryFn(
      transformedQuery, refs
    );
  }

  checkAutoRollupPreAggregationValid(refs) {
    try {
      this.autoRollupPreAggregationQuery(null, refs); // TODO null
      return true;
    } catch (e) {
      if (e instanceof UserError || e.toString().indexOf('ReferenceError') !== -1) {
        return false;
      } else {
        throw e;
      }
    }
  }

  /**
   * Returns function to determine whether pre-aggregation can be used or not
   * for specified query, or its value for `refs` if specified.
   * @param {Object} transformedQuery transformed query
   * @param {Object?} refs pre-aggs reference
   * @returns {function(preagg: Object): boolean}
   */
  static canUsePreAggregationForTransformedQueryFn(transformedQuery, refs) {
    /**
     * Returns an array of 2-elements arrays with the dimension and granularity
     * sorted by the concatenated dimension + granularity key.
     * @param {Array<{dimension: string, granularity: string}>} timeDimensions
     * @returns {Array<Array<string>>}
     */
    const sortTimeDimensions = (timeDimensions) => (
      timeDimensions &&
      R.sortBy(
        d => d.join('.'),
        timeDimensions.map(
          d => [
            d.dimension,
            d.granularity || 'day', // TODO granularity shouldn't be null?
          ]
        ),
      ) || []
    );

    /**
     * @type {Set<string>}
     */
    const filterDimensionsSingleValueEqual =
      transformedQuery.filterDimensionsSingleValueEqual instanceof Set
        ? transformedQuery.filterDimensionsSingleValueEqual
        : new Set(
          Object.keys(
            transformedQuery.filterDimensionsSingleValueEqual || {},
          )
        );

    /**
     * Determine whether pre-aggregation can be used or not.
     * @param {*} references
     * @returns {boolean}
     */
    const canUsePreAggregationNotAdditive = (references) => {
      const refTimeDimensions =
        references.sortedTimeDimensions ||
        sortTimeDimensions(references.timeDimensions);
      
      const qryTimeDimensions = references.allowNonStrictDateRangeMatch
        ? transformedQuery.timeDimensions
        : transformedQuery.sortedTimeDimensions;

      return ((
        transformedQuery.hasNoTimeDimensionsWithoutGranularity
      ) && (
        !transformedQuery.hasCumulativeMeasures
      ) && (
        R.equals(qryTimeDimensions, refTimeDimensions)
      ) && (
        transformedQuery.isAdditive ||
        R.equals(transformedQuery.timeDimensions, refTimeDimensions)
      ) && (
        references.dimensions.length === filterDimensionsSingleValueEqual.size &&
        R.all(d => filterDimensionsSingleValueEqual.has(d), references.dimensions)
      ) && (
        R.all(m => references.measures.indexOf(m) !== -1, transformedQuery.measures) ||
        R.all(m => references.measures.indexOf(m) !== -1, transformedQuery.leafMeasures)
      ));
    };
    
    /**
     * Wrap granularity string into an array.
     * @param {string} granularity
     * @returns {Array<string>}
     */
    const expandGranularity = (granularity) => (
      transformedQuery.granularityHierarchies[granularity] ||
        [granularity]
    );

    /**
     * Determine whether time dimensions match to the window granularity or not.
     * @param {*} references
     * @returns {boolean}
     */
    const windowGranularityMatches = (references) => {
      if (!transformedQuery.windowGranularity) {
        return true;
      }
      const sortedTimeDimensions =
        references.sortedTimeDimensions ||
        sortTimeDimensions(references.timeDimensions);

      return expandGranularity(transformedQuery.windowGranularity)
        .map(
          windowGranularity => R.all(
            td => td[1] === windowGranularity,
            sortedTimeDimensions,
          )
        )
        .filter(x => !!x)
        .length > 0;
    };

    /**
     * Returns an array of 2-element arrays with dimension and granularity.
     * @param {*} timeDimension
     * @returns {Array<Array<string>>}
     */
    const expandTimeDimension = (timeDimension) => {
      const [dimension, granularity] = timeDimension;
      return expandGranularity(granularity)
        .map((newGranularity) => [dimension, newGranularity]);
    };

    /**
     * Determine whether pre-aggregation can be used or not.
     * TODO: revisit cumulative leaf measure matches.
     * @param {*} references
     * @returns {boolean}
     */
    const canUsePreAggregationLeafMeasureAdditive = (references) => {
      /**
       * Array of 2-element arrays with dimension and granularity.
       * @type {Array<Array<string>>}
       */
      const queryTimeDimensionsList = references.allowNonStrictDateRangeMatch
        ? transformedQuery.timeDimensions.map(expandTimeDimension)
        : transformedQuery.sortedTimeDimensions.map(expandTimeDimension);

      return ((
        windowGranularityMatches(references)
      ) && (
        R.all(
          m => references.measures.indexOf(m) !== -1,
          transformedQuery.leafMeasures,
        )
      ) && (
        R.all(
          d => (
            references.sortedDimensions ||
            references.dimensions
          ).indexOf(d) !== -1,
          transformedQuery.sortedDimensions
        )
      ) && (
        R.allPass(
          queryTimeDimensionsList.map(
            tds => R.anyPass(tds.map(td => R.contains(td)))
          )
        )(
          references.sortedTimeDimensions ||
          sortTimeDimensions(references.timeDimensions)
        )
      ));
    };

    /**
     * Determine whether pre-aggregation can be used or not.
     * @returns {boolean}
     */
    const canUseFn =
      transformedQuery.leafMeasureAdditive &&
      !transformedQuery.hasMultipliedMeasures
        ? (r) => canUsePreAggregationLeafMeasureAdditive(r) ||
          canUsePreAggregationNotAdditive(r)
        : canUsePreAggregationNotAdditive;

    if (refs) {
      return canUseFn(refs);
    } else {
      return canUseFn;
    }
  }

  static squashDimensions(query) {
    return R.pipe(R.uniq, R.sortBy(R.identity))(
      query.dimensions.concat(query.filters).map(d => d.dimension).concat(query.segments.map(s => s.segment))
    );
  }

  // eslint-disable-next-line no-unused-vars
  // eslint-disable-next-line @typescript-eslint/no-unused-vars
  getCubeLattice(cube, preAggregationName, preAggregation) {
    throw new UserError('Auto rollups supported only in Enterprise version');
  }

  /**
   * Returns pre-agg which determined as applicable for the query (the first one
   * from the list of potentially applicable pre-aggs). The order of the
   * potentially applicable pre-aggs is the same as the order in which these
   * pre-aggs appear in the schema file.
   * @returns {Object}
   */
  findPreAggregationForQuery() {
    if (!this.preAggregationForQuery) {
      this.preAggregationForQuery =
        this
          .rollupMatchResults()
          .find(p => p.canUsePreAggregation);
    }
    return this.preAggregationForQuery;
  }

  findAutoRollupPreAggregationsForCube(cube, preAggregations) {
    if (
      R.any(m => m.path() && m.path()[0] === cube, this.query.measures) ||
      !this.query.measures.length && !this.query.timeDimensions.length &&
      R.all(d => d.path() && d.path()[0] === cube, this.query.dimensions)
    ) {
      return R.pipe(
        R.toPairs,
        // eslint-disable-next-line no-unused-vars
        // eslint-disable-next-line @typescript-eslint/no-unused-vars
        R.filter(([k, a]) => a.type === 'autoRollup'),
        R.map(([preAggregationName, preAggregation]) => {
          const cubeLattice = this.getCubeLattice(cube, preAggregationName, preAggregation);
          const optimalPreAggregation = cubeLattice.findOptimalPreAggregationFromLattice(this.query);
          return optimalPreAggregation && {
            preAggregationName: preAggregationName + this.autoRollupNameSuffix(cube, optimalPreAggregation),
            preAggregation: Object.assign(
              optimalPreAggregation,
              preAggregation
            ),
            cube,
            canUsePreAggregation: true,
            references: optimalPreAggregation
          };
        })
      )(preAggregations);
    }
    return [];
  }

  /**
   * Returns an array of potencially applicable for the query preaggs in the
   * same order they appear in the schema file.
   * @returns {Array<Object>}
   */
  rollupMatchResults() {
    const { query } = this;

    const canUsePreAggregation = this.canUsePreAggregationFn(query);

    return R.pipe(
      R.map(cube => {
        const preAggregations =
          this.query.cubeEvaluator.preAggregationsForCube(cube);

        let rollupPreAggregations =
          this.findRollupPreAggregationsForCube(
            cube,
            canUsePreAggregation,
            preAggregations,
          );

        rollupPreAggregations = rollupPreAggregations.concat(
          this.findAutoRollupPreAggregationsForCube(
            cube,
            preAggregations,
          ),
        );

        return rollupPreAggregations;
      }),
      R.unnest
    )(query.collectCubeNames());
  }

  findRollupPreAggregationsForCube(cube, canUsePreAggregation, preAggregations) {
    return R.pipe(
      R.toPairs,
      // eslint-disable-next-line no-unused-vars
      // eslint-disable-next-line @typescript-eslint/no-unused-vars
      R.filter(([k, a]) => a.type === 'rollup' || a.type === 'rollupJoin'),
      R.map(([preAggregationName, preAggregation]) => {
        const preAggObj = this.evaluatedPreAggregationObj(
          cube, preAggregationName, preAggregation, canUsePreAggregation
        );
        if (preAggregation.type === 'rollupJoin') {
          // TODO evaluation optimizations. Should be cached or moved to compile time.
          const preAggregationsToJoin = preAggObj.references.rollups.map(
            name => {
              const [joinCube, joinPreAggregationName] = this.query.cubeEvaluator.parsePath('preAggregations', name);
              return this.evaluatedPreAggregationObj(
                joinCube,
                joinPreAggregationName,
                this.query.cubeEvaluator.byPath('preAggregations', name),
                canUsePreAggregation
              );
            }
          );
          return {
            ...preAggObj,
            preAggregationsToJoin,
            rollupJoin: this.buildRollupJoin(preAggObj, preAggregationsToJoin)
          };
        } else {
          return preAggObj;
        }
      })
    )(preAggregations);
  }

  // TODO check multiplication factor didn't change
  buildRollupJoin(preAggObj, preAggObjsToJoin) {
    return this.query.cacheValue(
      ['buildRollupJoin', JSON.stringify(preAggObj), JSON.stringify(preAggObjsToJoin)],
      () => {
        const targetJoins = this.resolveJoinMembers(
          this.query.joinGraph.buildJoin(this.cubesFromPreAggregation(preAggObj))
        );
        const existingJoins = R.unnest(preAggObjsToJoin.map(
          p => this.resolveJoinMembers(this.query.joinGraph.buildJoin(this.cubesFromPreAggregation(p)))
        ));
        const nonExistingJoins = targetJoins.filter(target => !existingJoins.find(
          existing => existing.originalFrom === target.originalFrom &&
            existing.originalTo === target.originalTo &&
            R.equals(existing.fromMembers, target.fromMembers) &&
            R.equals(existing.toMembers, target.toMembers)
        ));
        if (!nonExistingJoins.length) {
          throw new UserError(`Nothing to join in rollup join. Target joins ${JSON.stringify(targetJoins)} are included in existing rollup joins ${JSON.stringify(existingJoins)}`);
        }
        return nonExistingJoins.map(join => {
          const fromPreAggObj = this.preAggObjForJoin(preAggObjsToJoin, join.fromMembers, join);
          const toPreAggObj = this.preAggObjForJoin(preAggObjsToJoin, join.toMembers, join);
          return {
            ...join,
            fromPreAggObj,
            toPreAggObj
          };
        });
      }
    );
  }

  preAggObjForJoin(preAggObjsToJoin, joinMembers, join) {
    const fromPreAggObj = preAggObjsToJoin
      .filter(p => joinMembers.every(m => !!p.references.dimensions.find(d => m === d)));
    if (!fromPreAggObj.length) {
      throw new UserError(`No rollups found that can be used for rollup join: ${JSON.stringify(join)}`);
    }
    if (fromPreAggObj.length > 1) {
      throw new UserError(
        `Multiple rollups found that can be used for rollup join ${JSON.stringify(join)}: ${fromPreAggObj.map(p => this.preAggregationId(p)).join(', ')}`,
      );
    }
    return fromPreAggObj[0];
  }

  resolveJoinMembers(join) {
    return join.joins.map(j => {
      const memberPaths = this.query.collectMemberNamesFor(() => this.query.evaluateSql(j.originalFrom, j.join.sql)).map(m => m.split('.'));
      const invalidMembers = memberPaths.filter(m => m[0] !== j.originalFrom && m[0] !== j.originalTo);
      if (invalidMembers.length) {
        throw new UserError(`Members ${invalidMembers.join(', ')} in join from '${j.originalFrom}' to '${j.originalTo}' doesn't reference join cubes`);
      }
      const fromMembers = memberPaths.filter(m => m[0] === j.originalFrom).map(m => m.join('.'));
      if (!fromMembers.length) {
        throw new UserError(`From members are not found in [${memberPaths.map(m => m.join('.')).join(', ')}] for join ${JSON.stringify(j)}. Please make sure join fields are referencing dimensions instead of columns.`);
      }
      const toMembers = memberPaths.filter(m => m[0] === j.originalTo).map(m => m.join('.'));
      if (!toMembers.length) {
        throw new UserError(`To members are not found in [${memberPaths.map(m => m.join('.')).join(', ')}] for join ${JSON.stringify(j)}. Please make sure join fields are referencing dimensions instead of columns.`);
      }
      return {
        ...j,
        fromMembers,
        toMembers,
      };
    });
  }

  cubesFromPreAggregation(preAggObj) {
    return R.uniq(
      preAggObj.references.measures.map(m => this.query.cubeEvaluator.parsePath('measures', m)).concat(
        preAggObj.references.dimensions.map(m => this.query.cubeEvaluator.parsePath('dimensions', m))
      ).map(p => p[0])
    );
  }

  evaluatedPreAggregationObj(cube, preAggregationName, preAggregation, canUsePreAggregation) {
    const references = this.evaluateAllReferences(cube, preAggregation);
    return {
      preAggregationName,
      preAggregation,
      cube,
      canUsePreAggregation: canUsePreAggregation(references),
      references
    };
  }

  rollupMatchResultDescriptions() {
    return this.rollupMatchResults().map(p => ({
      name: this.query.cubeEvaluator.pathFromArray([p.cube, p.preAggregationName]),
      tableName: this.preAggregationTableName(p.cube, p.preAggregationName, p.preAggregation),
      references: p.references,
      canUsePreAggregation: p.canUsePreAggregation
    }));
  }

  canUseTransformedQuery() {
    return PreAggregations.transformQueryToCanUseForm(this.query);
  }

  static hasCumulativeMeasures(query) {
    const measures = (query.measures.concat(query.measureFilters));
    const collectLeafMeasures = query.collectLeafMeasures.bind(query);
    return R.pipe(
      R.map(m => query.collectFrom([m], collectLeafMeasures, 'collectLeafMeasures')),
      R.unnest,
      R.uniq,
      R.map(p => query.newMeasure(p)),
      R.any(m => m.isCumulative())
    )(measures);
  }

  castGranularity(granularity) {
    return granularity;
  }

  collectOriginalSqlPreAggregations(fn) {
    const preAggregations = [];
    const result = this.query.evaluateSymbolSqlWithContext(fn, { collectOriginalSqlPreAggregations: preAggregations });
    return { preAggregations, result };
  }

  refreshRangeQuery() {
    return this.query.newSubQuery({
      rowLimit: null,
      preAggregationQuery: true,
    });
  }

  originalSqlPreAggregationQuery(cube, aggregation) {
    return this.query.newSubQueryForCube(
      cube,
      {
        rowLimit: null,
        timeDimensions: aggregation.partitionTimeDimensions,
        preAggregationQuery: true,
      }
    );
  }

  rollupPreAggregationQuery(cube, aggregation) {
    const references = this.evaluateAllReferences(cube, aggregation);
    return this.query.newSubQueryForCube(
      cube,
      {
        rowLimit: null,
        measures: references.measures,
        dimensions: references.dimensions,
        timeDimensions: this.mergePartitionTimeDimensions(references, aggregation.partitionTimeDimensions),
        preAggregationQuery: true,
        useOriginalSqlPreAggregationsInPreAggregation: aggregation.useOriginalSqlPreAggregations,
      }
    );
  }

  autoRollupPreAggregationQuery(cube, aggregation) {
    return this.query.newSubQueryForCube(
      cube,
      {
        rowLimit: null,
        measures: aggregation.measures,
        dimensions: aggregation.dimensions,
        timeDimensions:
          this.mergePartitionTimeDimensions(aggregation, aggregation.partitionTimeDimensions),
        preAggregationQuery: true,
        useOriginalSqlPreAggregationsInPreAggregation: aggregation.useOriginalSqlPreAggregations,
      }
    );
  }

  mergePartitionTimeDimensions(aggregation, partitionTimeDimensions) {
    if (!partitionTimeDimensions) {
      return aggregation.timeDimensions;
    }
    return aggregation.timeDimensions.map(d => {
      const toMerge = partitionTimeDimensions.find(
        qd => qd.dimension === d.dimension
      );
      return toMerge ? { ...d, dateRange: toMerge.dateRange, boundaryDateRange: toMerge.boundaryDateRange } : d;
    });
  }

  autoRollupNameSuffix(cube, aggregation) {
    // eslint-disable-next-line prefer-template
    return '_' + aggregation.dimensions.concat(
      aggregation.timeDimensions.map(d => `${d.dimension}${d.granularity.substring(0, 1)}`)
    ).map(s => {
      const path = s.split('.');
      return `${path[0][0]}${path[1]}`;
    }).map(s => s.replace(/_/g, '')).join('_')
      .replace(/[.]/g, '')
      .toLowerCase();
  }

  evaluateAllReferences(cube, aggregation) {
    return this.query.cubeEvaluator.evaluatePreAggregationReferences(cube, aggregation);
  }

  originalSqlPreAggregationTable(preAggregationDescription) {
    // eslint-disable-next-line prefer-const
    let { preAggregationName, preAggregation } = preAggregationDescription;

    // @todo Dont use sqlAlias directly, we needed to move it in preAggregationTableName
    if (preAggregation && preAggregation.sqlAlias) {
      preAggregationName = preAggregation.sqlAlias;
    }

    return this.query.preAggregationTableName(
      preAggregationDescription.cube,
      preAggregationName
    );
  }

  rollupPreAggregation(preAggregationForQuery, measures, isFullSimpleQuery, filters) {
    let toJoin;

    const sqlAndAlias = (preAgg) => ({
      preAggregation: preAgg,
      alias: this.query.cubeAlias(this.query.cubeEvaluator.pathFromArray([preAgg.cube, preAgg.preAggregationName]))
    });

    if (preAggregationForQuery.preAggregation.type === 'rollupJoin') {
      const join = preAggregationForQuery.rollupJoin;

      toJoin = [
        sqlAndAlias(join[0].fromPreAggObj),
        ...join.map(
          j => ({
            ...sqlAndAlias(j.toPreAggObj),
            on: this.query.evaluateSql(j.originalFrom, j.join.sql, {
              sqlResolveFn: (symbol, cube, n) => {
                const path = this.query.cubeEvaluator.pathFromArray([cube, n]);
                const member =
                  this.query.cubeEvaluator.isMeasure(path) ?
                    this.query.newMeasure(path) :
                    this.query.newDimension(path);
                return member.aliasName();
              }
            })
          })
        )
      ];
    } else {
      toJoin = [sqlAndAlias(preAggregationForQuery)];
    }

    const from = this.query.joinSql(
      toJoin.map(j => ({
        ...j,
        sql:
          this.query.preAggregationTableName(
            j.preAggregation.cube,
            // @todo Dont use sqlAlias directly, we needed to move it in preAggregationTableName
            j.preAggregation.preAggregation.sqlAlias || j.preAggregation.preAggregationName
          )
      }))
    );

    const segmentFilters = this.query.segments.map(
      s => this.query.newFilter({ dimension: s.segment, operator: 'equals', values: [true] })
    );
    const replacedFilters =
      filters || segmentFilters
        .concat(this.query.filters).concat(
          this.query.timeDimensions.map(dimension => dimension.dateRange && ({
            filterToWhere: () => this.query.timeRangeFilter(
              this.query.dimensionSql(dimension),
              dimension.localDateTimeFromParam(),
              dimension.localDateTimeToParam(),
            ),
          }))
        ).filter(f => !!f);

    const renderedReference = R.pipe(
      R.map(path => {
        const measure = this.query.newMeasure(path);
        return [
          path,
          this.query.aggregateOnGroupedColumn(
            measure.measureDefinition(),
            measure.aliasName(),
            !this.query.safeEvaluateSymbolContext().overTimeSeriesAggregate,
            path
          ) || `sum(${measure.aliasName()})`
        ];
      }),
      R.fromPairs
    )(this.rollupMeasures(preAggregationForQuery));

    // TODO granularity shouldn't be null?
    const rollupGranularity = this.castGranularity(preAggregationForQuery.preAggregation.granularity) || 'day';

    return this.query.evaluateSymbolSqlWithContext(
      // eslint-disable-next-line prefer-template
      () => `SELECT ${this.query.selectAllDimensionsAndMeasures(measures)} FROM ${from} ${this.query.baseWhere(replacedFilters)}` +
        this.query.groupByClause() +
        (
          isFullSimpleQuery ?
            this.query.baseHaving(this.query.measureFilters) +
            this.query.orderBy() +
            this.query.groupByDimensionLimit() : ''
        ),
      {
        renderedReference,
        rollupQuery: true,
        rollupGranularity,
      }
    );
  }

  rollupMeasures(preAggregationForQuery) {
    return preAggregationForQuery.preAggregation.type === 'autoRollup' ?
      preAggregationForQuery.preAggregation.measures :
      this.evaluateAllReferences(preAggregationForQuery.cube, preAggregationForQuery.preAggregation).measures;
  }

  preAggregationId(preAggregation) {
    return `${preAggregation.cube}.${preAggregation.preAggregationName}`;
  }
}<|MERGE_RESOLUTION|>--- conflicted
+++ resolved
@@ -198,7 +198,6 @@
             const indexName = this.preAggregationTableName(cube, `${foundPreAggregation.sqlAlias || preAggregationName}_${index}`, preAggregation, true);
             return {
               indexName,
-<<<<<<< HEAD
               sql: this.query.indexSql(
                 cube,
                 preAggregation,
@@ -221,16 +220,8 @@
             };
           }
         ),
-      readOnly: preAggregation.readOnly || this.query.preAggregationReadOnly(cube, preAggregation)
-=======
-              tableName
-            )
-          };
-        }
-      ),
       readOnly: preAggregation.readOnly || this.query.preAggregationReadOnly(cube, preAggregation),
       unionWithSourceData: preAggregation.unionWithSourceData,
->>>>>>> 219df86b
     };
   }
 
