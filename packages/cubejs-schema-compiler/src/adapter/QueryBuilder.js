import { PostgresQuery } from './PostgresQuery';
import { MysqlQuery } from './MysqlQuery';
import { MongoBiQuery } from './MongoBiQuery';
import { MssqlQuery } from './MssqlQuery';
import { BigqueryQuery } from './BigqueryQuery';
import { RedshiftQuery } from './RedshiftQuery';
import { PrestodbQuery } from './PrestodbQuery';
import { VerticaQuery } from './VerticaQuery';
import { SnowflakeQuery } from './SnowflakeQuery';
import { ClickHouseQuery } from './ClickHouseQuery';
import { CrateQuery } from './CrateQuery';
import { HiveQuery } from './HiveQuery';
import { OracleQuery } from './OracleQuery';
import { SqliteQuery } from './SqliteQuery';
import { AWSElasticSearchQuery } from './AWSElasticSearchQuery';
import { ElasticSearchQuery } from './ElasticSearchQuery';
<<<<<<< HEAD
import { HanaQuery } from './HanaQuery';
=======
import { CubeStoreQuery } from './CubeStoreQuery';
>>>>>>> 6e38c9d3

const ADAPTERS = {
  postgres: PostgresQuery,
  redshift: RedshiftQuery,
  mysql: MysqlQuery,
  mysqlauroraserverless: MysqlQuery,
  mongobi: MongoBiQuery,
  mssql: MssqlQuery,
  bigquery: BigqueryQuery,
  prestodb: PrestodbQuery,
  qubole_prestodb: PrestodbQuery,
  athena: PrestodbQuery,
  vertica: VerticaQuery,
  snowflake: SnowflakeQuery,
  clickhouse: ClickHouseQuery,
  crate: CrateQuery,
  hive: HiveQuery,
  oracle: OracleQuery,
  sqlite: SqliteQuery,
  awselasticsearch: AWSElasticSearchQuery,
  elasticsearch: ElasticSearchQuery,
  materialize: PostgresQuery,
<<<<<<< HEAD
  hana: HanaQuery,
=======
  cubestore: CubeStoreQuery,
>>>>>>> 6e38c9d3
};

export const queryClass = (dbType, dialectClass) => dialectClass || ADAPTERS[dbType];

export const createQuery = (compilers, dbType, queryOptions) => {
  if (!queryOptions.dialectClass && !ADAPTERS[dbType]) {
    return null;
  }

  let externalQueryClass = queryOptions.externalDialectClass;

  if (!externalQueryClass && queryOptions.externalDbType) {
    if (!ADAPTERS[queryOptions.externalDbType]) {
      throw new Error(`Dialect for '${queryOptions.externalDbType}' is not found`);
    }

    externalQueryClass = ADAPTERS[queryOptions.externalDbType];
  }

  return new (queryClass(dbType, queryOptions.dialectClass))(compilers, {
    ...queryOptions,
    externalQueryClass,
  });
};<|MERGE_RESOLUTION|>--- conflicted
+++ resolved
@@ -14,11 +14,8 @@
 import { SqliteQuery } from './SqliteQuery';
 import { AWSElasticSearchQuery } from './AWSElasticSearchQuery';
 import { ElasticSearchQuery } from './ElasticSearchQuery';
-<<<<<<< HEAD
 import { HanaQuery } from './HanaQuery';
-=======
 import { CubeStoreQuery } from './CubeStoreQuery';
->>>>>>> 6e38c9d3
 
 const ADAPTERS = {
   postgres: PostgresQuery,
@@ -41,11 +38,8 @@
   awselasticsearch: AWSElasticSearchQuery,
   elasticsearch: ElasticSearchQuery,
   materialize: PostgresQuery,
-<<<<<<< HEAD
   hana: HanaQuery,
-=======
   cubestore: CubeStoreQuery,
->>>>>>> 6e38c9d3
 };
 
 export const queryClass = (dbType, dialectClass) => dialectClass || ADAPTERS[dbType];
