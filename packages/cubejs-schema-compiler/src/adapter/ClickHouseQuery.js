import { BaseQuery } from './BaseQuery';
import { BaseFilter } from './BaseFilter';
import { UserError } from '../compiler/UserError';

const GRANULARITY_TO_INTERVAL = {
  day: 'Day',
  hour: 'Hour',
  minute: 'Minute',
  second: 'Second',
  month: 'Month',
  quarter: 'Quarter',
  year: 'Year',
};

class ClickHouseFilter extends BaseFilter {
  likeIgnoreCase(column, not, param) {
    return `lower(${column}) ${not ? 'NOT' : ''} LIKE CONCAT('%', lower(${this.allocateParam(param)}), '%')`;
  }

  castParameter() {
    if (this.measure || this.definition().type === 'number') {
      // TODO here can be measure type of string actually
      return 'toFloat64(?)';
    }
    return '?';
  }
}

export class ClickHouseQuery extends BaseQuery {
  newFilter(filter) {
    return new ClickHouseFilter(this, filter);
  }

  escapeColumnName(name) {
    return `\`${name}\``;
  }

  convertTz(field) {
    //
    // field yields a Date or a DateTime so add in the extra toDateTime to support the Date case
    //
    // https://clickhouse.yandex/docs/en/data_types/datetime/
    // https://clickhouse.yandex/docs/en/query_language/functions/date_time_functions/
    //
    //
    return `toTimeZone(toDateTime(${field}), '${this.timezone}')`;
  }

  timeGroupedColumn(granularity, dimension) {
    if (granularity === 'week') {
      return `toDateTime(toMonday(${dimension}, '${this.timezone}'), '${this.timezone}')`;
    } else {
      const interval = GRANULARITY_TO_INTERVAL[granularity];
      return `toDateTime(${granularity === 'second' ? 'toDateTime' : `toStartOf${interval}`}(${dimension}, '${this.timezone}'), '${this.timezone}')`;
    }
  }

  calcInterval(operation, date, interval) {
    const [intervalValue, intervalUnit] = interval.split(' ');
    // eslint-disable-next-line prefer-template
    const fn = operation + intervalUnit[0].toUpperCase() + intervalUnit.substring(1) + 's';
    return `${fn}(${date}, ${intervalValue})`;
  }

  subtractInterval(date, interval) {
    return this.calcInterval('subtract', date, interval);
  }

  addInterval(date, interval) {
    return this.calcInterval('add', date, interval);
  }

  timeStampCast(value) {
    // value yields a string formatted in ISO8601, so this function returns a expression to parse a string to a DateTime

    //
    // ClickHouse provides toDateTime which expects dates in UTC in format YYYY-MM-DD HH:MM:SS
    //
    // However parseDateTimeBestEffort works with ISO8601
    //
    return `parseDateTimeBestEffort(${value})`;
  }

  dateTimeCast(value) {
    // value yields a string formatted in ISO8601, so this function returns a expression to parse a string to a DateTime

    //
    // ClickHouse provides toDateTime which expects dates in UTC in format YYYY-MM-DD HH:MM:SS
    //
    // However parseDateTimeBestEffort works with ISO8601
    //
    return `parseDateTimeBestEffort(${value})`;
  }

  getFieldAlias(id) {
    const equalIgnoreCase = (a, b) => (
      typeof a === 'string' && typeof b === 'string' && a.toUpperCase() === b.toUpperCase()
    );

    let field;

    field = this.dimensionsForSelect().find(
      d => equalIgnoreCase(d.dimension, id)
    );

    if (field) {
      return field.aliasName();
    }

    field = this.measures.find(
      d => equalIgnoreCase(d.measure, id) || equalIgnoreCase(d.expressionName, id)
    );

    if (field) {
      return field.aliasName();
    }

    return null;
  }

  orderHashToString(hash) {
    //
    // ClickHouse doesn't support order by index column, so map these to the alias names
    //

    if (!hash || !hash.id) {
      return null;
    }

    const fieldAlias = this.getFieldAlias(hash.id);

    if (fieldAlias === null) {
      return null;
    }

    const direction = hash.desc ? 'DESC' : 'ASC';
    return `${fieldAlias} ${direction}`;
  }

<<<<<<< HEAD
  groupByClause(isKeysSubquery = false) {
=======
  groupByClause() {
    if (this.ungrouped) {
      return '';
    }
>>>>>>> 400c1632
    //
    // ClickHouse doesn't support group by index column, so map these to the alias names
    //

    const names = this.dimensionAliasNames();
    return names.length ? ` GROUP BY ${names.join(', ')}` : '';
  }

  primaryKeyCount(cubeName, distinct) {
    const primaryKeySql = this.primaryKeySql(this.cubeEvaluator.primaryKeys[cubeName], cubeName);
    if (distinct) {
      return `uniqExact(${primaryKeySql})`;
    } else {
      return `count(${primaryKeySql})`;
    }
  }

  seriesSql(timeDimension) {
    /*
    postgres uses :

    SELECT parseDateTimeBestEffort(date_from), parseDateTimeBestEffort(date_to) FROM
    (
        VALUES
          ('2017-01-01T00:00:00.000', '2017-01-01T23:59:59.999'),
          ('2017-01-02T00:00:00.000', '2017-01-02T23:59:59.999'),
          ('2017-01-03T00:00:00.000', '2017-01-03T23:59:59.999'),
          ('2017-01-04T00:00:00.000', '2017-01-04T23:59:59.999'),
          ('2017-01-05T00:00:00.000', '2017-01-05T23:59:59.999'),
          ('2017-01-06T00:00:00.000', '2017-01-06T23:59:59.999'),
          ('2017-01-07T00:00:00.000', '2017-01-07T23:59:59.999'),
          ('2017-01-08T00:00:00.000', '2017-01-08T23:59:59.999'),
          ('2017-01-09T00:00:00.000', '2017-01-09T23:59:59.999'),
          ('2017-01-10T00:00:00.000', '2017-01-10T23:59:59.999')
        ) AS dates (date_from, date_to)
      ) AS `visitors.created_at_series`

    */
    /*

   ClickHouse uses :

     select
      parseDateTimeBestEffort(arrayJoin(['2017-01-01T00:00:00.000','2017-01-02T00:00:00.000'])) as date_from,
      parseDateTimeBestEffort(arrayJoin(['2017-01-01T23:59:59.999','2017-01-02T23:59:59.999'])) as date_to
      ...
   )
   */

    const datesFrom = [];
    const datesTo = [];
    timeDimension.timeSeries().forEach(([from, to]) => {
      datesFrom.push(from);
      datesTo.push(to);
    });
    return `SELECT parseDateTimeBestEffort(arrayJoin(['${datesFrom.join('\',\'')}'])) as date_from, parseDateTimeBestEffort(arrayJoin(['${datesTo.join('\',\'')}'])) as date_to`;
  }

  concatStringsSql(strings) {
    // eslint-disable-next-line prefer-template
    return 'toString(' + strings.join(') || toString(') + ')';
  }

  unixTimestampSql() {
    return `toUnixTimestamp(${this.nowTimestampSql()})`;
  }

  preAggregationLoadSql(cube, preAggregation, tableName) {
    const sqlAndParams = this.preAggregationSql(cube, preAggregation);
    if (!preAggregation.indexes) {
      throw new UserError('ClickHouse doesn\'t support pre-aggregations without indexes');
    }
    const firstIndexName = Object.keys(preAggregation.indexes)[0];
    const indexColumns = this.evaluateIndexColumns(cube, preAggregation.indexes[firstIndexName]);
    return [`CREATE TABLE ${tableName} ENGINE = MergeTree() ORDER BY (${indexColumns.join(', ')}) ${this.asSyntaxTable} ${sqlAndParams[0]}`, sqlAndParams[1]];
  }

  createIndexSql(indexName, tableName, escapedColumns) {
    return `ALTER TABLE ${tableName} ADD INDEX ${indexName} (${escapedColumns.join(', ')}) TYPE minmax GRANULARITY 1`;
  }
}<|MERGE_RESOLUTION|>--- conflicted
+++ resolved
@@ -137,14 +137,10 @@
     return `${fieldAlias} ${direction}`;
   }
 
-<<<<<<< HEAD
   groupByClause(isKeysSubquery = false) {
-=======
-  groupByClause() {
     if (this.ungrouped) {
       return '';
     }
->>>>>>> 400c1632
     //
     // ClickHouse doesn't support group by index column, so map these to the alias names
     //
