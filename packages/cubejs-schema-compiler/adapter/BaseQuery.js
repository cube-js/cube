--- conflicted
+++ resolved
@@ -1819,7 +1819,6 @@
     }
   }
 
-<<<<<<< HEAD
   calcIntervalForCronString(refreshKey) {
     const every = refreshKey.every || '1 hour';
     // One of the years that start from monday (first day of week)
@@ -1873,11 +1872,6 @@
 
     const { dayOffset, utcOffset, interval } = this.calcIntervalForCronString(refreshKey);
     return this.floorSql(`(${utcOffset} + ${dayOffset} + ${this.unixTimestampSql()}) / ${interval}`);
-=======
-  everyRefreshKeySql(interval) {
-    // cron-parser
-    return this.floorSql(`${this.unixTimestampSql()} / ${this.parseSecondDuration(interval)}`);
->>>>>>> b6f70a55
   }
 
   granularityFor(momentDate) {
@@ -2047,7 +2041,6 @@
     );
   }
 
-<<<<<<< HEAD
   refreshKeyRenewalThresholdForInterval(refreshKey) {
     const { every } = refreshKey;
 
@@ -2057,11 +2050,6 @@
 
     const { interval } = this.calcIntervalForCronString(refreshKey);
     return Math.max(Math.min(Math.round(interval / 10), 300), 1);
-=======
-  refreshKeyRenewalThresholdForInterval(interval) {
-    // cron-parser
-    return Math.max(Math.min(Math.round(this.parseSecondDuration(interval) / 10), 300), 1);
->>>>>>> b6f70a55
   }
 
   preAggregationStartEndQueries(cube, preAggregation) {
