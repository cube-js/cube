{
  "name": "@cubejs-backend/base-driver",
  "description": "Cube.js Base Driver",
  "author": "Cube Dev, Inc.",
<<<<<<< HEAD
  "version": "0.35.2",
=======
  "version": "0.35.67",
>>>>>>> 33b13832
  "repository": {
    "type": "git",
    "url": "https://github.com/cube-js/cube.git",
    "directory": "packages/cubejs-base-driver"
  },
  "engines": {
    "node": "^14.0.0 || ^16.0.0 || >=17.0.0"
  },
  "main": "dist/src/index.js",
  "typings": "dist/src/index.d.ts",
  "scripts": {
    "build": "rm -rf dist && npm run tsc",
    "tsc": "tsc",
    "watch": "tsc -w",
    "test": "npm run unit && npm run integration",
    "unit": "jest --runInBand --coverage --verbose dist/test/unit",
    "lint": "eslint src/* test/* --ext .ts,.js",
    "lint:fix": "eslint --fix src/* test/* --ext .ts,.js"
  },
  "files": [
    "README.md",
    "driver/*",
    "orchestrator/*",
    "dist/src/*"
  ],
  "dependencies": {
    "@aws-sdk/client-s3": "^3.49.0",
    "@aws-sdk/s3-request-presigner": "^3.49.0",
<<<<<<< HEAD
    "@cubejs-backend/shared": "^0.35.2",
=======
    "@cubejs-backend/shared": "^0.35.67",
>>>>>>> 33b13832
    "ramda": "^0.27.0"
  },
  "devDependencies": {
    "@cubejs-backend/linter": "^0.35.0",
    "@types/jest": "^27",
    "@types/node": "^14",
    "@types/ramda": "^0.27.32",
    "jest": "^27",
    "typescript": "~5.2.2"
  },
  "license": "Apache-2.0",
  "eslintConfig": {
    "extends": "../cubejs-linter"
  },
  "jest": {
    "collectCoverage": false,
    "coverageDirectory": "coverage/",
    "collectCoverageFrom": [
      "dist/src/**/*.js",
      "dist/src/**/*.ts"
    ],
    "coveragePathIgnorePatterns": [
      ".*\\.d\\.ts"
    ],
    "testEnvironment": "node"
  },
  "resolutions": {
    "es5-ext": "0.10.53",
    "minimist": "^1.2.6"
  },
  "publishConfig": {
    "access": "public"
  }
}<|MERGE_RESOLUTION|>--- conflicted
+++ resolved
@@ -2,11 +2,7 @@
   "name": "@cubejs-backend/base-driver",
   "description": "Cube.js Base Driver",
   "author": "Cube Dev, Inc.",
-<<<<<<< HEAD
-  "version": "0.35.2",
-=======
   "version": "0.35.67",
->>>>>>> 33b13832
   "repository": {
     "type": "git",
     "url": "https://github.com/cube-js/cube.git",
@@ -35,11 +31,7 @@
   "dependencies": {
     "@aws-sdk/client-s3": "^3.49.0",
     "@aws-sdk/s3-request-presigner": "^3.49.0",
-<<<<<<< HEAD
-    "@cubejs-backend/shared": "^0.35.2",
-=======
     "@cubejs-backend/shared": "^0.35.67",
->>>>>>> 33b13832
     "ramda": "^0.27.0"
   },
   "devDependencies": {
