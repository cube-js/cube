/**
 * @copyright Cube Dev, Inc.
 * @license Apache-2.0
 * @fileoverview The `BaseDriver` and related types declaration.
 */

import * as stream from 'stream';
import type { ConnectionOptions as TLSConnectionOptions } from 'tls';

import {
  getEnv,
  keyByDataSource,
  isFilePath,
  isSslKey,
  isSslCert,
} from '@cubejs-backend/shared';
import { reduce } from 'ramda';
import fs from 'fs';
import { getSignedUrl } from '@aws-sdk/s3-request-presigner';
import { S3, GetObjectCommand, S3ClientConfig } from '@aws-sdk/client-s3';

import { cancelCombinator } from './utils';
import {
  ExternalCreateTableOptions,
  DownloadQueryResultsOptions,
  DownloadQueryResultsResult,
  DownloadTableData,
  DriverInterface,
  ExternalDriverCompatibilities,
  IndexesSQL,
  isDownloadTableMemoryData,
  QueryOptions,
  Row,
  TableColumn,
  TableColumnQueryResult,
  TableQueryResult,
  TableStructure,
  DriverCapabilities,
  QuerySchemasResult,
  QueryTablesResult,
  QueryColumnsResult,
  TableMemoryData,
  PrimaryKeysQueryResult,
  ForeignKeysQueryResult,
} from './driver.interface';

const sortByKeys = (unordered: any) => {
  const ordered: any = {};

  Object.keys(unordered).sort().forEach((key) => {
    ordered[key] = unordered[key];
  });

  return ordered;
};

const DbTypeToGenericType: Record<string, string> = {
  'timestamp without time zone': 'timestamp',
  'character varying': 'text',
  varchar: 'text',
  integer: 'int',
  nvarchar: 'text',
  text: 'text',
  string: 'text',
  boolean: 'boolean',
  bigint: 'bigint',
  time: 'string',
  datetime: 'timestamp',
  date: 'date',
  enum: 'text',
  'double precision': 'double',
  // PostgreSQL aliases, but maybe another databases support it
  int8: 'bigint',
  int4: 'int',
  int2: 'int',
  bool: 'boolean',
  float4: 'float',
  float8: 'double',
};

const DB_BIG_INT_MAX = BigInt('9223372036854775807');
const DB_BIG_INT_MIN = BigInt('-9223372036854775808');

const DB_INT_MAX = 2147483647;
const DB_INT_MIN = -2147483648;

// Order of keys is important here: from more specific to less specific
const DbTypeValueMatcher: Record<string, ((v: any) => boolean)> = {
  timestamp: (v) => v instanceof Date || v.toString().match(/^\d\d\d\d-\d\d-\d\dT\d\d:\d\d:\d\d/),
  date: (v) => v instanceof Date || v.toString().match(/^\d\d\d\d-\d\d-\d\d$/),
  int: (v) => {
    if (Number.isInteger(v)) {
      return (v <= DB_INT_MAX && v >= DB_INT_MIN);
    }

    if (v.toString().match(/^[-]?\d+$/)) {
      const value = BigInt(v.toString());

      return value <= DB_INT_MAX && value >= DB_INT_MIN;
    }

    return false;
  },
  bigint: (v) => {
    if (Number.isInteger(v)) {
      return (v <= DB_BIG_INT_MAX && v >= DB_BIG_INT_MIN);
    }

    if (v.toString().match(/^[-]?\d+$/)) {
      const value = BigInt(v.toString());

      return value <= DB_BIG_INT_MAX && value >= DB_BIG_INT_MIN;
    }

    return false;
  },
  decimal: (v) => {
    if (v instanceof Number) {
      return true;
    }

    return v.toString().match(/^[-]?\d+(\.\d+)?$/);
  },
  boolean: (v) => v === false || v === true || v.toString().toLowerCase() === 'true' || v.toString().toLowerCase() === 'false',
  string: (v) => v.length < 256,
  text: () => true
};

/**
 * Base driver class.
 */
export abstract class BaseDriver implements DriverInterface {
  private testConnectionTimeoutValue = 10000;

  protected logger: any;

  /**
   * Class constructor.
   */
  public constructor(_options: {
    /**
     * Time to wait for a response from a connection after validation
     * request before determining it as not valid. Default - 10000 ms.
     */
    testConnectionTimeout?: number,
  } = {}) {
    this.testConnectionTimeoutValue = _options.testConnectionTimeout || 10000;
  }

  protected informationSchemaQuery() {
    return `
      SELECT columns.column_name as ${this.quoteIdentifier('column_name')},
             columns.table_name as ${this.quoteIdentifier('table_name')},
             columns.table_schema as ${this.quoteIdentifier('table_schema')},
             columns.data_type as ${this.quoteIdentifier('data_type')}
      FROM information_schema.columns
      WHERE columns.table_schema NOT IN ('pg_catalog', 'information_schema', 'mysql', 'performance_schema', 'sys', 'INFORMATION_SCHEMA')
   `;
  }

  protected getSchemasQuery() {
    return `
      SELECT table_schema as ${this.quoteIdentifier('schema_name')}
      FROM information_schema.tables
      WHERE table_schema NOT IN ('pg_catalog', 'information_schema', 'mysql', 'performance_schema', 'sys', 'INFORMATION_SCHEMA')
      GROUP BY table_schema
    `;
  }

  protected getTablesForSpecificSchemasQuery(schemasPlaceholders: string) {
    const query = `
      SELECT table_schema as ${this.quoteIdentifier('schema_name')},
            table_name as ${this.quoteIdentifier('table_name')}
      FROM information_schema.tables as columns
      WHERE table_schema IN (${schemasPlaceholders})
    `;
    return query;
  }

  protected getColumnsForSpecificTablesQuery(conditionString: string) {
    const query = `
      SELECT columns.column_name as ${this.quoteIdentifier('column_name')},
             columns.table_name as ${this.quoteIdentifier('table_name')},
             columns.table_schema as ${this.quoteIdentifier('schema_name')},
             columns.data_type as ${this.quoteIdentifier('data_type')}
      FROM information_schema.columns as columns
      WHERE ${conditionString}
    `;

    return query;
  }

  protected primaryKeysQuery(_?: string): string | null {
    return null;
  }

  protected foreignKeysQuery(_?: string): string | null {
    return null;
  }

  protected async primaryKeys(conditionString?: string, params?: string[]): Promise<PrimaryKeysQueryResult[]> {
    const query = this.primaryKeysQuery(conditionString);

    if (!query) {
      return [];
    }

    try {
      return (await this.query<PrimaryKeysQueryResult>(query, params));
    } catch (error: any) {
      if (this.logger) {
        this.logger('Primary Keys Query failed. Primary Keys will be defined by heuristics', {
          error: (error.stack || error).toString()
        });
      }
      return [];
    }
  }

  protected async foreignKeys(conditionString?: string, params?: string[]): Promise<ForeignKeysQueryResult[]> {
    const query = this.foreignKeysQuery(conditionString);

    if (!query) {
      return [];
    }

    try {
      return (await this.query<ForeignKeysQueryResult>(query, params));
    } catch (error: any) {
      if (this.logger) {
        this.logger('Foreign Keys Query failed. Joins will be defined by heuristics', {
          error: (error.stack || error).toString()
        });
      }
      return [];
    }
  }

  protected getColumnNameForSchemaName() {
    return 'columns.table_schema';
  }

  protected getColumnNameForTableName() {
    return 'columns.table_name';
  }

  protected getSslOptions(dataSource: string): TLSConnectionOptions | undefined {
    if (
      getEnv('dbSsl', { dataSource }) ||
      getEnv('dbSslRejectUnauthorized', { dataSource })
    ) {
      const sslOptions = [{
        name: 'ca',
        canBeFile: true,
        envKey: keyByDataSource('CUBEJS_DB_SSL_CA', dataSource),
        validate: isSslCert,
      }, {
        name: 'cert',
        canBeFile: true,
        envKey: keyByDataSource('CUBEJS_DB_SSL_CERT', dataSource),
        validate: isSslCert,
      }, {
        name: 'key',
        canBeFile: true,
        envKey: keyByDataSource('CUBEJS_DB_SSL_KEY', dataSource),
        validate: isSslKey,
      }, {
        name: 'ciphers',
        envKey: keyByDataSource('CUBEJS_DB_SSL_CIPHERS', dataSource),
      }, {
        name: 'passphrase',
        envKey: keyByDataSource('CUBEJS_DB_SSL_PASSPHRASE', dataSource),
      }, {
        name: 'servername',
        envKey: keyByDataSource('CUBEJS_DB_SSL_SERVERNAME', dataSource),
      }];

      const ssl: TLSConnectionOptions = sslOptions.reduce(
        (agg, { name, envKey, canBeFile, validate }) => {
          const value = process.env[envKey];
          if (value) {
            if (validate && validate(value)) {
              return {
                ...agg,
                ...{ [name]: value }
              };
            }

            if (canBeFile && isFilePath(value)) {
              if (!fs.existsSync(value)) {
                throw new Error(
                  `Unable to find ${name} from path: "${value}"`,
                );
              }

              const file = fs.readFileSync(value, 'utf8');
              if (validate(file)) {
                return {
                  ...agg,
                  ...{ [name]: file }
                };
              }

              throw new Error(
                `Content of the file from ${envKey} is not a valid SSL ${name}.`,
              );
            }

            throw new Error(
              `${envKey} is not a valid SSL ${name}. If it's a path, please specify it correctly`,
            );
          }

          return agg;
        },
        {}
      );

      ssl.rejectUnauthorized = getEnv('dbSslRejectUnauthorized', { dataSource });

      return ssl;
    }

    return undefined;
  }

  abstract testConnection(): Promise<void>;

  abstract query<R = unknown>(_query: string, _values?: unknown[], _options?: QueryOptions): Promise<R[]>;

  // eslint-disable-next-line @typescript-eslint/no-unused-vars
  public async streamQuery(sql: string, values: string[]): Promise<stream.Readable> {
    throw new TypeError('Driver\'s .streamQuery() method is not implemented yet.');
  }

  public async downloadQueryResults(query: string, values: unknown[], _options: DownloadQueryResultsOptions): Promise<DownloadQueryResultsResult> {
    const rows = await this.query<Row>(query, values);
    if (rows.length === 0) {
      throw new Error(
        'Unable to detect column types for pre-aggregation on empty values in readOnly mode.'
      );
    }

    const fields = Object.keys(rows[0]);

    const types = fields.map(field => ({
      name: field,
      type: Object.keys(DbTypeValueMatcher).find(
        type => !rows.filter(row => field in row).find(row => !DbTypeValueMatcher[type](row[field])) &&
          rows.find(row => field in row)
      ) || 'text'
    }));

    return {
      rows,
      types,
    };
  }

  public readOnly() {
    return false;
  }

  protected informationColumnsSchemaReducer(result: any, i: any) {
    let schema = (result[i.table_schema] || {});
    const tables = (schema[i.table_name] || []);

    tables.push({
      name: i.column_name,
      type: i.data_type,
      attributes: i.key_type ? ['primaryKey'] : []
    });

    tables.sort();
    schema[i.table_name] = tables;
    schema = sortByKeys(schema);
    result[i.table_schema] = schema;

    return sortByKeys(result);
  }

  public tablesSchema() {
    const query = this.informationSchemaQuery();

    return this.query(query).then(data => reduce(this.informationColumnsSchemaReducer, {}, data));
  }

  // Extended version of tablesSchema containing primary and foreign keys
  public async tablesSchemaV2() {
<<<<<<< HEAD
    const query = this.informationSchemaQuery();

    const tablesSchema = await this.query(query).then(data => reduce(this.informationColumnsSchemaReducer, {}, data));
=======
    const tablesSchema = await this.tablesSchema();
>>>>>>> 33b13832
    const [primaryKeys, foreignKeys] = await Promise.all([this.primaryKeys(), this.foreignKeys()]);

    for (const pk of primaryKeys) {
      if (Array.isArray(tablesSchema?.[pk.table_schema]?.[pk.table_name])) {
        tablesSchema[pk.table_schema][pk.table_name] = tablesSchema[pk.table_schema][pk.table_name].map((it: any) => {
          if (it.name === pk.column_name) {
            it.attributes = ['primaryKey'];
          }
          return it;
        });
      }
    }

    for (const foreignKey of foreignKeys) {
      if (Array.isArray(tablesSchema?.[foreignKey.table_schema]?.[foreignKey.table_name])) {
        tablesSchema[foreignKey.table_schema][foreignKey.table_name] = tablesSchema[foreignKey.table_schema][foreignKey.table_name].map((it: any) => {
          if (it.name === foreignKey.column_name) {
<<<<<<< HEAD
            it.foreignKeys = [...(it.foreignKeys || []), {
              targetTable: foreignKey.target_table,
              targetColumn: foreignKey.target_column
=======
            it.foreign_keys = [...(it.foreign_keys || []), {
              target_table: foreignKey.target_table,
              target_column: foreignKey.target_column
>>>>>>> 33b13832
            }];
          }
          return it;
        });
      }
    }

    return tablesSchema;
  }

  public async createSchemaIfNotExists(schemaName: string): Promise<void> {
    const schemas = await this.query(
      `SELECT schema_name FROM information_schema.schemata WHERE schema_name = ${this.param(0)}`,
      [schemaName]
    );

    if (schemas.length === 0) {
      await this.query(`CREATE SCHEMA IF NOT EXISTS ${schemaName}`);
    }
  }

  public getSchemas() {
    const query = this.getSchemasQuery();
    return this.query<QuerySchemasResult>(query);
  }

  public getTablesForSpecificSchemas(schemas: QuerySchemasResult[]) {
    const schemasPlaceholders = schemas.map((_, idx) => this.param(idx)).join(', ');
    const schemaNames = schemas.map(s => s.schema_name);

    const query = this.getTablesForSpecificSchemasQuery(schemasPlaceholders);
    return this.query<QueryTablesResult>(query, schemaNames);
  }

  public async getColumnsForSpecificTables(tables: QueryTablesResult[]) {
    const groupedBySchema: Record<string, string[]> = {};
    tables.forEach((t) => {
      if (!groupedBySchema[t.schema_name]) {
        groupedBySchema[t.schema_name] = [];
      }
      groupedBySchema[t.schema_name].push(t.table_name);
    });

    const conditions: string[] = [];
    const parameters: any[] = [];

    for (const [schema, tableNames] of Object.entries(groupedBySchema)) {
      const schemaPlaceholder = this.param(parameters.length);
      parameters.push(schema);

      const tablePlaceholders = tableNames.map((_, idx) => this.param(parameters.length + idx)).join(', ');
      parameters.push(...tableNames);

      conditions.push(`(${this.getColumnNameForSchemaName()} = ${schemaPlaceholder} AND ${this.getColumnNameForTableName()} IN (${tablePlaceholders}))`);
    }

    const conditionString = conditions.join(' OR ');

    const query = this.getColumnsForSpecificTablesQuery(conditionString);
    
    const [primaryKeys, foreignKeys] = await Promise.all([
      this.primaryKeys(conditionString, parameters),
      this.foreignKeys(conditionString, parameters)
    ]);

    const columns = await this.query<QueryColumnsResult>(query, parameters);

    for (const column of columns) {
      if (primaryKeys.some(pk => pk.table_schema === column.schema_name && pk.table_name === column.table_name && pk.column_name === column.column_name)) {
        column.attributes = ['primaryKey'];
      }

      column.foreign_keys = foreignKeys.filter(fk => fk.table_schema === column.schema_name && fk.table_name === column.table_name && fk.column_name === column.column_name).map(fk => ({
        target_table: fk.target_table,
        target_column: fk.target_column
      }));
    }

    return columns;
  }

  public getTablesQuery(schemaName: string) {
    return this.query<TableQueryResult>(
      `SELECT table_name FROM information_schema.tables WHERE table_schema = ${this.param(0)}`,
      [schemaName]
    );
  }

  public loadPreAggregationIntoTable(_preAggregationTableName: string, loadSql: string, params: any, options: any) {
    return this.query(loadSql, params, options);
  }

  public dropTable(tableName: string, options?: QueryOptions): Promise<unknown> {
    return this.query(`DROP TABLE ${tableName}`, [], options);
  }

  public param(_paramIndex: number): string {
    return '?';
  }

  public testConnectionTimeout() {
    return this.testConnectionTimeoutValue;
  }

  public async downloadTable(table: string, _options: ExternalDriverCompatibilities): Promise<TableMemoryData> {
    return { rows: await this.query(`SELECT * FROM ${table}`) };
  }

  public async uploadTable(table: string, columns: TableStructure, tableData: DownloadTableData) {
    return this.uploadTableWithIndexes(table, columns, tableData, [], null, [], {});
  }

  public async uploadTableWithIndexes(table: string, columns: TableStructure, tableData: DownloadTableData, indexesSql: IndexesSQL, _uniqueKeyColumns: string[] | null, _queryTracingObj: any, _externalOptions: ExternalCreateTableOptions) {
    if (!isDownloadTableMemoryData(tableData)) {
      throw new Error(`${this.constructor} driver supports only rows upload`);
    }

    await this.createTable(table, columns);
    try {
      if (isDownloadTableMemoryData(tableData)) {
        for (let i = 0; i < tableData.rows.length; i++) {
          await this.query(
            `INSERT INTO ${table}
          (${columns.map(c => this.quoteIdentifier(c.name)).join(', ')})
          VALUES (${columns.map((c, paramIndex) => this.param(paramIndex)).join(', ')})`,
            columns.map(c => this.toColumnValue(tableData.rows[i][c.name] as string, c.type))
          );
        }
        for (let i = 0; i < indexesSql.length; i++) {
          const [query, params] = indexesSql[i].sql;
          await this.query(query, params);
        }
      }
    } catch (e) {
      await this.dropTable(table);
      throw e;
    }
  }

  protected toColumnValue(value: string, _genericType: string): string | boolean {
    return value;
  }

  public async tableColumnTypes(table: string): Promise<TableStructure> {
    const [schema, name] = table.split('.');

    const columns = await this.query<TableColumnQueryResult>(
      `SELECT columns.column_name as ${this.quoteIdentifier('column_name')},
             columns.table_name as ${this.quoteIdentifier('table_name')},
             columns.table_schema as ${this.quoteIdentifier('table_schema')},
             columns.data_type  as ${this.quoteIdentifier('data_type')}
      FROM information_schema.columns
      WHERE table_name = ${this.param(0)} AND table_schema = ${this.param(1)}
      ${getEnv('fetchColumnsByOrdinalPosition') ? 'ORDER BY columns.ordinal_position' : ''}`,
      [name, schema]
    );

    return columns.map(c => ({ name: c.column_name, type: this.toGenericType(c.data_type) }));
  }

  // eslint-disable-next-line @typescript-eslint/no-unused-vars
  public async queryColumnTypes(sql: string, params: unknown[]): Promise<{ name: any; type: string; }[]> {
    return [];
  }

  public createTable(quotedTableName: string, columns: TableColumn[]) {
    const createTableSql = this.createTableSql(quotedTableName, columns);
    return this.query(createTableSql, []).catch(e => {
      e.message = `Error during create table: ${createTableSql}: ${e.message}`;
      throw e;
    });
  }

  protected createTableSql(quotedTableName: string, columns: TableColumn[]) {
    const columnNames = columns.map(c => `${this.quoteIdentifier(c.name)} ${this.fromGenericType(c.type)}`);
    return `CREATE TABLE ${quotedTableName} (${columnNames.join(', ')})`;
  }

  protected toGenericType(columnType: string): string {
    return DbTypeToGenericType[columnType.toLowerCase()] || columnType;
  }

  protected fromGenericType(columnType: string): string {
    return columnType;
  }

  protected quoteIdentifier(identifier: string): string {
    return `"${identifier}"`;
  }

  protected cancelCombinator(fn: any) {
    return cancelCombinator(fn);
  }

  public setLogger(logger: any) {
    this.logger = logger;
  }

  protected reportQueryUsage(usage: any, queryOptions: any) {
    if (this.logger) {
      this.logger('SQL Query Usage', {
        ...usage,
        ...queryOptions
      });
    }
  }

  protected databasePoolError(error: any) {
    if (this.logger) {
      this.logger('Database Pool Error', {
        error: (error.stack || error).toString()
      });
    }
  }

  public async release() {
    // override, if it's needed
  }

  public capabilities(): DriverCapabilities {
    return {};
  }

  public nowTimestamp() {
    return Date.now();
  }

  public wrapQueryWithLimit(query: { query: string, limit: number}) {
    query.query = `SELECT * FROM (${query.query}) AS t LIMIT ${query.limit}`;
  }

  /**
   * Returns an array of signed AWS S3 URLs of the unloaded csv files.
   */
  protected async extractUnloadedFilesFromS3(
    clientOptions: S3ClientConfig,
    bucketName: string,
    prefix: string
  ): Promise<string[]> {
    const storage = new S3(clientOptions);

    const list = await storage.listObjectsV2({
      Bucket: bucketName,
      Prefix: prefix,
    });
    if (list) {
      if (!list.Contents) {
        return [];
      } else {
        const csvFile = await Promise.all(
          list.Contents.map(async (file) => {
            const command = new GetObjectCommand({
              Bucket: bucketName,
              Key: file.Key,
            });
            return getSignedUrl(storage, command, { expiresIn: 3600 });
          })
        );
        return csvFile;
      }
    }

    throw new Error('Unable to retrieve list of files from S3 storage after unloading.');
  }
}<|MERGE_RESOLUTION|>--- conflicted
+++ resolved
@@ -387,13 +387,7 @@
 
   // Extended version of tablesSchema containing primary and foreign keys
   public async tablesSchemaV2() {
-<<<<<<< HEAD
-    const query = this.informationSchemaQuery();
-
-    const tablesSchema = await this.query(query).then(data => reduce(this.informationColumnsSchemaReducer, {}, data));
-=======
     const tablesSchema = await this.tablesSchema();
->>>>>>> 33b13832
     const [primaryKeys, foreignKeys] = await Promise.all([this.primaryKeys(), this.foreignKeys()]);
 
     for (const pk of primaryKeys) {
@@ -411,15 +405,9 @@
       if (Array.isArray(tablesSchema?.[foreignKey.table_schema]?.[foreignKey.table_name])) {
         tablesSchema[foreignKey.table_schema][foreignKey.table_name] = tablesSchema[foreignKey.table_schema][foreignKey.table_name].map((it: any) => {
           if (it.name === foreignKey.column_name) {
-<<<<<<< HEAD
-            it.foreignKeys = [...(it.foreignKeys || []), {
-              targetTable: foreignKey.target_table,
-              targetColumn: foreignKey.target_column
-=======
             it.foreign_keys = [...(it.foreign_keys || []), {
               target_table: foreignKey.target_table,
               target_column: foreignKey.target_column
->>>>>>> 33b13832
             }];
           }
           return it;
