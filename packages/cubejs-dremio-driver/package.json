--- conflicted
+++ resolved
@@ -2,11 +2,7 @@
   "name": "@cubejs-backend/dremio-driver",
   "description": "Cube.js Dremio driver",
   "author": "Cube Dev, Inc.",
-<<<<<<< HEAD
-  "version": "0.35.22",
-=======
   "version": "0.35.79",
->>>>>>> 33b13832
   "repository": {
     "type": "git",
     "url": "https://github.com/cube-js/cube.git",
@@ -21,15 +17,9 @@
     "lint:fix": "eslint driver/*.js"
   },
   "dependencies": {
-<<<<<<< HEAD
-    "@cubejs-backend/base-driver": "^0.35.2",
-    "@cubejs-backend/schema-compiler": "^0.35.22",
-    "@cubejs-backend/shared": "^0.35.2",
-=======
     "@cubejs-backend/base-driver": "^0.35.67",
     "@cubejs-backend/schema-compiler": "^0.35.79",
     "@cubejs-backend/shared": "^0.35.67",
->>>>>>> 33b13832
     "axios": "^0.21.1",
     "moment-timezone": "^0.5.31",
     "sqlstring": "^2.3.1"
