--- conflicted
+++ resolved
@@ -2,11 +2,7 @@
   "name": "@cubejs-backend/elasticsearch-driver",
   "description": "Cube.js elasticsearch database driver",
   "author": "Cube Dev, Inc.",
-<<<<<<< HEAD
-  "version": "0.35.2",
-=======
   "version": "0.35.67",
->>>>>>> 33b13832
   "repository": {
     "type": "git",
     "url": "https://github.com/cube-js/cube.git",
@@ -27,13 +23,8 @@
     "driver"
   ],
   "dependencies": {
-<<<<<<< HEAD
-    "@cubejs-backend/base-driver": "^0.35.2",
-    "@cubejs-backend/shared": "^0.35.2",
-=======
     "@cubejs-backend/base-driver": "^0.35.67",
     "@cubejs-backend/shared": "^0.35.67",
->>>>>>> 33b13832
     "@elastic/elasticsearch": "7.12.0",
     "sqlstring": "^2.3.1"
   },
