{
  "name": "@cubejs-backend/testing-shared",
  "version": "0.30.46",
  "description": "Cube.js Testing Helpers",
  "author": "Cube Dev, Inc.",
  "license": "Apache-2.0",
  "main": "dist/src/index.js",
  "typings": "dist/src/index.d.ts",
  "engines": {
    "node": "^12.0.0 || ^14.0.0 || >=16.0.0"
  },
  "scripts": {
    "build": "rm -rf dist && npm run tsc",
    "tsc": "tsc",
    "watch": "tsc -w",
    "lint": "eslint src/* --ext .ts",
    "lint:fix": "eslint --fix src/* --ext .ts"
  },
  "files": [
    "dist/src/*"
  ],
  "dependencies": {
    "@cubejs-backend/dotenv": "^9.0.2",
    "@cubejs-backend/query-orchestrator": "^0.30.46",
    "@cubejs-backend/schema-compiler": "^0.30.46",
    "@cubejs-backend/shared": "^0.30.46",
    "dedent": "^0.7.0",
<<<<<<< HEAD
    "node-fetch": "^2.6.7",
    "testcontainers": "^7.5.0"
=======
    "testcontainers": "^8.12"
>>>>>>> 769104e3
  },
  "devDependencies": {
    "@cubejs-backend/linter": "^0.30.0",
    "@jest/globals": "^26.6.2",
    "@types/dedent": "^0.7.0",
    "@types/jest": "^26.0.22",
    "@types/node": "^10.17.55",
    "jest": "^26.6.3",
    "typescript": "~4.1.5"
  },
  "jest": {
    "coveragePathIgnorePatterns": [
      ".*\\.d\\.ts"
    ],
    "testEnvironment": "node",
    "testMatch": [
      "<rootDir>/dist/test/*.(test|spec).(ts|js)"
    ],
    "snapshotResolver": "<rootDir>/test/snapshotResolver.js"
  },
  "publishConfig": {
    "access": "public"
  },
  "eslintConfig": {
    "extends": "../cubejs-linter"
  }
}<|MERGE_RESOLUTION|>--- conflicted
+++ resolved
@@ -25,12 +25,8 @@
     "@cubejs-backend/schema-compiler": "^0.30.46",
     "@cubejs-backend/shared": "^0.30.46",
     "dedent": "^0.7.0",
-<<<<<<< HEAD
     "node-fetch": "^2.6.7",
-    "testcontainers": "^7.5.0"
-=======
     "testcontainers": "^8.12"
->>>>>>> 769104e3
   },
   "devDependencies": {
     "@cubejs-backend/linter": "^0.30.0",
