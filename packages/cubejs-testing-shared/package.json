--- conflicted
+++ resolved
@@ -21,13 +21,8 @@
   ],
   "dependencies": {
     "@cubejs-backend/dotenv": "^9.0.2",
-<<<<<<< HEAD
-    "@cubejs-backend/query-orchestrator": "file:../cubejs-query-orchestrator",
-    "@cubejs-backend/schema-compiler": "^0.35.70",
-=======
     "@cubejs-backend/query-orchestrator": "^0.35.73",
     "@cubejs-backend/schema-compiler": "^0.35.76",
->>>>>>> dbf0dbb1
     "@cubejs-backend/shared": "^0.35.67",
     "dedent": "^0.7.0",
     "node-fetch": "^2.6.7",
