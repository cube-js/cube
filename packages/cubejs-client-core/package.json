--- conflicted
+++ resolved
@@ -1,10 +1,6 @@
 {
   "name": "@cubejs-client/core",
-<<<<<<< HEAD
-  "version": "0.35.0",
-=======
   "version": "0.35.23",
->>>>>>> 33b13832
   "engines": {},
   "repository": {
     "type": "git",
