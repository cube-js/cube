--- conflicted
+++ resolved
@@ -15,14 +15,6 @@
   "scripts": {
     "test": "jest"
   },
-<<<<<<< HEAD
-  "jest": {
-    "transformIgnorePatterns": [
-      "node_modules/(?!(moment)/)"
-    ]
-  },
-=======
->>>>>>> e8c64e1f
   "files": [
     "src",
     "dist"
