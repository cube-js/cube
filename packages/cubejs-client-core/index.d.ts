/**
 * @title @cubejs-client/core
 * @permalink /@cubejs-client-core
 * @menuCategory Frontend Integrations
 * @subcategory Reference
 * @menuOrder 2
 * @description Vanilla JavaScript Cube.js client.
 */

declare module '@cubejs-client/core' {
  export type TransportOptions = {
    /**
     * [jwt auth token](security)
     */
    authorization: string;
    /**
     * path to `/cubejs-api/v1`
     */
    apiUrl: string;
    /**
     * custom headers
     */
    headers?: Record<string, string>;
    credentials?: 'omit' | 'same-origin' | 'include';
    method?: 'GET' | 'PUT' | 'POST' | 'PATCH';
  };

  export interface ITransportResponse<R> {
    subscribe: <CBResult>(cb: (result: R, resubscribe: () => Promise<CBResult>) => CBResult) => Promise<CBResult>;
    // Optional, supported in WebSocketTransport
    unsubscribe?: () => Promise<void>;
  }

  export interface ITransport<R> {
    request(method: string, params: Record<string, unknown>): ITransportResponse<R>;
  }

  /**
   * Default transport implementation.
   * @order 3
   */
  export class HttpTransport implements ITransport<ResultSet> {
    /**
     * @hidden
     */
    protected authorization: TransportOptions['authorization'];
    /**
     * @hidden
     */
    protected apiUrl: TransportOptions['apiUrl'];
    /**
     * @hidden
     */
    protected method: TransportOptions['method'];
    /**
     * @hidden
     */
    protected headers: TransportOptions['headers'];
    /**
     * @hidden
     */
    protected credentials: TransportOptions['credentials'];

    constructor(options: TransportOptions);

    public request(method: string, params: any): ITransportResponse<ResultSet>;
  }

  export type CubeJSApiOptions = {
    /**
     * URL of your Cube.js Backend. By default, in the development environment it is `http://localhost:4000/cubejs-api/v1`
     */
    apiUrl: string;
    /**
     * Transport implementation to use. [HttpTransport](#http-transport) will be used by default.
     */
    transport?: ITransport<any>;
    headers?: Record<string, string>;
    pollInterval?: number;
    credentials?: 'omit' | 'same-origin' | 'include';
    parseDateMeasures?: boolean;
    resType?: 'default' | 'compact';
  };

  export type LoadMethodOptions = {
    /**
     * Key to store the current request's MUTEX inside the `mutexObj`. MUTEX object is used to reject orphaned queries results when new queries are sent. For example: if two queries are sent with the same `mutexKey` only the last one will return results.
     */
    mutexKey?: string;
    /**
     * Object to store MUTEX
     */
    mutexObj?: Object;
    /**
     * Pass `true` to use continuous fetch behavior.
     */
    subscribe?: boolean;
    /**
     * A Cube.js API instance. If not provided will be taken from `CubeProvider`
     */
    cubejsApi?: CubejsApi;
    /**
     * Function that receives `ProgressResult` on each `Continue wait` message.
     */
    progressCallback?(result: ProgressResult): void;
  };

  export type LoadMethodCallback<T> = (error: Error | null, resultSet: T) => void;

  export type QueryOrder = 'asc' | 'desc';

  export type TQueryOrderObject = { [key: string]: QueryOrder };
  export type TQueryOrderArray = Array<[string, QueryOrder]>;

  export type Annotation = {
    title: string;
    shortTitle: string;
    type: string;
    format?: 'currency' | 'percent' | 'number';
  };

  export type QueryAnnotations = {
    dimensions: Record<string, Annotation>;
    measures: Record<string, Annotation>;
    timeDimensions: Record<string, Annotation>;
  };

  type PivotQuery = Query & {
    queryType: QueryType;
  };

  type QueryType = 'regularQuery' | 'compareDateRangeQuery' | 'blendingQuery';

  type LeafMeasure = {
    measure: string;
    additive: boolean;
  };

  export type TransformedQuery = {
    allFiltersWithinSelectedDimensions: boolean;
    granularityHierarchies: Record<string, string[]>;
    hasMultipliedMeasures: boolean;
    hasNoTimeDimensionsWithoutGranularity: boolean;
    isAdditive: boolean;
    leafMeasureAdditive: boolean;
    leafMeasures: string[];
    measures: string[];
    sortedDimensions: string[];
    sortedTimeDimensions: [[string, string]];
    measureToLeafMeasures?: Record<string, LeafMeasure[]>;
  };

  export type PreAggregationType = 'rollup' | 'rollupJoin' | 'originalSql';

  type UsedPreAggregation = {
    targetTableName: string;
    type: PreAggregationType;
  };

  type LoadResponseResult<T> = {
    annotation: QueryAnnotations;
    lastRefreshTime: string;
    query: Query;
    data: T[];
    external: boolean | null;
    dbType: string;
    extDbType: string;
    requestId?: string;
    usedPreAggregations?: Record<string, UsedPreAggregation>;
    transformedQuery?: TransformedQuery;
  };

  export type LoadResponse<T> = {
    queryType: QueryType;
    results: LoadResponseResult<T>[];
    pivotQuery: PivotQuery;
    [key: string]: any;
  };

  /**
   * Configuration object that contains information about pivot axes and other options.
   *
   * Let's apply `pivotConfig` and see how it affects the axes
   * ```js
   * // Example query
   * {
   *   measures: ['Orders.count'],
   *   dimensions: ['Users.country', 'Users.gender']
   * }
   * ```
   * If we put the `Users.gender` dimension on **y** axis
   * ```js
   * resultSet.tablePivot({
   *   x: ['Users.country'],
   *   y: ['Users.gender', 'measures']
   * })
   * ```
   *
   * The resulting table will look the following way
   *
   * | Users Country | male, Orders.count | female, Orders.count |
   * | ------------- | ------------------ | -------------------- |
   * | Australia     | 3                  | 27                   |
   * | Germany       | 10                 | 12                   |
   * | US            | 5                  | 7                    |
   *
   * Now let's put the `Users.country` dimension on **y** axis instead
   * ```js
   * resultSet.tablePivot({
   *   x: ['Users.gender'],
   *   y: ['Users.country', 'measures'],
   * });
   * ```
   *
   * in this case the `Users.country` values will be laid out on **y** or **columns** axis
   *
   * | Users Gender | Australia, Orders.count | Germany, Orders.count | US, Orders.count |
   * | ------------ | ----------------------- | --------------------- | ---------------- |
   * | male         | 3                       | 10                    | 5                |
   * | female       | 27                      | 12                    | 7                |
   *
   * It's also possible to put the `measures` on **x** axis. But in either case it should always be the last item of the array.
   * ```js
   * resultSet.tablePivot({
   *   x: ['Users.gender', 'measures'],
   *   y: ['Users.country'],
   * });
   * ```
   *
   * | Users Gender | measures     | Australia | Germany | US  |
   * | ------------ | ------------ | --------- | ------- | --- |
   * | male         | Orders.count | 3         | 10      | 5   |
   * | female       | Orders.count | 27        | 12      | 7   |
   */
  export type PivotConfig = {
    /**
     * Dimensions to put on **x** or **rows** axis.
     */
    x?: string[];
    /**
     * Dimensions to put on **y** or **columns** axis.
     */
    y?: string[];
    /**
     * If `true` missing dates on the time dimensions will be filled with `0` for all measures.Note: the `fillMissingDates` option set to `true` will override any **order** applied to the query
     */
    fillMissingDates?: boolean | null;
    /**
     * Give each series a prefix alias. Should have one entry for each query:measure. See [chartPivot](#result-set-chart-pivot)
     */
    aliasSeries?: string[];
  };

  export type DrillDownLocator = {
    xValues: string[];
    yValues?: string[];
  };

  export type Series<T> = {
    key: string;
    title: string;
    series: T[];
  };

  export type Column = {
    key: string;
    title: string;
    series: [];
  };

  export type SeriesNamesColumn = {
    key: string;
    title: string;
    yValues: string[];
  };

  export type ChartPivotRow = {
    x: string;
    xValues: string[];
    [key: string]: any;
  };

  export type TableColumn = {
    key: string;
    dataIndex: string;
    meta: any;
    type: string | number;
    title: string;
    shortTitle: string;
    format?: any;
    children?: TableColumn[];
  };

  export type PivotRow = {
    xValues: Array<string | number>;
    yValuesArray: Array<[string[], number]>;
  };

  export type SerializedResult<T = any> = {
    loadResponse: LoadResponse<T>;
  };

  /**
   * Provides a convenient interface for data manipulation.
   */
  export class ResultSet<T = any> {
    /**
     * @hidden
     */
    static measureFromAxis(axisValues: string[]): string;
    static getNormalizedPivotConfig(query: PivotQuery, pivotConfig?: Partial<PivotConfig>): PivotConfig;
    /**
     * ```js
     * import { ResultSet } from '@cubejs-client/core';
     *
     * const resultSet = await cubejsApi.load(query);
     * // You can store the result somewhere
     * const tmp = resultSet.serialize();
     *
     * // and restore it later
     * const resultSet = ResultSet.deserialize(tmp);
     * ```
     * @param data the result of [serialize](#result-set-serialize)
     */
    static deserialize<TData = any>(data: Object, options?: Object): ResultSet<TData>;

    /**
     * Can be used to stash the `ResultSet` in a storage and restored later with [deserialize](#result-set-deserialize)
     */
    serialize(): SerializedResult;

    /**
     * Can be used when you need access to the methods that can't be used with some query types (eg `compareDateRangeQuery` or `blendingQuery`)
     * ```js
     * resultSet.decompose().forEach((currentResultSet) => {
     *   console.log(currentResultSet.rawData());
     * });
     * ```
     */
    decompose(): ResultSet[];

    /**
     * @hidden
     */
    normalizePivotConfig(pivotConfig?: PivotConfig): PivotConfig;

    /**
     * Returns a measure drill down query.
     *
     * Provided you have a measure with the defined `drillMemebers` on the `Orders` cube
     * ```js
     * measures: {
     *   count: {
     *     type: `count`,
     *     drillMembers: [Orders.status, Users.city, count],
     *   },
     *   // ...
     * }
     * ```
     *
     * Then you can use the `drillDown` method to see the rows that contribute to that metric
     * ```js
     * resultSet.drillDown(
     *   {
     *     xValues,
     *     yValues,
     *   },
     *   // you should pass the `pivotConfig` if you have used it for axes manipulation
     *   pivotConfig
     * )
     * ```
     *
     * the result will be a query with the required filters applied and the dimensions/measures filled out
     * ```js
     * {
     *   measures: ['Orders.count'],
     *   dimensions: ['Orders.status', 'Users.city'],
     *   filters: [
     *     // dimension and measure filters
     *   ],
     *   timeDimensions: [
     *     //...
     *   ]
     * }
     * ```
     *
     * In case when you want to add `order` or `limit` to the query, you can simply spread it
     *
     * ```js
     * // An example for React
     * const drillDownResponse = useCubeQuery(
     *    {
     *      ...drillDownQuery,
     *      limit: 30,
     *      order: {
     *        'Orders.ts': 'desc'
     *      }
     *    },
     *    {
     *      skip: !drillDownQuery
     *    }
     *  );
     * ```
     * @returns Drill down query
     */
    drillDown(drillDownLocator: DrillDownLocator, pivotConfig?: PivotConfig): Query | null;

    /**
     * Returns an array of series with key, title and series data.
     * ```js
     * // For the query
     * {
     *   measures: ['Stories.count'],
     *   timeDimensions: [{
     *     dimension: 'Stories.time',
     *     dateRange: ['2015-01-01', '2015-12-31'],
     *     granularity: 'month'
     *   }]
     * }
     *
     * // ResultSet.series() will return
     * [
     *   {
     *     key: 'Stories.count',
     *     title: 'Stories Count',
     *     series: [
     *       { x: '2015-01-01T00:00:00', value: 27120 },
     *       { x: '2015-02-01T00:00:00', value: 25861 },
     *       { x: '2015-03-01T00:00:00', value: 29661 },
     *       //...
     *     ],
     *   },
     * ]
     * ```
     */
    series<SeriesItem = any>(pivotConfig?: PivotConfig): Series<SeriesItem>[];

    /**
     * Returns an array of series objects, containing `key` and `title` parameters.
     * ```js
     * // For query
     * {
     *   measures: ['Stories.count'],
     *   timeDimensions: [{
     *     dimension: 'Stories.time',
     *     dateRange: ['2015-01-01', '2015-12-31'],
     *     granularity: 'month'
     *   }]
     * }
     *
     * // ResultSet.seriesNames() will return
     * [
     *   {
     *     key: 'Stories.count',
     *     title: 'Stories Count',
     *     yValues: ['Stories.count'],
     *   },
     * ]
     * ```
     * @returns An array of series names
     */
    seriesNames(pivotConfig?: PivotConfig): SeriesNamesColumn[];

    /**
     * Base method for pivoting [ResultSet](#result-set) data.
     * Most of the times shouldn't be used directly and [chartPivot](#result-set-chart-pivot)
     * or (tablePivot)[#table-pivot] should be used instead.
     *
     * You can find the examples of using the `pivotConfig` [here](#types-pivot-config)
     * ```js
     * // For query
     * {
     *   measures: ['Stories.count'],
     *   timeDimensions: [{
     *     dimension: 'Stories.time',
     *     dateRange: ['2015-01-01', '2015-03-31'],
     *     granularity: 'month'
     *   }]
     * }
     *
     * // ResultSet.pivot({ x: ['Stories.time'], y: ['measures'] }) will return
     * [
     *   {
     *     xValues: ["2015-01-01T00:00:00"],
     *     yValuesArray: [
     *       [['Stories.count'], 27120]
     *     ]
     *   },
     *   {
     *     xValues: ["2015-02-01T00:00:00"],
     *     yValuesArray: [
     *       [['Stories.count'], 25861]
     *     ]
     *   },
     *   {
     *     xValues: ["2015-03-01T00:00:00"],
     *     yValuesArray: [
     *       [['Stories.count'], 29661]
     *     ]
     *   }
     * ]
     * ```
     * @returns An array of pivoted rows.
     */
    pivot(pivotConfig?: PivotConfig): PivotRow[];

    /**
     * Returns normalized query result data in the following format.
     *
     * You can find the examples of using the `pivotConfig` [here](#types-pivot-config)
     * ```js
     * // For the query
     * {
     *   measures: ['Stories.count'],
     *   timeDimensions: [{
     *     dimension: 'Stories.time',
     *     dateRange: ['2015-01-01', '2015-12-31'],
     *     granularity: 'month'
     *   }]
     * }
     *
     * // ResultSet.chartPivot() will return
     * [
     *   { "x":"2015-01-01T00:00:00", "Stories.count": 27120, "xValues": ["2015-01-01T00:00:00"] },
     *   { "x":"2015-02-01T00:00:00", "Stories.count": 25861, "xValues": ["2015-02-01T00:00:00"]  },
     *   { "x":"2015-03-01T00:00:00", "Stories.count": 29661, "xValues": ["2015-03-01T00:00:00"]  },
     *   //...
     * ]
     *
     * ```
     * When using `chartPivot()` or `seriesNames()`, you can pass `aliasSeries` in the [pivotConfig](#types-pivot-config)
     * to give each series a unique prefix. This is useful for `blending queries` which use the same measure multiple times.
     *
     * ```js
     * // For the queries
     * {
     *   measures: ['Stories.count'],
     *   timeDimensions: [
     *     {
     *       dimension: 'Stories.time',
     *       dateRange: ['2015-01-01', '2015-12-31'],
     *       granularity: 'month',
     *     },
     *   ],
     * },
     * {
     *   measures: ['Stories.count'],
     *   timeDimensions: [
     *     {
     *       dimension: 'Stories.time',
     *       dateRange: ['2015-01-01', '2015-12-31'],
     *       granularity: 'month',
     *     },
     *   ],
     *   filters: [
     *     {
     *       member: 'Stores.read',
     *       operator: 'equals',
     *       value: ['true'],
     *     },
     *   ],
     * },
     *
     * // ResultSet.chartPivot({ aliasSeries: ['one', 'two'] }) will return
     * [
     *   {
     *     x: '2015-01-01T00:00:00',
     *     'one,Stories.count': 27120,
     *     'two,Stories.count': 8933,
     *     xValues: ['2015-01-01T00:00:00'],
     *   },
     *   {
     *     x: '2015-02-01T00:00:00',
     *     'one,Stories.count': 25861,
     *     'two,Stories.count': 8344,
     *     xValues: ['2015-02-01T00:00:00'],
     *   },
     *   {
     *     x: '2015-03-01T00:00:00',
     *     'one,Stories.count': 29661,
     *     'two,Stories.count': 9023,
     *     xValues: ['2015-03-01T00:00:00'],
     *   },
     *   //...
     * ];
     * ```
     */
    chartPivot(pivotConfig?: PivotConfig): ChartPivotRow[];

    /**
     * Returns normalized query result data prepared for visualization in the table format.
     *
     * You can find the examples of using the `pivotConfig` [here](#types-pivot-config)
     *
     * For example:
     * ```js
     * // For the query
     * {
     *   measures: ['Stories.count'],
     *   timeDimensions: [{
     *     dimension: 'Stories.time',
     *     dateRange: ['2015-01-01', '2015-12-31'],
     *     granularity: 'month'
     *   }]
     * }
     *
     * // ResultSet.tablePivot() will return
     * [
     *   { "Stories.time": "2015-01-01T00:00:00", "Stories.count": 27120 },
     *   { "Stories.time": "2015-02-01T00:00:00", "Stories.count": 25861 },
     *   { "Stories.time": "2015-03-01T00:00:00", "Stories.count": 29661 },
     *   //...
     * ]
     * ```
     * @returns An array of pivoted rows
     */
    tablePivot(pivotConfig?: PivotConfig): Array<{ [key: string]: string | number | boolean }>;

    /**
     * Returns an array of column definitions for `tablePivot`.
     *
     * For example:
     * ```js
     * // For the query
     * {
     *   measures: ['Stories.count'],
     *   timeDimensions: [{
     *     dimension: 'Stories.time',
     *     dateRange: ['2015-01-01', '2015-12-31'],
     *     granularity: 'month'
     *   }]
     * }
     *
     * // ResultSet.tableColumns() will return
     * [
     *   {
     *     key: 'Stories.time',
     *     dataIndex: 'Stories.time',
     *     title: 'Stories Time',
     *     shortTitle: 'Time',
     *     type: 'time',
     *     format: undefined,
     *   },
     *   {
     *     key: 'Stories.count',
     *     dataIndex: 'Stories.count',
     *     title: 'Stories Count',
     *     shortTitle: 'Count',
     *     type: 'count',
     *     format: undefined,
     *   },
     *   //...
     * ]
     * ```
     *
     * In case we want to pivot the table axes
     * ```js
     * // Let's take this query as an example
     * {
     *   measures: ['Orders.count'],
     *   dimensions: ['Users.country', 'Users.gender']
     * }
     *
     * // and put the dimensions on `y` axis
     * resultSet.tableColumns({
     *   x: [],
     *   y: ['Users.country', 'Users.gender', 'measures']
     * })
     * ```
     *
     * then `tableColumns` will group the table head and return
     * ```js
     * {
     *   key: 'Germany',
     *   type: 'string',
     *   title: 'Users Country Germany',
     *   shortTitle: 'Germany',
     *   meta: undefined,
     *   format: undefined,
     *   children: [
     *     {
     *       key: 'male',
     *       type: 'string',
     *       title: 'Users Gender male',
     *       shortTitle: 'male',
     *       meta: undefined,
     *       format: undefined,
     *       children: [
     *         {
     *           // ...
     *           dataIndex: 'Germany.male.Orders.count',
     *           shortTitle: 'Count',
     *         },
     *       ],
     *     },
     *     {
     *       // ...
     *       shortTitle: 'female',
     *       children: [
     *         {
     *           // ...
     *           dataIndex: 'Germany.female.Orders.count',
     *           shortTitle: 'Count',
     *         },
     *       ],
     *     },
     *   ],
     * },
     * // ...
     * ```
     * @returns An array of columns
     */
    tableColumns(pivotConfig?: PivotConfig): TableColumn[];
    totalRow(pivotConfig?: PivotConfig): ChartPivotRow;
    categories(pivotConfig?: PivotConfig): ChartPivotRow[];

    tableRow(): ChartPivotRow;
    query(): Query;
    rawData(): T[];
    annotation(): QueryAnnotations;
  }

  export type Filter = BinaryFilter | UnaryFilter | LogicalOrFilter | LogicalAndFilter;
  export type LogicalAndFilter = {
    and: (BinaryFilter | UnaryFilter | LogicalOrFilter)[];
  };

  export type LogicalOrFilter = {
    or: (BinaryFilter | UnaryFilter | LogicalAndFilter)[];
  };

  export interface BinaryFilter {
    /**
     * @deprecated Use `member` instead.
     */
    dimension?: string;
    member?: string;
    operator: BinaryOperator;
    values: string[];
  }
  export interface UnaryFilter {
    /**
     * @deprecated Use `member` instead.
     */
    dimension?: string;
    member?: string;
    operator: UnaryOperator;
    values?: never;
  }
  export type UnaryOperator = 'set' | 'notSet';
  export type BinaryOperator =
    | 'equals'
    | 'notEquals'
    | 'contains'
    | 'notContains'
    | 'gt'
    | 'gte'
    | 'lt'
    | 'lte'
    | 'inDateRange'
    | 'notInDateRange'
    | 'beforeDate'
    | 'afterDate';

  export type TimeDimensionGranularity = 'second' | 'minute' | 'hour' | 'day' | 'week' | 'month' | 'quarter' | 'year';

  export type DateRange = string | [string, string];

  export interface TimeDimensionBase<Members extends string = string> {
    dimension: Members;
    granularity?: TimeDimensionGranularity;
  }

  type TimeDimensionComparisonFields = {
    compareDateRange: Array<DateRange>;
    dateRange?: never;
  };
  export type TimeDimensionComparison<Members extends string = string> = TimeDimensionBase<Members> & TimeDimensionComparisonFields;

  type TimeDimensionRangedFields = {
    dateRange?: DateRange;
  };
  export type TimeDimensionRanged<Members extends string = string> = TimeDimensionBase<Members> & TimeDimensionRangedFields;

  export type TimeDimension<Members extends string = string> = TimeDimensionComparison<Members> | TimeDimensionRanged<Members>;

  type DeeplyReadonly<T> = {
    readonly [K in keyof T]: DeeplyReadonly<T[K]>;
  };

  type DeeplyMutable<T> = {
    -readonly [K in keyof T]: DeeplyMutable<T[K]>;
  };

  export interface Query<Members extends string = string> {
    measures?: Members[];
    dimensions?: Members[];
    filters?: Filter[];
    timeDimensions?: TimeDimension<Members>[];
    segments?: string[];
    limit?: number;
    offset?: number;
    order?: TQueryOrderObject | TQueryOrderArray;
    timezone?: string;
    renewQuery?: boolean;
    ungrouped?: boolean;
    responseFormat?: 'compact' | 'default';
  }

  // Use {} & to make the type "transparent" to LSP for better tooltips.
  // See https://stackoverflow.com/questions/58852195/disable-displaying-the-aliased-name-for-a-type-in-typescript
  type CubeRecord<Members extends string> = {} & {
    [key in Members]: string;
  };

  export type QueryResultType<T extends DeeplyReadonly<Query | Query[]>> =
    DeeplyMutable<T> extends Query<infer Members> ? CubeRecord<Members> :
    DeeplyMutable<T> extends Array<unknown> ? QueryArrayResultType<DeeplyMutable<T>> :
    never;

  type QueryArrayResultType<T> =
    T extends [Query<infer Members>, ...(infer V)]
      ? CubeRecord<Members> | QueryArrayResultType<V>
      : never

  export class ProgressResult {
    stage(): string;
    timeElapsed(): string;
  }

  export type SqlQueryTuple = [string, any[], any];

  export type SqlData = {
    aliasNameToMember: Record<string, string>;
    cacheKeyQueries: SqlQueryTuple[];
    dataSource: boolean;
    external: boolean;
    sql: SqlQueryTuple;
    preAggregations: any[];
    rollupMatchResults: any[];
  };

  export class SqlQuery {
    rawQuery(): SqlData;
    sql(): string;
  }

  export type MemberType = 'measures' | 'dimensions' | 'segments';

  type TOrderMember = {
    id: string;
    title: string;
    order: QueryOrder | 'none';
  };

  type TCubeMemberType = 'time' | 'number' | 'string' | 'boolean';

  // @see BaseCubeMember
  // @deprecated
  export type TCubeMember = {
    type: TCubeMemberType;
    name: string;
    title: string;
    shortTitle: string;
    isVisible?: boolean;
    meta?: any;
  };

  export type BaseCubeMember = {
    type: TCubeMemberType;
    name: string;
    title: string;
    shortTitle: string;
    isVisible?: boolean;
    meta?: any;
  };

  export type TCubeMeasure = BaseCubeMember & {
    aggType: 'count' | 'number';
    cumulative: boolean;
    cumulativeTotal: boolean;
    drillMembers: string[];
    drillMembersGrouped: {
      measures: string[];
      dimensions: string[];
    };
  };

  export type TCubeDimension = BaseCubeMember & {
    suggestFilterValues: boolean;
  };

  export type TCubeSegment = Omit<BaseCubeMember, 'type'>;

  type TCubeMemberByType<T> = T extends 'measures'
    ? TCubeMeasure
    : T extends 'dimensions'
    ? TCubeDimension
    : T extends 'segments'
    ? TCubeSegment
    : never;

  export type CubeMember = TCubeMeasure | TCubeDimension | TCubeSegment;

  /**
   * @deprecated use DryRunResponse
   */
  type TDryRunResponse = {
    queryType: QueryType;
    normalizedQueries: Query[];
    pivotQuery: PivotQuery;
    queryOrder: Array<{ [k: string]: QueryOrder }>;
    transformedQueries: TransformedQuery[];
  };

  export type DryRunResponse = {
    queryType: QueryType;
    normalizedQueries: Query[];
    pivotQuery: PivotQuery;
    queryOrder: Array<{ [k: string]: QueryOrder }>;
    transformedQueries: TransformedQuery[];
  };

  export type Cube = {
    name: string;
    title: string;
    measures: TCubeMeasure[];
    dimensions: TCubeDimension[];
    segments: TCubeSegment[];
  };

  export type MetaResponse = {
    cubes: Cube[];
  };

  type FilterOperator = {
    name: string;
    title: string;
  };

  /**
   * Contains information about available cubes and it's members.
   * @order 4
   */
  export class Meta {
    /**
     * Raw meta response
     */
    meta: MetaResponse;

    /**
     * An array of all available cubes with their members
     */
    cubes: Cube[];

    /**
     * A map of all cubes where the key is a cube name
     */
    cubesMap: Record<string, Pick<Cube, 'dimensions' | 'measures' | 'segments'>>;

    /**
     * Get all members of a specific type for a given query.
     * If empty query is provided no filtering is done based on query context and all available members are retrieved.
     * @param query - context query to provide filtering of members available to add to this query
     */
    membersForQuery(query: DeeplyReadonly<Query> | null, memberType: MemberType): TCubeMeasure[] | TCubeDimension[] | TCubeMember[];

    /**
     * Get meta information for a cube member
     * Member meta information contains:
     * ```javascript
     * {
     *   name,
     *   title,
     *   shortTitle,
     *   type,
     *   description,
     *   format
     * }
     * ```
     * @param memberName - Fully qualified member name in a form `Cube.memberName`
     * @return An object containing meta information about member
     */
    resolveMember<T extends MemberType>(
      memberName: string,
      memberType: T | T[]
    ): { title: string; error: string } | TCubeMemberByType<T>;
    defaultTimeDimensionNameFor(memberName: string): string;
    filterOperatorsForMember(memberName: string, memberType: MemberType | MemberType[]): FilterOperator[];

    // todo: types
    membersGroupedByCube(): any;
  }

  /**
   * Main class for accessing Cube.js API
   *
   * @order 2
   */
  export class CubejsApi {
<<<<<<< HEAD
    load<T extends DeeplyReadonly<Query | Query[]>>(
      query: T,
      options?: LoadMethodOptions,
    ): Promise<ResultSet<QueryResultType<T>>>;
=======
    load(query: DeeplyReadonly<Query | Query[]>, options?: LoadMethodOptions): Promise<ResultSet>;
>>>>>>> 7826f13a
    /**
     * Fetch data for the passed `query`.
     *
     * ```js
     * import cubejs from '@cubejs-client/core';
     * import Chart from 'chart.js';
     * import chartjsConfig from './toChartjsData';
     *
     * const cubejsApi = cubejs('CUBEJS_TOKEN');
     *
     * const resultSet = await cubejsApi.load({
     *  measures: ['Stories.count'],
     *  timeDimensions: [{
     *    dimension: 'Stories.time',
     *    dateRange: ['2015-01-01', '2015-12-31'],
     *    granularity: 'month'
     *   }]
     * });
     *
     * const context = document.getElementById('myChart');
     * new Chart(context, chartjsConfig(resultSet));
     * ```
     * @param query - [Query object](query-format)
     */
<<<<<<< HEAD
    load<T extends DeeplyReadonly<Query | Query[]>>(
      query: T,
=======
    load(query: DeeplyReadonly<Query | Query[]>, options?: LoadMethodOptions, callback?: LoadMethodCallback<ResultSet>): void;
    load(
      query: DeeplyReadonly<Query | Query[]>,
>>>>>>> 7826f13a
      options?: LoadMethodOptions,
      callback?: LoadMethodCallback<ResultSet>,
    ): void;
    load<T extends DeeplyReadonly<Query | Query[]>>(
      query: T,
      options?: LoadMethodOptions,
      callback?: LoadMethodCallback<ResultSet<QueryResultType<T>>>,
      responseFormat?: string
    ): Promise<ResultSet<QueryResultType<T>>>;

    /**
     * Allows you to fetch data and receive updates over time. See [Real-Time Data Fetch](real-time-data-fetch)
     *
     * ```js
     * cubejsApi.subscribe(
     *   {
     *     measures: ['Logs.count'],
     *     timeDimensions: [
     *       {
     *         dimension: 'Logs.time',
     *         granularity: 'hour',
     *         dateRange: 'last 1440 minutes',
     *       },
     *     ],
     *   },
     *   options,
     *   (error, resultSet) => {
     *     if (!error) {
     *       // handle the update
     *     }
     *   }
     * );
     * ```
     */
<<<<<<< HEAD
    subscribe<T extends DeeplyReadonly<Query | Query[]>>(
      query: T,
      options: LoadMethodOptions | null,
      callback: LoadMethodCallback<ResultSet<QueryResultType<T>>>,
    ): void;
=======
    subscribe(query: DeeplyReadonly<Query | Query[]>, options: LoadMethodOptions | null, callback: LoadMethodCallback<ResultSet>): void;
>>>>>>> 7826f13a

    sql(query: DeeplyReadonly<Query | Query[]>, options?: LoadMethodOptions): Promise<SqlQuery>;
    /**
     * Get generated SQL string for the given `query`.
     * @param query - [Query object](query-format)
     */
    sql(query: DeeplyReadonly<Query | Query[]>, options?: LoadMethodOptions, callback?: LoadMethodCallback<SqlQuery>): void;

    meta(options?: LoadMethodOptions): Promise<Meta>;
    /**
     * Get meta description of cubes available for querying.
     */
    meta(options?: LoadMethodOptions, callback?: LoadMethodCallback<Meta>): void;

    dryRun(query: DeeplyReadonly<Query | Query[]>, options?: LoadMethodOptions): Promise<DryRunResponse>;
    /**
     * Get query related meta without query execution
     */
    dryRun(query: DeeplyReadonly<Query | Query[]>, options: LoadMethodOptions, callback?: LoadMethodCallback<DryRunResponse>): void;
  }

  /**
   * Creates an instance of the `CubejsApi`. The API entry point.
   *
   * ```js
   * import cubejs from '@cubejs-client/core';
   * const cubejsApi = cubejs(
   *   'CUBEJS-API-TOKEN',
   *   { apiUrl: 'http://localhost:4000/cubejs-api/v1' }
   * );
   * ```
   *
   * You can also pass an async function or a promise that will resolve to the API token
   *
   * ```js
   * import cubejs from '@cubejs-client/core';
   * const cubejsApi = cubejs(
   *   async () => await Auth.getJwtToken(),
   *   { apiUrl: 'http://localhost:4000/cubejs-api/v1' }
   * );
   * ```
   *
   * @param apiToken - [API token](security) is used to authorize requests and determine SQL database you're accessing. In the development mode, Cube.js Backend will print the API token to the console on startup. In case of async function `authorization` is updated for `options.transport` on each request.
   * @order 1
   */
  export default function cubejs(apiToken: string | (() => Promise<string>), options: CubeJSApiOptions): CubejsApi;
  export default function cubejs(options: CubeJSApiOptions): CubejsApi;

  /**
   * @hidden
   */
  export type TSourceAxis = 'x' | 'y';

  export type ChartType = 'line' | 'bar' | 'table' | 'area' | 'number' | 'pie';

  export type TDefaultHeuristicsOptions = {
    meta: Meta;
    sessionGranularity?: TimeDimensionGranularity;
  };

  export type TDefaultHeuristicsResponse = {
    shouldApplyHeuristicOrder: boolean;
    pivotConfig: PivotConfig | null;
    query: Query;
    chartType?: ChartType;
  };

  export type TDefaultHeuristicsState = {
    query: Query;
    chartType?: ChartType;
  };

  export function defaultHeuristics(
    newState: TDefaultHeuristicsState,
    oldQuery: Query,
    options: TDefaultHeuristicsOptions
  ): TDefaultHeuristicsResponse;
  /**
   * @hidden
   */
  export function isQueryPresent(query: DeeplyReadonly<Query | Query[]> | null | undefined): boolean;
  export function movePivotItem(
    pivotConfig: PivotConfig,
    sourceIndex: number,
    destinationIndex: number,
    sourceAxis: TSourceAxis,
    destinationAxis: TSourceAxis
  ): PivotConfig;
  /**
   * @hidden
   */
  export function moveItemInArray<T = any>(list: T[], sourceIndex: number, destinationIndex: number): T[];

  export function defaultOrder(query: DeeplyReadonly<Query>): { [key: string]: QueryOrder };

  export interface TFlatFilter {
    /**
     * @deprecated Use `member` instead.
     */
    dimension?: string;
    member?: string;
    operator: BinaryOperator;
    values: string[];
  }

  /**
   * @hidden
   */
  export function flattenFilters(filters: Filter[]): TFlatFilter[];

  type TGranularityMap = {
    name: TimeDimensionGranularity | undefined;
    title: string;
  };

  /**
   * @hidden
   */
  export function getOrderMembersFromOrder(
    orderMembers: any,
    order: TQueryOrderObject | TQueryOrderArray
  ): TOrderMember[];

  export const GRANULARITIES: TGranularityMap[];
  /**
   * @hidden
   */
  export function getQueryMembers(query: DeeplyReadonly<Query>): string[];

  export function areQueriesEqual(query1: DeeplyReadonly<Query> | null, query2: DeeplyReadonly<Query> | null): boolean;

  export type ProgressResponse = {
    stage: string;
    timeElapsed: number;
  };
}<|MERGE_RESOLUTION|>--- conflicted
+++ resolved
@@ -998,14 +998,10 @@
    * @order 2
    */
   export class CubejsApi {
-<<<<<<< HEAD
     load<T extends DeeplyReadonly<Query | Query[]>>(
       query: T,
       options?: LoadMethodOptions,
     ): Promise<ResultSet<QueryResultType<T>>>;
-=======
-    load(query: DeeplyReadonly<Query | Query[]>, options?: LoadMethodOptions): Promise<ResultSet>;
->>>>>>> 7826f13a
     /**
      * Fetch data for the passed `query`.
      *
@@ -1030,14 +1026,8 @@
      * ```
      * @param query - [Query object](query-format)
      */
-<<<<<<< HEAD
     load<T extends DeeplyReadonly<Query | Query[]>>(
       query: T,
-=======
-    load(query: DeeplyReadonly<Query | Query[]>, options?: LoadMethodOptions, callback?: LoadMethodCallback<ResultSet>): void;
-    load(
-      query: DeeplyReadonly<Query | Query[]>,
->>>>>>> 7826f13a
       options?: LoadMethodOptions,
       callback?: LoadMethodCallback<ResultSet>,
     ): void;
@@ -1072,15 +1062,11 @@
      * );
      * ```
      */
-<<<<<<< HEAD
     subscribe<T extends DeeplyReadonly<Query | Query[]>>(
       query: T,
       options: LoadMethodOptions | null,
       callback: LoadMethodCallback<ResultSet<QueryResultType<T>>>,
     ): void;
-=======
-    subscribe(query: DeeplyReadonly<Query | Query[]>, options: LoadMethodOptions | null, callback: LoadMethodCallback<ResultSet>): void;
->>>>>>> 7826f13a
 
     sql(query: DeeplyReadonly<Query | Query[]>, options?: LoadMethodOptions): Promise<SqlQuery>;
     /**
