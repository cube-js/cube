/**
 * @title @cubejs-client/core
 * @permalink /@cubejs-client-core
 * @menuCategory Cube.js Frontend
 * @subcategory Reference
 * @menuOrder 2
 * @description Vanilla JavaScript Cube.js client.
 */

declare module '@cubejs-client/core' {
  export type TransportOptions = {
    /**
     * [jwt auth token](security)
     */
    authorization: string;
    /**
     * path to `/cubejs-api/v1`
     */
    apiUrl: string;
    /**
     * custom headers
     */
    headers?: Record<string, string>;
    credentials?: 'omit' | 'same-origin' | 'include';
    method?: 'GET' | 'PUT' | 'POST' | 'PATCH';
  };

  export interface ITransportResponse<R> {
    subscribe: <CBResult>(cb: (result: R, resubscribe: () => Promise<CBResult>) => CBResult) => Promise<CBResult>;
    // Optional, supported in WebSocketTransport
    unsubscribe?: () => Promise<void>;
  }

  export interface ITransport<R> {
    request(method: string, params: Record<string, unknown>): ITransportResponse<R>;
  }

  /**
   * Default transport implementation.
   * @order 3
   */
  export class HttpTransport implements ITransport<ResultSet> {
    /**
     * @hidden
     */
    protected authorization: TransportOptions['authorization'];
    /**
     * @hidden
     */
    protected apiUrl: TransportOptions['apiUrl'];
    /**
     * @hidden
     */
    protected method: TransportOptions['method'];
    /**
     * @hidden
     */
    protected headers: TransportOptions['headers'];
    /**
     * @hidden
     */
    protected credentials: TransportOptions['credentials'];

    constructor(options: TransportOptions);

    public request(method: string, params: any): ITransportResponse<ResultSet>;
  }

  export type CubeJSApiOptions = {
    /**
     * URL of your Cube.js Backend. By default, in the development environment it is `http://localhost:4000/cubejs-api/v1`
     */
    apiUrl: string;
    /**
     * Transport implementation to use. [HttpTransport](#http-transport) will be used by default.
     */
    transport?: ITransport<any>;
    headers?: Record<string, string>;
    pollInterval?: number;
    credentials?: 'omit' | 'same-origin' | 'include';
    parseDateMeasures?: boolean;
  };

  export type LoadMethodOptions = {
    /**
     * Key to store the current request's MUTEX inside the `mutexObj`. MUTEX object is used to reject orphaned queries results when new queries are sent. For example: if two queries are sent with the same `mutexKey` only the last one will return results.
     */
    mutexKey?: string;
    /**
     * Object to store MUTEX
     */
    mutexObj?: Object;
    /**
     * Pass `true` to use continuous fetch behavior.
     */
    subscribe?: boolean;
    /**
     * Function that receives `ProgressResult` on each `Continue wait` message.
     */
    progressCallback?(result: ProgressResult): void;
  };

  export type LoadMethodCallback<T> = (error: Error | null, resultSet: T) => void;

  export type QueryOrder = 'asc' | 'desc';

  export type TQueryOrderObject = { [key: string]: QueryOrder };
  export type TQueryOrderArray = Array<[string, QueryOrder]>;

  export type Annotation = {
    title: string;
    shortTitle: string;
    type: string;
    format?: 'currency' | 'percent' | 'number';
  };

  export type QueryAnnotations = {
    dimensions: Record<string, Annotation>;
    measures: Record<string, Annotation>;
    timeDimensions: Record<string, Annotation>;
  };

  type PivotQuery = Query & {
    queryType: QueryType;
  };

  type QueryType = 'regularQuery' | 'compareDateRangeQuery' | 'blendingQuery';

  export type TransformedQuery = {
    allFiltersWithinSelectedDimensions: boolean;
    granularityHierarchies: Record<string, string[]>;
    hasMultipliedMeasures: boolean;
    hasNoTimeDimensionsWithoutGranularity: boolean;
    isAdditive: boolean;
    leafMeasureAdditive: boolean;
    leafMeasures: string[];
    measures: string[];
    sortedDimensions: string[];
    sortedTimeDimensions: [[string, string]];
  };

  export type PreAggregationType = 'rollup' | 'rollupJoin' | 'originalSql';

  type UsedPreAggregation = {
    targetTableName: string;
    type: PreAggregationType;
  }

  type LoadResponseResult<T> = {
    annotation: QueryAnnotations;
    lastRefreshTime: string;
    query: Query;
    data: T[];
    external: boolean | null;
    dbType: string;
<<<<<<< HEAD
    usedPreAggregations?: Record<string, UsedPreAggregation>;
=======
    extDbType: string;
    usedPreAggregations?: Record<string, any>;
>>>>>>> 0f014bf7
    transformedQuery?: TransformedQuery;
  };

  export type LoadResponse<T> = {
    queryType: QueryType;
    results: LoadResponseResult<T>[];
    pivotQuery: PivotQuery;
    [key: string]: any;
  };

  /**
   * Configuration object that contains information about pivot axes and other options.
   *
   * Let's apply `pivotConfig` and see how it affects the axes
   * ```js
   * // Example query
   * {
   *   measures: ['Orders.count'],
   *   dimensions: ['Users.country', 'Users.gender']
   * }
   * ```
   * If we put the `Users.gender` dimension on **y** axis
   * ```js
   * resultSet.tablePivot({
   *   x: ['Users.country'],
   *   y: ['Users.gender', 'measures']
   * })
   * ```
   *
   * The resulting table will look the following way
   *
   * | Users Country | male, Orders.count | female, Orders.count |
   * | ------------- | ------------------ | -------------------- |
   * | Australia     | 3                  | 27                   |
   * | Germany       | 10                 | 12                   |
   * | US            | 5                  | 7                    |
   *
   * Now let's put the `Users.country` dimension on **y** axis instead
   * ```js
   * resultSet.tablePivot({
   *   x: ['Users.gender'],
   *   y: ['Users.country', 'measures'],
   * });
   * ```
   *
   * in this case the `Users.country` values will be laid out on **y** or **columns** axis
   *
   * | Users Gender | Australia, Orders.count | Germany, Orders.count | US, Orders.count |
   * | ------------ | ----------------------- | --------------------- | ---------------- |
   * | male         | 3                       | 10                    | 5                |
   * | female       | 27                      | 12                    | 7                |
   *
   * It's also possible to put the `measures` on **x** axis. But in either case it should always be the last item of the array.
   * ```js
   * resultSet.tablePivot({
   *   x: ['Users.gender', 'measures'],
   *   y: ['Users.country'],
   * });
   * ```
   *
   * | Users Gender | measures     | Australia | Germany | US  |
   * | ------------ | ------------ | --------- | ------- | --- |
   * | male         | Orders.count | 3         | 10      | 5   |
   * | female       | Orders.count | 27        | 12      | 7   |
   */
  export type PivotConfig = {
    /**
     * Dimensions to put on **x** or **rows** axis.
     */
    x?: string[];
    /**
     * Dimensions to put on **y** or **columns** axis.
     */
    y?: string[];
    /**
     * If `true` missing dates on the time dimensions will be filled with `0` for all measures.Note: the `fillMissingDates` option set to `true` will override any **order** applied to the query
     */
    fillMissingDates?: boolean | null;
    /**
     * Give each series a prefix alias. Should have one entry for each query:measure. See [chartPivot](#result-set-chart-pivot)
     */
    aliasSeries?: string[];
  };

  export type DrillDownLocator = {
    xValues: string[];
    yValues?: string[];
  };

  export type Series<T> = {
    key: string;
    title: string;
    series: T[];
  };

  export type Column = {
    key: string;
    title: string;
    series: [];
  };

  export type SeriesNamesColumn = {
    key: string;
    title: string;
    yValues: string[];
  };

  export type ChartPivotRow = {
    x: string;
    xValues: string[];
    [key: string]: any;
  };

  export type TableColumn = {
    key: string;
    dataIndex: string;
    meta: any;
    type: string | number;
    title: string;
    shortTitle: string;
    format?: any;
    children?: TableColumn[];
  };

  export type PivotRow = {
    xValues: Array<string | number>;
    yValuesArray: Array<[string[], number]>;
  };

  export type SerializedResult<T = any> = {
    loadResponse: LoadResponse<T>;
  };

  /**
   * Provides a convenient interface for data manipulation.
   */
  export class ResultSet<T = any> {
    /**
     * @hidden
     */
    static measureFromAxis(axisValues: string[]): string;
    static getNormalizedPivotConfig(query: PivotQuery, pivotConfig?: Partial<PivotConfig>): PivotConfig;
    /**
     * ```js
     * import { ResultSet } from '@cubejs-client/core';
     *
     * const resultSet = await cubejsApi.load(query);
     * // You can store the result somewhere
     * const tmp = resultSet.serialize();
     *
     * // and restore it later
     * const resultSet = ResultSet.deserialize(tmp);
     * ```
     * @param data the result of [serialize](#result-set-serialize)
     */
    static deserialize<TData = any>(data: Object, options?: Object): ResultSet<TData>;

    /**
     * Can be used to stash the `ResultSet` in a storage and restored later with [deserialize](#result-set-deserialize)
     */
    serialize(): SerializedResult;

    /**
     * Can be used when you need access to the methods that can't be used with some query types (eg `compareDateRangeQuery` or `blendingQuery`)
     * ```js
     * resultSet.decompose().forEach((currentResultSet) => {
     *   console.log(currentResultSet.rawData());
     * });
     * ```
     */
    decompose(): ResultSet[];

    /**
     * @hidden
     */
    normalizePivotConfig(pivotConfig?: PivotConfig): PivotConfig;

    /**
     * Returns a measure drill down query.
     *
     * Provided you have a measure with the defined `drillMemebers` on the `Orders` cube
     * ```js
     * measures: {
     *   count: {
     *     type: `count`,
     *     drillMembers: [Orders.status, Users.city, count],
     *   },
     *   // ...
     * }
     * ```
     *
     * Then you can use the `drillDown` method to see the rows that contribute to that metric
     * ```js
     * resultSet.drillDown(
     *   {
     *     xValues,
     *     yValues,
     *   },
     *   // you should pass the `pivotConfig` if you have used it for axes manipulation
     *   pivotConfig
     * )
     * ```
     *
     * the result will be a query with the required filters applied and the dimensions/measures filled out
     * ```js
     * {
     *   measures: ['Orders.count'],
     *   dimensions: ['Orders.status', 'Users.city'],
     *   filters: [
     *     // dimension and measure filters
     *   ],
     *   timeDimensions: [
     *     //...
     *   ]
     * }
     * ```
     *
     * In case when you want to add `order` or `limit` to the query, you can simply spread it
     *
     * ```js
     * // An example for React
     * const drillDownResponse = useCubeQuery(
     *    {
     *      ...drillDownQuery,
     *      limit: 30,
     *      order: {
     *        'Orders.ts': 'desc'
     *      }
     *    },
     *    {
     *      skip: !drillDownQuery
     *    }
     *  );
     * ```
     * @returns Drill down query
     */
    drillDown(drillDownLocator: DrillDownLocator, pivotConfig?: PivotConfig): Query | null;

    /**
     * Returns an array of series with key, title and series data.
     * ```js
     * // For the query
     * {
     *   measures: ['Stories.count'],
     *   timeDimensions: [{
     *     dimension: 'Stories.time',
     *     dateRange: ['2015-01-01', '2015-12-31'],
     *     granularity: 'month'
     *   }]
     * }
     *
     * // ResultSet.series() will return
     * [
     *   {
     *     key: 'Stories.count',
     *     title: 'Stories Count',
     *     series: [
     *       { x: '2015-01-01T00:00:00', value: 27120 },
     *       { x: '2015-02-01T00:00:00', value: 25861 },
     *       { x: '2015-03-01T00:00:00', value: 29661 },
     *       //...
     *     ],
     *   },
     * ]
     * ```
     */
    series<SeriesItem = any>(pivotConfig?: PivotConfig): Series<SeriesItem>[];

    /**
     * Returns an array of series objects, containing `key` and `title` parameters.
     * ```js
     * // For query
     * {
     *   measures: ['Stories.count'],
     *   timeDimensions: [{
     *     dimension: 'Stories.time',
     *     dateRange: ['2015-01-01', '2015-12-31'],
     *     granularity: 'month'
     *   }]
     * }
     *
     * // ResultSet.seriesNames() will return
     * [
     *   {
     *     key: 'Stories.count',
     *     title: 'Stories Count',
     *     yValues: ['Stories.count'],
     *   },
     * ]
     * ```
     * @returns An array of series names
     */
    seriesNames(pivotConfig?: PivotConfig): SeriesNamesColumn[];

    /**
     * Base method for pivoting [ResultSet](#result-set) data.
     * Most of the times shouldn't be used directly and [chartPivot](#result-set-chart-pivot)
     * or (tablePivot)[#table-pivot] should be used instead.
     *
     * You can find the examples of using the `pivotConfig` [here](#types-pivot-config)
     * ```js
     * // For query
     * {
     *   measures: ['Stories.count'],
     *   timeDimensions: [{
     *     dimension: 'Stories.time',
     *     dateRange: ['2015-01-01', '2015-03-31'],
     *     granularity: 'month'
     *   }]
     * }
     *
     * // ResultSet.pivot({ x: ['Stories.time'], y: ['measures'] }) will return
     * [
     *   {
     *     xValues: ["2015-01-01T00:00:00"],
     *     yValuesArray: [
     *       [['Stories.count'], 27120]
     *     ]
     *   },
     *   {
     *     xValues: ["2015-02-01T00:00:00"],
     *     yValuesArray: [
     *       [['Stories.count'], 25861]
     *     ]
     *   },
     *   {
     *     xValues: ["2015-03-01T00:00:00"],
     *     yValuesArray: [
     *       [['Stories.count'], 29661]
     *     ]
     *   }
     * ]
     * ```
     * @returns An array of pivoted rows.
     */
    pivot(pivotConfig?: PivotConfig): PivotRow[];

    /**
     * Returns normalized query result data in the following format.
     *
     * You can find the examples of using the `pivotConfig` [here](#types-pivot-config)
     * ```js
     * // For the query
     * {
     *   measures: ['Stories.count'],
     *   timeDimensions: [{
     *     dimension: 'Stories.time',
     *     dateRange: ['2015-01-01', '2015-12-31'],
     *     granularity: 'month'
     *   }]
     * }
     *
     * // ResultSet.chartPivot() will return
     * [
     *   { "x":"2015-01-01T00:00:00", "Stories.count": 27120, "xValues": ["2015-01-01T00:00:00"] },
     *   { "x":"2015-02-01T00:00:00", "Stories.count": 25861, "xValues": ["2015-02-01T00:00:00"]  },
     *   { "x":"2015-03-01T00:00:00", "Stories.count": 29661, "xValues": ["2015-03-01T00:00:00"]  },
     *   //...
     * ]
     *
     * ```
     * When using `chartPivot()` or `seriesNames()`, you can pass `aliasSeries` in the [pivotConfig](#types-pivot-config)
     * to give each series a unique prefix. This is useful for `blending queries` which use the same measure multiple times.
     *
     * ```js
     * // For the queries
     * {
     *   measures: ['Stories.count'],
     *   timeDimensions: [
     *     {
     *       dimension: 'Stories.time',
     *       dateRange: ['2015-01-01', '2015-12-31'],
     *       granularity: 'month',
     *     },
     *   ],
     * },
     * {
     *   measures: ['Stories.count'],
     *   timeDimensions: [
     *     {
     *       dimension: 'Stories.time',
     *       dateRange: ['2015-01-01', '2015-12-31'],
     *       granularity: 'month',
     *     },
     *   ],
     *   filters: [
     *     {
     *       member: 'Stores.read',
     *       operator: 'equals',
     *       value: ['true'],
     *     },
     *   ],
     * },
     *
     * // ResultSet.chartPivot({ aliasSeries: ['one', 'two'] }) will return
     * [
     *   {
     *     x: '2015-01-01T00:00:00',
     *     'one,Stories.count': 27120,
     *     'two,Stories.count': 8933,
     *     xValues: ['2015-01-01T00:00:00'],
     *   },
     *   {
     *     x: '2015-02-01T00:00:00',
     *     'one,Stories.count': 25861,
     *     'two,Stories.count': 8344,
     *     xValues: ['2015-02-01T00:00:00'],
     *   },
     *   {
     *     x: '2015-03-01T00:00:00',
     *     'one,Stories.count': 29661,
     *     'two,Stories.count': 9023,
     *     xValues: ['2015-03-01T00:00:00'],
     *   },
     *   //...
     * ];
     * ```
     */
    chartPivot(pivotConfig?: PivotConfig): ChartPivotRow[];

    /**
     * Returns normalized query result data prepared for visualization in the table format.
     *
     * You can find the examples of using the `pivotConfig` [here](#types-pivot-config)
     *
     * For example:
     * ```js
     * // For the query
     * {
     *   measures: ['Stories.count'],
     *   timeDimensions: [{
     *     dimension: 'Stories.time',
     *     dateRange: ['2015-01-01', '2015-12-31'],
     *     granularity: 'month'
     *   }]
     * }
     *
     * // ResultSet.tablePivot() will return
     * [
     *   { "Stories.time": "2015-01-01T00:00:00", "Stories.count": 27120 },
     *   { "Stories.time": "2015-02-01T00:00:00", "Stories.count": 25861 },
     *   { "Stories.time": "2015-03-01T00:00:00", "Stories.count": 29661 },
     *   //...
     * ]
     * ```
     * @returns An array of pivoted rows
     */
    tablePivot(pivotConfig?: PivotConfig): Array<{ [key: string]: string | number | boolean }>;

    /**
     * Returns an array of column definitions for `tablePivot`.
     *
     * For example:
     * ```js
     * // For the query
     * {
     *   measures: ['Stories.count'],
     *   timeDimensions: [{
     *     dimension: 'Stories.time',
     *     dateRange: ['2015-01-01', '2015-12-31'],
     *     granularity: 'month'
     *   }]
     * }
     *
     * // ResultSet.tableColumns() will return
     * [
     *   {
     *     key: 'Stories.time',
     *     dataIndex: 'Stories.time',
     *     title: 'Stories Time',
     *     shortTitle: 'Time',
     *     type: 'time',
     *     format: undefined,
     *   },
     *   {
     *     key: 'Stories.count',
     *     dataIndex: 'Stories.count',
     *     title: 'Stories Count',
     *     shortTitle: 'Count',
     *     type: 'count',
     *     format: undefined,
     *   },
     *   //...
     * ]
     * ```
     *
     * In case we want to pivot the table axes
     * ```js
     * // Let's take this query as an example
     * {
     *   measures: ['Orders.count'],
     *   dimensions: ['Users.country', 'Users.gender']
     * }
     *
     * // and put the dimensions on `y` axis
     * resultSet.tableColumns({
     *   x: [],
     *   y: ['Users.country', 'Users.gender', 'measures']
     * })
     * ```
     *
     * then `tableColumns` will group the table head and return
     * ```js
     * {
     *   key: 'Germany',
     *   type: 'string',
     *   title: 'Users Country Germany',
     *   shortTitle: 'Germany',
     *   meta: undefined,
     *   format: undefined,
     *   children: [
     *     {
     *       key: 'male',
     *       type: 'string',
     *       title: 'Users Gender male',
     *       shortTitle: 'male',
     *       meta: undefined,
     *       format: undefined,
     *       children: [
     *         {
     *           // ...
     *           dataIndex: 'Germany.male.Orders.count',
     *           shortTitle: 'Count',
     *         },
     *       ],
     *     },
     *     {
     *       // ...
     *       shortTitle: 'female',
     *       children: [
     *         {
     *           // ...
     *           dataIndex: 'Germany.female.Orders.count',
     *           shortTitle: 'Count',
     *         },
     *       ],
     *     },
     *   ],
     * },
     * // ...
     * ```
     * @returns An array of columns
     */
    tableColumns(pivotConfig?: PivotConfig): TableColumn[];
    totalRow(pivotConfig?: PivotConfig): ChartPivotRow;
    categories(pivotConfig?: PivotConfig): ChartPivotRow[];

    tableRow(): ChartPivotRow;
    query(): Query;
    rawData(): T[];
    annotation(): QueryAnnotations;
  }

  export type Filter = BinaryFilter | UnaryFilter;
  type BinaryFilter = {
    dimension?: string;
    member?: string;
    operator: BinaryOperator;
    values: string[];
    and?: BinaryFilter[];
    or?: BinaryFilter[];
  };
  type UnaryFilter = {
    dimension?: string;
    member?: string;
    operator: UnaryOperator;
    values?: never;
    and?: UnaryFilter[];
    or?: UnaryFilter[];
  };
  type UnaryOperator = 'set' | 'notSet';
  type BinaryOperator =
    | 'equals'
    | 'notEquals'
    | 'contains'
    | 'notContains'
    | 'gt'
    | 'gte'
    | 'lt'
    | 'lte'
    | 'inDateRange'
    | 'notInDateRange'
    | 'beforeDate'
    | 'afterDate';

  export type TimeDimensionGranularity = 'second' | 'minute' | 'hour' | 'day' | 'week' | 'month' | 'year';

  export type DateRange = string | [string, string];

  export type TimeDimensionBase = {
    dimension: string;
    granularity?: TimeDimensionGranularity;
  };

  type TimeDimensionComparisonFields = {
    compareDateRange: Array<DateRange>;
    dateRange?: never;
  };
  export type TimeDimensionComparison = TimeDimensionBase & TimeDimensionComparisonFields;

  type TimeDimensionRangedFields = {
    dateRange?: DateRange;
  };
  export type TimeDimensionRanged = TimeDimensionBase & TimeDimensionRangedFields;

  export type TimeDimension = TimeDimensionComparison | TimeDimensionRanged;

  export type Query = {
    measures?: string[];
    dimensions?: string[];
    filters?: Filter[];
    timeDimensions?: TimeDimension[];
    segments?: string[];
    limit?: number;
    offset?: number;
    order?: TQueryOrderObject | TQueryOrderArray;
    timezone?: string;
    renewQuery?: boolean;
    ungrouped?: boolean;
  };

  export class ProgressResult {
    stage(): string;
    timeElapsed(): string;
  }

  export type SqlQueryTuple = [string, boolean | string | number];

  export type SqlData = {
    aliasNameToMember: Record<string, string>;
    cacheKeyQueries: {
      queries: SqlQueryTuple[];
    };
    dataSource: boolean;
    external: boolean;
    sql: SqlQueryTuple;
    preAggregations: any[];
    rollupMatchResults: any[];
  };

  export class SqlQuery {
    rawQuery(): SqlData;
    sql(): string;
  }

  export type MemberType = 'measures' | 'dimensions' | 'segments';

  type TOrderMember = {
    id: string;
    title: string;
    order: QueryOrder | 'none';
  };

  type TCubeMemberType = 'time' | 'number' | 'string' | 'boolean';

  type TCubeMember = {
    type: TCubeMemberType;
    name: string;
    title: string;
    shortTitle: string;
  };

  type TCubeMeasure = TCubeMember & {
    aggType: 'count' | 'number';
    cumulative: boolean;
    cumulativeTotal: boolean;
    drillMembers: string[];
    drillMembersGrouped: {
      measures: string[];
      dimensions: string[];
    };
  };

  type TCubeDimension = TCubeMember & {
    suggestFilterValues: boolean;
  };

  type TCubeSegment = Pick<TCubeMember, 'name' | 'shortTitle' | 'title'>;

  type TCubeMemberByType<T> = T extends 'measures'
    ? TCubeMeasure
    : T extends 'dimensions'
    ? TCubeDimension
    : T extends 'segments'
    ? TCubeSegment
    : never;

  type TDryRunResponse = {
    queryType: QueryType;
    normalizedQueries: Query[];
    pivotQuery: PivotQuery;
    queryOrder: Array<{ [k: string]: QueryOrder }>;
  };

  export type Cube = {
    name: string;
    title: string;
    measures: TCubeMeasure[];
    dimensions: TCubeDimension[];
    segments: TCubeSegment[];
  };

  export type MetaResponse = {
    cubes: Cube[];
  };

  type FilterOperator = {
    name: string;
    title: string;
  };

  /**
   * Contains information about available cubes and it's members.
   * @order 4
   */
  export class Meta {
    /**
     * Raw meta response
     */
    meta: MetaResponse;

    /**
     * An array of all available cubes with their members
     */
    cubes: Cube[];

    /**
     * A map of all cubes where the key is a cube name
     */
    cubesMap: Record<string, Pick<Cube, 'dimensions' | 'measures' | 'segments'>>;

    /**
     * Get all members of a specific type for a given query.
     * If empty query is provided no filtering is done based on query context and all available members are retrieved.
     * @param query - context query to provide filtering of members available to add to this query
     */
    membersForQuery(query: Query | null, memberType: MemberType): TCubeMeasure[] | TCubeDimension[] | TCubeMember[];

    /**
     * Get meta information for a cube member
     * Member meta information contains:
     * ```javascript
     * {
     *   name,
     *   title,
     *   shortTitle,
     *   type,
     *   description,
     *   format
     * }
     * ```
     * @param memberName - Fully qualified member name in a form `Cube.memberName`
     * @return An object containing meta information about member
     */
    resolveMember<T extends MemberType>(
      memberName: string,
      memberType: T | T[]
    ): { title: string; error: string } | TCubeMemberByType<T>;
    defaultTimeDimensionNameFor(memberName: string): string;
    filterOperatorsForMember(memberName: string, memberType: MemberType | MemberType[]): FilterOperator[];
  }

  /**
   * Main class for accessing Cube.js API
   *
   * @order 2
   */
  export class CubejsApi {
    load(query: Query | Query[], options?: LoadMethodOptions): Promise<ResultSet>;
    /**
     * Fetch data for the passed `query`.
     *
     * ```js
     * import cubejs from '@cubejs-client/core';
     * import Chart from 'chart.js';
     * import chartjsConfig from './toChartjsData';
     *
     * const cubejsApi = cubejs('CUBEJS_TOKEN');
     *
     * const resultSet = await cubejsApi.load({
     *  measures: ['Stories.count'],
     *  timeDimensions: [{
     *    dimension: 'Stories.time',
     *    dateRange: ['2015-01-01', '2015-12-31'],
     *    granularity: 'month'
     *   }]
     * });
     *
     * const context = document.getElementById('myChart');
     * new Chart(context, chartjsConfig(resultSet));
     * ```
     * @param query - [Query object](query-format)
     */
    load(query: Query | Query[], options?: LoadMethodOptions, callback?: LoadMethodCallback<ResultSet>): void;

    /**
     * Allows you to fetch data and receive updates over time. See [Real-Time Data Fetch](real-time-data-fetch)
     *
     * ```js
     * cubejsApi.subscribe(
     *   {
     *     measures: ['Logs.count'],
     *     timeDimensions: [
     *       {
     *         dimension: 'Logs.time',
     *         granularity: 'hour',
     *         dateRange: 'last 1440 minutes',
     *       },
     *     ],
     *   },
     *   options,
     *   (error, resultSet) => {
     *     if (!error) {
     *       // handle the update
     *     }
     *   }
     * );
     * ```
     */
    subscribe(query: Query | Query[], options: LoadMethodOptions | null, callback: LoadMethodCallback<ResultSet>): void;

    sql(query: Query | Query[], options?: LoadMethodOptions): Promise<SqlQuery>;
    /**
     * Get generated SQL string for the given `query`.
     * @param query - [Query object](query-format)
     */
    sql(query: Query | Query[], options?: LoadMethodOptions, callback?: LoadMethodCallback<SqlQuery>): void;

    meta(options?: LoadMethodOptions): Promise<Meta>;
    /**
     * Get meta description of cubes available for querying.
     */
    meta(options?: LoadMethodOptions, callback?: LoadMethodCallback<Meta>): void;

    dryRun(query: Query | Query[], options?: LoadMethodOptions): Promise<TDryRunResponse>;
    /**
     * Get query related meta without query execution
     */
    dryRun(query: Query | Query[], options: LoadMethodOptions, callback?: LoadMethodCallback<TDryRunResponse>): void;
  }

  /**
   * Creates an instance of the `CubejsApi`. The API entry point.
   *
   * ```js
   * import cubejs from '@cubejs-client/core';
   * const cubejsApi = cubejs(
   *   'CUBEJS-API-TOKEN',
   *   { apiUrl: 'http://localhost:4000/cubejs-api/v1' }
   * );
   * ```
   *
   * You can also pass an async function or a promise that will resolve to the API token
   *
   * ```js
   * import cubejs from '@cubejs-client/core';
   * const cubejsApi = cubejs(
   *   async () => await Auth.getJwtToken(),
   *   { apiUrl: 'http://localhost:4000/cubejs-api/v1' }
   * );
   * ```
   *
   * @param apiToken - [API token](security) is used to authorize requests and determine SQL database you're accessing. In the development mode, Cube.js Backend will print the API token to the console on on startup. In case of async function `authorization` is updated for `options.transport` on each request.
   * @order 1
   */
  export default function cubejs(apiToken: string | (() => Promise<string>), options: CubeJSApiOptions): CubejsApi;
  export default function cubejs(options: CubeJSApiOptions): CubejsApi;

  /**
   * @hidden
   */
  export type TSourceAxis = 'x' | 'y';

  export type ChartType = 'line' | 'bar' | 'table' | 'area' | 'number' | 'pie';

  export type TDefaultHeuristicsOptions = {
    meta: Meta;
    sessionGranularity?: TimeDimensionGranularity;
  };

  export type TDefaultHeuristicsResponse = {
    shouldApplyHeuristicOrder: boolean;
    pivotConfig: PivotConfig | null;
    query: Query;
    chartType?: ChartType;
  };

  export type TDefaultHeuristicsState = {
    query: Query;
    chartType?: ChartType;
  };

  export function defaultHeuristics(
    newState: TDefaultHeuristicsState,
    oldQuery: Query,
    options: TDefaultHeuristicsOptions
  ): TDefaultHeuristicsResponse;
  /**
   * @hidden
   */
  export function isQueryPresent(query: Query | Query[]): boolean;
  export function movePivotItem(
    pivotConfig: PivotConfig,
    sourceIndex: number,
    destinationIndex: number,
    sourceAxis: TSourceAxis,
    destinationAxis: TSourceAxis
  ): PivotConfig;
  /**
   * @hidden
   */
  export function moveItemInArray<T = any>(list: T[], sourceIndex: number, destinationIndex: number): T[];

  export function defaultOrder(query: Query): { [key: string]: QueryOrder };

  type TFlatFilter = {
    dimension?: string;
    member?: string;
    operator: BinaryOperator;
    values: string[];
  };

  /**
   * @hidden
   */
  export function flattenFilters(filters: Filter[]): TFlatFilter[];

  type TGranularityMap = {
    name: TimeDimensionGranularity | undefined;
    title: string;
  };

  /**
   * @hidden
   */
  export function getOrderMembersFromOrder(
    orderMembers: any,
    order: TQueryOrderObject | TQueryOrderArray
  ): TOrderMember[];

  export const GRANULARITIES: TGranularityMap[];
  /**
   * @hidden
   */
  export function getQueryMembers(query: Query): string[];

  export function areQueriesEqual(query1: Query | null, query2: Query | null): boolean;

  export type ProgressResponse = {
    stage: string;
    timeElapsed: number;
  };
}<|MERGE_RESOLUTION|>--- conflicted
+++ resolved
@@ -153,12 +153,8 @@
     data: T[];
     external: boolean | null;
     dbType: string;
-<<<<<<< HEAD
+    extDbType: string;
     usedPreAggregations?: Record<string, UsedPreAggregation>;
-=======
-    extDbType: string;
-    usedPreAggregations?: Record<string, any>;
->>>>>>> 0f014bf7
     transformedQuery?: TransformedQuery;
   };
 
