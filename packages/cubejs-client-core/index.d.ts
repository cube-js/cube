/**
 * @title @cubejs-client/core
 * @permalink /@cubejs-client-core
 * @menuCategory Cube.js Frontend
 * @subcategory Reference
 * @menuOrder 2
 * @description Vanilla JavaScript Cube.js client.
 */

declare module '@cubejs-client/core' {
  export type TransportOptions = {
    /**
     * [jwt auth token](security)
     */
    authorization: string;
    /**
     * path to `/cubejs-api/v1`
     */
    apiUrl: string;
    /**
     * custom headers
     */
    headers?: Record<string, string>;
    credentials?: 'omit' | 'same-origin' | 'include';
  };

  export interface ITransport {
    request(method: string, params: any): () => Promise<void>;
  }

  /**
   * Default transport implementation.
   * @order 3
   */
  export class HttpTransport implements ITransport {
    constructor(options: TransportOptions);
    request(method: string, params: any): () => Promise<any>;
  }

  export type CubeJSApiOptions = {
    /**
     * URL of your Cube.js Backend. By default, in the development environment it is `http://localhost:4000/cubejs-api/v1`
     */
    apiUrl: string;
    /**
     * Transport implementation to use. [HttpTransport](#http-transport) will be used by default.
     */
    transport?: ITransport;
    headers?: Record<string, string>;
    pollInterval?: number;
    credentials?: 'omit' | 'same-origin' | 'include';
  };

  export type LoadMethodOptions = {
    /**
     * Key to store the current request's MUTEX inside the `mutexObj`. MUTEX object is used to reject orphaned queries results when new queries are sent. For example: if two queries are sent with the same `mutexKey` only the last one will return results.
     */
    mutexKey?: string;
    /**
     * Object to store MUTEX
     */
    mutexObj?: Object;
    /**
     * Pass `true` to use continuous fetch behavior.
     */
    subscribe?: boolean;
    /**
     * Function that receives `ProgressResult` on each `Continue wait` message.
     */
    progressCallback?(result: ProgressResult): void;
  };

  export type LoadMethodCallback<T> = (error: Error | null, resultSet: T) => void;

  export type QueryOrder = 'asc' | 'desc';

  export type TQueryOrderObject = { [key: string]: QueryOrder };
  export type TQueryOrderArray = Array<[string, QueryOrder]>;

  export type Annotation = {
    title: string;
    shortTitle: string;
    type: string;
    format?: 'currency' | 'percentage';
  };

  export type QueryAnnotations = {
    dimensions: Record<string, Annotation>;
    measures: Record<string, Annotation>;
    timeDimensions: Record<string, Annotation>;
  };

  type PivotQuery = Query & {
    queryType: QueryType;
  };

  type QueryType = 'regularQuery' | 'compareDateRangeQuery' | 'blendingQuery';

  type LoadResponseResult<T> = {
    annotation: QueryAnnotations;
    lastRefreshTime: string;
    query: Query;
    data: T[];
  };

  export type LoadResponse<T> = {
    queryType: QueryType;
    results: LoadResponseResult<T>[];
    pivotQuery: PivotQuery;
  };

  /**
   * Configuration object that contains information about pivot axes and other options.
   *
   * Let's apply `pivotConfig` and see how it affects the axes
   * ```js
   * // Example query
   * {
   *   measures: ['Orders.count'],
   *   dimensions: ['Users.country', 'Users.gender']
   * }
   * ```
   * If we put the `Users.gender` dimension on **y** axis
   * ```js
   * resultSet.tablePivot({
   *   x: ['Users.country'],
   *   y: ['Users.gender', 'measures']
   * })
   * ```
   *
   * The resulting table will look the following way
   *
   * | Users Country | male, Orders.count | female, Orders.count |
   * | ------------- | ------------------ | -------------------- |
   * | Australia     | 3                  | 27                   |
   * | Germany       | 10                 | 12                   |
   * | US            | 5                  | 7                    |
   *
   * Now let's put the `Users.country` dimension on **y** axis instead
   * ```js
   * resultSet.tablePivot({
   *   x: ['Users.gender'],
   *   y: ['Users.country', 'measures'],
   * });
   * ```
   *
   * in this case the `Users.country` values will be laid out on **y** or **columns** axis
   *
   * | Users Gender | Australia, Orders.count | Germany, Orders.count | US, Orders.count |
   * | ------------ | ----------------------- | --------------------- | ---------------- |
   * | male         | 3                       | 10                    | 5                |
   * | female       | 27                      | 12                    | 7                |
   *
   * It's also possible to put the `measures` on **x** axis. But in either case it should always be the last item of the array.
   * ```js
   * resultSet.tablePivot({
   *   x: ['Users.gender', 'measures'],
   *   y: ['Users.country'],
   * });
   * ```
   *
   * | Users Gender | measures     | Australia | Germany | US  |
   * | ------------ | ------------ | --------- | ------- | --- |
   * | male         | Orders.count | 3         | 10      | 5   |
   * | female       | Orders.count | 27        | 12      | 7   |
   */
  export type PivotConfig = {
    /**
     * Dimensions to put on **x** or **rows** axis.
     */
    x?: string[];
    /**
     * Dimensions to put on **y** or **columns** axis.
     */
    y?: string[];
    /**
     * If `true` missing dates on the time dimensions will be filled with `0` for all measures.Note: the `fillMissingDates` option set to `true` will override any **order** applied to the query
     */
    fillMissingDates?: boolean | null;
  };

  export type DrillDownLocator = {
    xValues: string[];
    yValues?: string[];
  };

  export type Series<T> = {
    key: string;
    title: string;
    series: T[];
  };

  export type Column = {
    key: string;
    title: string;
    series: [];
  };

  export type SeriesNamesColumn = {
    key: string;
    title: string;
    yValues: string[];
  };

  export type ChartPivotRow = {
    x: string;
    xValues: string[];
    [key: string]: any;
  };

  export type TableColumn = {
    key: string;
    dataIndex: string;
    meta: any;
    type: string | number;
    title: string;
    shortTitle: string;
    format?: any;
    children?: TableColumn[];
  };

  export type PivotRow = {
    xValues: Array<string | number>;
    yValuesArray: Array<[string[], number]>;
  };

  /**
   * Provides a convenient interface for data manipulation.
   */
  export class ResultSet<T = any> {
    /**
     * @hidden
     */
    static measureFromAxis(axisValues: string[]): string;
    static getNormalizedPivotConfig(query: PivotQuery, pivotConfig?: Partial<PivotConfig>): PivotConfig;
    /**
     * ```js
     * import { ResultSet } from '@cubejs-client/core';
     *
     * const resultSet = await cubejsApi.load(query);
     * // You can store the result somewhere
     * const tmp = resultSet.serialize();
     *
     * // and restore it later
     * const resultSet = ResultSet.deserialize(tmp);
     * ```
     * @param data the result of [serialize](#result-set-serialize)
     */
    static deserialize<TData = any>(data: Object, options?: Object): ResultSet<TData>;

    /**
     * Can be used to stash the `ResultSet` in a storage and restored later with [deserialize](#result-set-deserialize)
     */
    serialize(): Object;

    /**
     * Can be used when you need access to the methods that can't be used with some query types (eg `compareDateRangeQuery` or `blendingQuery`)
     * ```js
     * resultSet.decompose().forEach((currentResultSet) => {
     *   console.log(currentResultSet.rawData());
     * });
     * ```
     */
    decompose(): Object;

    /**
     * @hidden
     */
    normalizePivotConfig(pivotConfig?: PivotConfig): PivotConfig;

    /**
     * Returns a measure drill down query.
     *
     * Provided you have a measure with the defined `drillMemebers` on the `Orders` cube
     * ```js
     * measures: {
     *   count: {
     *     type: `count`,
     *     drillMembers: [Orders.status, Users.city, count],
     *   },
     *   // ...
     * }
     * ```
     *
     * Then you can use the `drillDown` method to see the rows that contribute to that metric
     * ```js
     * resultSet.drillDown(
     *   {
     *     xValues,
     *     yValues,
     *   },
     *   // you should pass the `pivotConfig` if you have used it for axes manipulation
     *   pivotConfig
     * )
     * ```
     *
     * the result will be a query with the required filters applied and the dimensions/measures filled out
     * ```js
     * {
     *   measures: ['Orders.count'],
     *   dimensions: ['Orders.status', 'Users.city'],
     *   filters: [
     *     // dimension and measure filters
     *   ],
     *   timeDimensions: [
     *     //...
     *   ]
     * }
     * ```
     * @returns Drill down query
     */
    drillDown(drillDownLocator: DrillDownLocator, pivotConfig?: PivotConfig): Query | null;

    /**
     * Returns an array of series with key, title and series data.
     * ```js
     * // For the query
     * {
     *   measures: ['Stories.count'],
     *   timeDimensions: [{
     *     dimension: 'Stories.time',
     *     dateRange: ['2015-01-01', '2015-12-31'],
     *     granularity: 'month'
     *   }]
     * }
     *
     * // ResultSet.series() will return
     * [
     *   {
     *     key: 'Stories.count',
     *     title: 'Stories Count',
     *     series: [
     *       { x: '2015-01-01T00:00:00', value: 27120 },
     *       { x: '2015-02-01T00:00:00', value: 25861 },
     *       { x: '2015-03-01T00:00:00', value: 29661 },
     *       //...
     *     ],
     *   },
     * ]
     * ```
     */
    series<SeriesItem = any>(pivotConfig?: PivotConfig): Series<SeriesItem>[];

    /**
     * Returns an array of series objects, containing `key` and `title` parameters.
     * ```js
     * // For query
     * {
     *   measures: ['Stories.count'],
     *   timeDimensions: [{
     *     dimension: 'Stories.time',
     *     dateRange: ['2015-01-01', '2015-12-31'],
     *     granularity: 'month'
     *   }]
     * }
     *
     * // ResultSet.seriesNames() will return
     * [
     *   {
     *     key: 'Stories.count',
     *     title: 'Stories Count',
     *     yValues: ['Stories.count'],
     *   },
     * ]
     * ```
     * @returns An array of series names
     */
    seriesNames(pivotConfig?: PivotConfig): SeriesNamesColumn[];

    /**
     * Base method for pivoting [ResultSet](#result-set) data.
     * Most of the times shouldn't be used directly and [chartPivot](#result-set-chart-pivot)
     * or (tablePivot)[#table-pivot] should be used instead.
     *
     * You can find the examples of using the `pivotConfig` [here](#pivot-config)
     * ```js
     * // For query
     * {
     *   measures: ['Stories.count'],
     *   timeDimensions: [{
     *     dimension: 'Stories.time',
     *     dateRange: ['2015-01-01', '2015-03-31'],
     *     granularity: 'month'
     *   }]
     * }
     *
     * // ResultSet.pivot({ x: ['Stories.time'], y: ['measures'] }) will return
     * [
     *   {
     *     xValues: ["2015-01-01T00:00:00"],
     *     yValuesArray: [
     *       [['Stories.count'], 27120]
     *     ]
     *   },
     *   {
     *     xValues: ["2015-02-01T00:00:00"],
     *     yValuesArray: [
     *       [['Stories.count'], 25861]
     *     ]
     *   },
     *   {
     *     xValues: ["2015-03-01T00:00:00"],
     *     yValuesArray: [
     *       [['Stories.count'], 29661]
     *     ]
     *   }
     * ]
     * ```
     * @returns An array of pivoted rows.
     */
    pivot(pivotConfig?: PivotConfig): PivotRow[];

    /**
     * Returns normalized query result data in the following format.
     *
     * You can find the examples of using the `pivotConfig` [here](#pivot-config)
     * ```js
     * // For the query
     * {
     *   measures: ['Stories.count'],
     *   timeDimensions: [{
     *     dimension: 'Stories.time',
     *     dateRange: ['2015-01-01', '2015-12-31'],
     *     granularity: 'month'
     *   }]
     * }
     *
     * // ResultSet.chartPivot() will return
     * [
     *   { "x":"2015-01-01T00:00:00", "Stories.count": 27120, "xValues": ["2015-01-01T00:00:00"] },
     *   { "x":"2015-02-01T00:00:00", "Stories.count": 25861, "xValues": ["2015-02-01T00:00:00"]  },
     *   { "x":"2015-03-01T00:00:00", "Stories.count": 29661, "xValues": ["2015-03-01T00:00:00"]  },
     *   //...
     * ]
     * ```
     */
    chartPivot(pivotConfig?: PivotConfig): ChartPivotRow[];

    /**
     * Returns normalized query result data prepared for visualization in the table format.
     *
     * You can find the examples of using the `pivotConfig` [here](#pivot-config)
     *
     * For example:
     * ```js
     * // For the query
     * {
     *   measures: ['Stories.count'],
     *   timeDimensions: [{
     *     dimension: 'Stories.time',
     *     dateRange: ['2015-01-01', '2015-12-31'],
     *     granularity: 'month'
     *   }]
     * }
     *
     * // ResultSet.tablePivot() will return
     * [
     *   { "Stories.time": "2015-01-01T00:00:00", "Stories.count": 27120 },
     *   { "Stories.time": "2015-02-01T00:00:00", "Stories.count": 25861 },
     *   { "Stories.time": "2015-03-01T00:00:00", "Stories.count": 29661 },
     *   //...
     * ]
     * ```
     * @returns An array of pivoted rows
     */
    tablePivot(pivotConfig?: PivotConfig): Array<{ [key: string]: string | number | boolean }>;

    /**
     * Returns an array of column definitions for `tablePivot`.
     *
     * For example:
     * ```js
     * // For the query
     * {
     *   measures: ['Stories.count'],
     *   timeDimensions: [{
     *     dimension: 'Stories.time',
     *     dateRange: ['2015-01-01', '2015-12-31'],
     *     granularity: 'month'
     *   }]
     * }
     *
     * // ResultSet.tableColumns() will return
     * [
     *   {
     *     key: 'Stories.time',
     *     dataIndex: 'Stories.time',
     *     title: 'Stories Time',
     *     shortTitle: 'Time',
     *     type: 'time',
     *     format: undefined,
     *   },
     *   {
     *     key: 'Stories.count',
     *     dataIndex: 'Stories.count',
     *     title: 'Stories Count',
     *     shortTitle: 'Count',
     *     type: 'count',
     *     format: undefined,
     *   },
     *   //...
     * ]
     * ```
     *
     * In case we want to pivot the table axes
     * ```js
     * // Let's take this query as an example
     * {
     *   measures: ['Orders.count'],
     *   dimensions: ['Users.country', 'Users.gender']
     * }
     *
     * // and put the dimensions on `y` axis
     * resultSet.tableColumns({
     *   x: [],
     *   y: ['Users.country', 'Users.gender', 'measures']
     * })
     * ```
     *
     * then `tableColumns` will group the table head and return
     * ```js
     * {
     *   key: 'Germany',
     *   type: 'string',
     *   title: 'Users Country Germany',
     *   shortTitle: 'Germany',
     *   meta: undefined,
     *   format: undefined,
     *   children: [
     *     {
     *       key: 'male',
     *       type: 'string',
     *       title: 'Users Gender male',
     *       shortTitle: 'male',
     *       meta: undefined,
     *       format: undefined,
     *       children: [
     *         {
     *           // ...
     *           dataIndex: 'Germany.male.Orders.count',
     *           shortTitle: 'Count',
     *         },
     *       ],
     *     },
     *     {
     *       // ...
     *       shortTitle: 'female',
     *       children: [
     *         {
     *           // ...
     *           dataIndex: 'Germany.female.Orders.count',
     *           shortTitle: 'Count',
     *         },
     *       ],
     *     },
     *   ],
     * },
     * // ...
     * ```
     * @returns An array of columns
     */
    tableColumns(pivotConfig?: PivotConfig): TableColumn[];

    query(): Query;
    rawData(): T[];
    annotation(): QueryAnnotations;
  }

  export type Filter = BinaryFilter | UnaryFilter;
  type BinaryFilter = {
    dimension?: string;
    member?: string;
    operator: BinaryOperator;
    values: string[];
  };
  type UnaryFilter = {
    dimension?: string;
    member?: string;
    operator: UnaryOperator;
    values?: never;
  };
  type UnaryOperator = 'set' | 'notSet';
  type BinaryOperator =
    | 'equals'
    | 'notEquals'
    | 'contains'
    | 'notContains'
    | 'gt'
    | 'gte'
    | 'lt'
    | 'lte'
    | 'inDateRange'
    | 'notInDateRange'
    | 'beforeDate'
    | 'afterDate';

<<<<<<< HEAD
  export type TimeDimensionGranularity = 'hour' | 'day' | 'week' | 'month' | 'year';
=======


  export type TimeDimensionGranularity = 'second' | 'minute' | 'hour' | 'day' | 'week' | 'month' | 'year';
>>>>>>> c43adac7

  export type TimeDimension = {
    dimension: string;
    dateRange?: string | string[];
    granularity?: TimeDimensionGranularity;
  };

  export type Query = {
    measures?: string[];
    dimensions?: string[];
    filters?: Filter[];
    timeDimensions?: TimeDimension[];
    segments?: string[];
    limit?: number;
    offset?: number;
    order?: TQueryOrderObject | TQueryOrderArray;
    timezone?: string;
    renewQuery?: boolean;
    ungrouped?: boolean;
  };

  export type ProgressResponse = {
    stage: string;
    timeElapsed: number;
  };

  export class ProgressResult {
    stage(): string;
    timeElapsed(): string;
  }

  export type SqlQueryTuple = [string, boolean | string | number];

  export type SqlData = {
    aliasNameToMember: Record<string, string>;
    cacheKeyQueries: {
      queries: SqlQueryTuple[];
    };
    dataSource: boolean;
    external: boolean;
    sql: SqlQueryTuple;
  };

  export type SqlApiResponse = {
    sql: SqlData;
  };

  export class SqlQuery {
    rawQuery(): SqlData;
    sql(): string;
  }

  export type MemberType = 'measures' | 'dimensions' | 'segments';

  type TCubeMemberType = 'time' | 'number' | 'string' | 'boolean';

  type TCubeMember = {
    type: TCubeMemberType;
    name: string;
    title: string;
    shortTitle: string;
  };

  type TCubeMeasure = TCubeMember & {
    aggType: 'count' | 'number';
    cumulative: boolean;
    cumulativeTotal: boolean;
    drillMembers: string[];
    drillMembersGrouped: {
      measures: string[];
      dimensions: string[];
    };
  };

  type TCubeDimension = TCubeMember & {
    suggestFilterValues: boolean;
  };

<<<<<<< HEAD
=======
  type TCubeSegment = Pick<TCubeMember, "name" | 'shortTitle' | "title">

  type TCubeMemberByType<T> =
    T extends "measures" ? TCubeMeasure :
    T extends "dimensions" ? TCubeDimension :
    T extends "segments" ? TCubeSegment :
    never
  
>>>>>>> c43adac7
  type TDryRunResponse = {
    queryType: QueryType;
    normalizedQueries: Query[];
    pivotQuery: PivotQuery;
    queryOrder: Array<{ [k: string]: QueryOrder }>;
  };

  /**
   * Contains information about available cubes and it's members.
   * @order 4
   */
  export class Meta {
    /**
     * Get all members of a specific type for a given query.
     * If empty query is provided no filtering is done based on query context and all available members are retrieved.
     * @param query - context query to provide filtering of members available to add to this query
     */
    membersForQuery(query: Query | null, memberType: MemberType): TCubeMeasure[] | TCubeDimension[] | TCubeMember[];

    /**
     * Get meta information for a cube member
     * Member meta information contains:
     * ```javascript
     * {
     *   name,
     *   title,
     *   shortTitle,
     *   type,
     *   description,
     *   format
     * }
     * ```
     * @param memberName - Fully qualified member name in a form `Cube.memberName`
     * @return An object containing meta information about member
     */
<<<<<<< HEAD
    resolveMember(memberName: string, memberType: MemberType | MemberType[]): Object;
=======
    resolveMember<T extends MemberType>(memberName: string, memberType: T): { title: string, error: string } | TCubeMemberByType<T>;
>>>>>>> c43adac7
    defaultTimeDimensionNameFor(memberName: string): string;
    filterOperatorsForMember(memberName: string, memberType: MemberType | MemberType[]): any;
  }

  /**
   * Main class for accessing Cube.js API
   *
   * @order 2
   */
  export class CubejsApi {
    load(query: Query | Query[], options?: LoadMethodOptions): Promise<ResultSet>;
    /**
     * Fetch data for the passed `query`.
     *
     * ```js
     * import cubejs from '@cubejs-client/core';
     * import Chart from 'chart.js';
     * import chartjsConfig from './toChartjsData';
     *
     * const cubejsApi = cubejs('CUBEJS_TOKEN');
     *
     * const resultSet = await cubejsApi.load({
     *  measures: ['Stories.count'],
     *  timeDimensions: [{
     *    dimension: 'Stories.time',
     *    dateRange: ['2015-01-01', '2015-12-31'],
     *    granularity: 'month'
     *   }]
     * });
     *
     * const context = document.getElementById('myChart');
     * new Chart(context, chartjsConfig(resultSet));
     * ```
     * @param query - [Query object](query-format)
     */
    load(query: Query | Query[], options?: LoadMethodOptions, callback?: LoadMethodCallback<ResultSet>): void;

    sql(query: Query | Query[], options?: LoadMethodOptions): Promise<SqlQuery>;
    /**
     * Get generated SQL string for the given `query`.
     * @param query - [Query object](query-format)
     */
    sql(query: Query | Query[], options?: LoadMethodOptions, callback?: LoadMethodCallback<SqlQuery>): void;

    meta(options?: LoadMethodOptions): Promise<Meta>;
    /**
     * Get meta description of cubes available for querying.
     */
    meta(options?: LoadMethodOptions, callback?: LoadMethodCallback<Meta>): void;

    dryRun(query: Query | Query[], options?: LoadMethodOptions): Promise<TDryRunResponse>;
    /**
     * Get query related meta without query execution
     */
    dryRun(query: Query | Query[], options: LoadMethodOptions, callback?: LoadMethodCallback<TDryRunResponse>): void;
  }

  /**
   * Creates an instance of the `CubejsApi`. The API entry point.
   *
   * ```js
   * import cubejs from '@cubejs-client/core';
   * const cubejsApi = cubejs(
   *   'CUBEJS-API-TOKEN',
   *   { apiUrl: 'http://localhost:4000/cubejs-api/v1' }
   * );
   * ```
   *
   * You can also pass an async function or a promise that will resolve to the API token
   *
   * ```js
   * import cubejs from '@cubejs-client/core';
   * const cubejsApi = cubejs(
   *   async () => await Auth.getJwtToken(),
   *   { apiUrl: 'http://localhost:4000/cubejs-api/v1' }
   * );
   * ```
   *
   * @param apiToken - [API token](security) is used to authorize requests and determine SQL database you're accessing. In the development mode, Cube.js Backend will print the API token to the console on on startup. In case of async function `authorization` is updated for `options.transport` on each request.
   * @order 1
   */
  export default function cubejs(apiToken: string | (() => Promise<string>), options: CubeJSApiOptions): CubejsApi;
  export default function cubejs(options: CubeJSApiOptions): CubejsApi;

  /**
   * @hidden
   */
  export type TSourceAxis = 'x' | 'y';

  export type TDefaultHeuristicsOptions = {
    meta: Meta;
    sessionGranularity?: TimeDimensionGranularity;
  };

  export function defaultHeuristics(newQuery: Query, oldQuery: Query, options: TDefaultHeuristicsOptions): any;
  /**
   * @hidden
   */
  export function isQueryPresent(query: Query | Query[]): boolean;
  export function movePivotItem(
    pivotConfig: PivotConfig,
    sourceIndex: number,
    destinationIndex: number,
    sourceAxis: TSourceAxis,
    destinationAxis: TSourceAxis
  ): PivotConfig;
  /**
   * @hidden
   */
  export function moveItemInArray<T = any>(list: T[], sourceIndex: number, destinationIndex: number): T[];
}<|MERGE_RESOLUTION|>--- conflicted
+++ resolved
@@ -594,13 +594,7 @@
     | 'beforeDate'
     | 'afterDate';
 
-<<<<<<< HEAD
-  export type TimeDimensionGranularity = 'hour' | 'day' | 'week' | 'month' | 'year';
-=======
-
-
   export type TimeDimensionGranularity = 'second' | 'minute' | 'hour' | 'day' | 'week' | 'month' | 'year';
->>>>>>> c43adac7
 
   export type TimeDimension = {
     dimension: string;
@@ -679,17 +673,16 @@
     suggestFilterValues: boolean;
   };
 
-<<<<<<< HEAD
-=======
-  type TCubeSegment = Pick<TCubeMember, "name" | 'shortTitle' | "title">
-
-  type TCubeMemberByType<T> =
-    T extends "measures" ? TCubeMeasure :
-    T extends "dimensions" ? TCubeDimension :
-    T extends "segments" ? TCubeSegment :
-    never
-  
->>>>>>> c43adac7
+  type TCubeSegment = Pick<TCubeMember, 'name' | 'shortTitle' | 'title'>;
+
+  type TCubeMemberByType<T> = T extends 'measures'
+    ? TCubeMeasure
+    : T extends 'dimensions'
+    ? TCubeDimension
+    : T extends 'segments'
+    ? TCubeSegment
+    : never;
+
   type TDryRunResponse = {
     queryType: QueryType;
     normalizedQueries: Query[];
@@ -725,11 +718,10 @@
      * @param memberName - Fully qualified member name in a form `Cube.memberName`
      * @return An object containing meta information about member
      */
-<<<<<<< HEAD
-    resolveMember(memberName: string, memberType: MemberType | MemberType[]): Object;
-=======
-    resolveMember<T extends MemberType>(memberName: string, memberType: T): { title: string, error: string } | TCubeMemberByType<T>;
->>>>>>> c43adac7
+    resolveMember<T extends MemberType>(
+      memberName: string,
+      memberType: T
+    ): { title: string; error: string } | TCubeMemberByType<T>;
     defaultTimeDimensionNameFor(memberName: string): string;
     filterOperatorsForMember(memberName: string, memberType: MemberType | MemberType[]): any;
   }
