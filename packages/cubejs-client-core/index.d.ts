--- conflicted
+++ resolved
@@ -750,7 +750,7 @@
     title: string;
     order: QueryOrder | 'none'
   }
-  
+
   type TCubeMemberType = 'time' | 'number' | 'string' | 'boolean';
 
   type TCubeMember = {
@@ -984,7 +984,6 @@
    * @hidden
    */
   export function flattenFilters(filters: Filter[]): TFlatFilter[];
-<<<<<<< HEAD
 
   type TGranularityMap = {
     name: TimeDimensionGranularity | undefined;
@@ -1009,11 +1008,9 @@
   ): TOrderMember[];
 
   const GRANULARITIES: TGranularityMap[];
-=======
-  
+
   /**
    * @hidden
    */
   export function getQueryMembers(query: Query): string[];
->>>>>>> 2b006f80
 }