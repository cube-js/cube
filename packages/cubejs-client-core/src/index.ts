--- conflicted
+++ resolved
@@ -580,11 +580,8 @@
         query,
         queryType: 'multi',
         signal: options?.signal,
-<<<<<<< HEAD
         cache: options?.cache,
-=======
         baseRequestId: options?.baseRequestId,
->>>>>>> 21293f9f
       }),
       (response: any) => this.loadResponseInternal(response, options),
       options,
