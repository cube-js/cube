--- conflicted
+++ resolved
@@ -4,8 +4,7 @@
   pluck, mergeAll, flatten,
 } from 'ramda';
 
-<<<<<<< HEAD
-const TIME_SERIES = {
+export const TIME_SERIES = {
   day: (range) => range.by('d').map(d => d.format('YYYY-MM-DDT00:00:00.000')),
   month: (range) => range.snapTo('month').by('M').map(d => d.format('YYYY-MM-01T00:00:00.000')),
   year: (range) => range.snapTo('year').by('y').map(d => d.format('YYYY-01-01T00:00:00.000')),
@@ -13,23 +12,6 @@
   minute: (range) => range.by('m').map(d => d.format('YYYY-MM-DDTHH:mm:00.000')),
   second: (range) => range.by('s').map(d => d.format('YYYY-MM-DDTHH:mm:ss.000')),
   week: (range) => range.snapTo('isoweek').by('w').map(d => d.startOf('isoweek').format('YYYY-MM-DDT00:00:00.000'))
-=======
-export const TIME_SERIES = {
-  day: (range) => Array.from(range.by('day'))
-    .map(d => d.format('YYYY-MM-DDT00:00:00.000')),
-  month: (range) => Array.from(range.snapTo('month').by('month'))
-    .map(d => d.format('YYYY-MM-01T00:00:00.000')),
-  year: (range) => Array.from(range.snapTo('year').by('year'))
-    .map(d => d.format('YYYY-01-01T00:00:00.000')),
-  hour: (range) => Array.from(range.by('hour'))
-    .map(d => d.format('YYYY-MM-DDTHH:00:00.000')),
-  minute: (range) => Array.from(range.by('minute'))
-    .map(d => d.format('YYYY-MM-DDTHH:mm:00.000')),
-  second: (range) => Array.from(range.by('second'))
-    .map(d => d.format('YYYY-MM-DDTHH:mm:ss.000')),
-  week: (range) => Array.from(range.snapTo('isoweek').by('week'))
-    .map(d => d.startOf('isoweek').format('YYYY-MM-DDT00:00:00.000'))
->>>>>>> aa4d1041
 };
 
 const DateRegex = /^\d\d\d\d-\d\d-\d\d$/;
@@ -53,14 +35,14 @@
   };
 };
 
-const dayRange = (from, to) => ({
+export const dayRange = (from, to) => ({
   by: (value) => {
     const results = [];
 
     let start = dayjs(from);
     const end = dayjs(to);
 
-    while (start.isBefore(end)) {
+    while (start.isBefore(end) || start.isSame(end)) {
       results.push(start);
       start = start.add(1, value);
     }
