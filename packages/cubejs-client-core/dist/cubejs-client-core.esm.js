--- conflicted
+++ resolved
@@ -49,8 +49,6 @@
 import 'url-search-params-polyfill';
 
 /**
-<<<<<<< HEAD
-=======
  * Configuration object that contains information about pivot axes and other options.
  *
  * Let's apply `pivotConfig` and see how it affects the axes
@@ -106,7 +104,6 @@
  * | male         | Orders.count | 3         | 10      | 5   |
  * | female       | Orders.count | 27        | 12      | 7   |
  *
->>>>>>> e2083c84
  * @memberof ResultSet
  * @typedef {Object} PivotConfig Configuration object that contains the information about pivot axes and other options
  * @property {Array<string>} x Dimensions to put on **x** or **rows** axis.
@@ -447,15 +444,10 @@
     }
     /**
      * Base method for pivoting {@link ResultSet} data.
-<<<<<<< HEAD
-     * Most of the times shouldn't be used directly and {@link ResultSet#chartPivot} or {@link ResultSet#tablePivot}
-     * should be used instead.
-=======
      * Most of the times shouldn't be used directly and {@link ResultSet#chartPivot}
      * or {@link ResultSet#tablePivot} should be used instead.
      *
      * You can find the examples of using the `pivotConfig` [here](#pivot-config)
->>>>>>> e2083c84
      * ```js
      * // For query
      * {
@@ -603,11 +595,8 @@
     }
     /**
      * Returns normalized query result data in the following format.
-<<<<<<< HEAD
-=======
      *
      * You can find the examples of using the `pivotConfig` [here](#pivot-config)
->>>>>>> e2083c84
      * ```js
      * // For the query
      * {
@@ -667,13 +656,9 @@
     /**
      * Returns normalized query result data prepared for visualization in the table format.
      *
-<<<<<<< HEAD
-     * For example
-=======
      * You can find the examples of using the `pivotConfig` [here](#pivot-config)
      *
      * For example:
->>>>>>> e2083c84
      * ```js
      * // For the query
      * {
@@ -693,70 +678,6 @@
      *   //...
      * ]
      * ```
-<<<<<<< HEAD
-     *
-     * Now let's make use of `pivotConfig` and put the `Users.gender` dimension on **y** axis.
-     * ```js
-     * // For example the query is
-     * {
-     *   measures: ['Orders.count'],
-     *   dimensions: ['Users.country', 'Users.gender']
-     * }
-     *
-     * resultSet.tablePivot({
-     *   x: ['Users.country'],
-     *   y: ['Users.gender', 'measures']
-     * })
-     *
-     * // then `tablePivot` will return the rows in the following format
-     * [
-     *   {
-     *     'Users.country': 'Australia',
-     *     'female.Orders.count': 3
-     *     'male.Orders.count': 27
-     *   },
-     *   // ...
-     * ]
-     * ```
-     *
-     * The resulting table will look like this
-     *
-     * | Users Country | male | female |
-     * | ------------- | ---- | ------ |
-     * | Australia     | 3    | 27     |
-     * | Germany       | 10   | 12     |
-     * | US            | 5    | 7      |
-     *
-     * If we put the `Users.country` dimension on **y** axis instead
-     * ```js
-     * resultSet.tablePivot({
-     *   x: ['Users.gender'],
-     *   y: ['Users.country', 'measures'],
-     * });
-     * ```
-     *
-     * the table will look like
-     *
-     * | Users Gender | Australia | Germany | US  |
-     * | ------------ | --------- | ------- | --- |
-     * | male         | 3         | 10      | 5   |
-     * | female       | 27        | 12      | 7   |
-     *
-     * It's also possible to put the `measures` on **x** axis
-     * ```js
-     * resultSet.tablePivot({
-     *   x: ['Users.gender', 'measures'],
-     *   y: ['Users.country'],
-     * });
-     * ```
-     *
-     * | Users Gender | measures     | Australia | Germany | US  |
-     * | ------------ | ------------ | --------- | ------- | --- |
-     * | male         | Orders.count | 3         | 10      | 5   |
-     * | female       | Orders.count | 27        | 12      | 7   |
-     *
-=======
->>>>>>> e2083c84
      * @param {PivotConfig} [pivotConfig]
      * @returns {Array} of pivoted rows
      */
@@ -782,11 +703,7 @@
     /**
      * Returns array of column definitions for `tablePivot`.
      *
-<<<<<<< HEAD
-     * For example
-=======
      * For example:
->>>>>>> e2083c84
      * ```js
      * // For the query
      * {
@@ -820,11 +737,7 @@
      * ]
      * ```
      *
-<<<<<<< HEAD
-     * In case we want to pivot the table
-=======
      * In case we want to pivot the table axes
->>>>>>> e2083c84
      * ```js
      * // Let's take this query as an example
      * {
@@ -914,16 +827,10 @@
         };
       };
 
-<<<<<<< HEAD
-      this.pivot(normalizedPivotConfig)[0].yValuesArray.forEach(function (_ref31) {
-        var _ref32 = _slicedToArray(_ref31, 1),
-            yValues = _ref32[0];
-=======
       var pivot = this.pivot(normalizedPivotConfig);
       (pivot[0] && pivot[0].yValuesArray || []).forEach(function (_ref30) {
         var _ref31 = _slicedToArray(_ref30, 1),
             yValues = _ref31[0];
->>>>>>> e2083c84
 
         if (yValues.length > 0) {
           var currentItem = schema;
