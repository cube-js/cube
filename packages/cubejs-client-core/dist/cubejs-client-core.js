--- conflicted
+++ resolved
@@ -38,15 +38,10 @@
 require('core-js/modules/es.regexp.to-string');
 require('core-js/modules/es.string.iterator');
 require('core-js/modules/es.string.match');
-<<<<<<< HEAD
 require('core-js/modules/web.dom-collections.for-each');
 require('core-js/modules/web.dom-collections.iterator');
 var _toConsumableArray = _interopDefault(require('@babel/runtime/helpers/toConsumableArray'));
 var _slicedToArray = _interopDefault(require('@babel/runtime/helpers/slicedToArray'));
-=======
-require('core-js/modules/es.string.split');
-require('core-js/modules/web.dom-collections.for-each');
->>>>>>> 5eb3da99
 var _defineProperty = _interopDefault(require('@babel/runtime/helpers/defineProperty'));
 var _objectWithoutProperties = _interopDefault(require('@babel/runtime/helpers/objectWithoutProperties'));
 var _slicedToArray = _interopDefault(require('@babel/runtime/helpers/slicedToArray'));
@@ -55,12 +50,7 @@
 var momentRange = _interopDefault(require('moment-range'));
 require('core-js/modules/es.array.is-array');
 require('core-js/modules/es.function.name');
-<<<<<<< HEAD
 require('core-js/modules/es.string.split');
-=======
-require('core-js/modules/es.array.iterator');
-require('core-js/modules/web.dom-collections.iterator');
->>>>>>> 5eb3da99
 require('core-js/modules/web.url');
 var fetch = _interopDefault(require('cross-fetch'));
 require('url-search-params-polyfill');
@@ -652,7 +642,6 @@
   }, {
     key: "tablePivot",
     value: function tablePivot(pivotConfig) {
-<<<<<<< HEAD
       var normalizedPivotConfig = this.normalizePivotConfig(pivotConfig);
       return this.pivot(normalizedPivotConfig).map(function (_ref19) {
         var xValues = _ref19.xValues,
@@ -666,30 +655,6 @@
 
           return [yValues.join('.'), measure];
         })));
-=======
-      var normalizedPivotConfig = this.normalizePivotConfig(pivotConfig || {});
-
-      var valueToObject = function valueToObject(valuesArray, measureValue) {
-        return function (field, index) {
-          return _defineProperty({}, field === 'measures' ? valuesArray[index] : field, field === 'measures' ? measureValue : valuesArray[index]);
-        };
-      };
-
-      return this.pivot(normalizedPivotConfig).map(function (_ref28) {
-        var xValues = _ref28.xValues,
-            yValuesArray = _ref28.yValuesArray;
-        return yValuesArray.map(function (_ref29) {
-          var _ref30 = _slicedToArray(_ref29, 2),
-              yValues = _ref30[0],
-              m = _ref30[1];
-
-          return normalizedPivotConfig.x.map(valueToObject(xValues, m)).concat(normalizedPivotConfig.y.map(valueToObject(yValues, m))).reduce(function (a, b) {
-            return Object.assign(a, b);
-          }, {});
-        }).reduce(function (a, b) {
-          return Object.assign(a, b);
-        }, {});
->>>>>>> 5eb3da99
       });
     }
     /**
