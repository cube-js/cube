--- conflicted
+++ resolved
@@ -1,11 +1,7 @@
 {
   "name": "@cubejs-client/playground",
   "author": "Cube Dev, Inc.",
-<<<<<<< HEAD
-  "version": "0.35.5",
-=======
   "version": "0.35.48",
->>>>>>> 33b13832
   "engines": {},
   "repository": {
     "type": "git",
@@ -65,13 +61,8 @@
     "@ant-design/compatible": "^1.0.2",
     "@ant-design/icons": "^4.7.0",
     "@cube-dev/ui-kit": "0.31.2",
-<<<<<<< HEAD
-    "@cubejs-client/core": "^0.35.0",
-    "@cubejs-client/react": "^0.35.0",
-=======
     "@cubejs-client/core": "^0.35.23",
     "@cubejs-client/react": "^0.35.48",
->>>>>>> 33b13832
     "@types/flexsearch": "^0.7.3",
     "@types/node": "^16",
     "@types/react": "^17.0.3",
