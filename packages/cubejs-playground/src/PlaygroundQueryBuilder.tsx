--- conflicted
+++ resolved
@@ -22,12 +22,8 @@
 import ChartContainer from './ChartContainer';
 import { dispatchPlaygroundEvent } from './utils';
 import { useSecurityContext } from './hooks';
-<<<<<<< HEAD
-import { FatalError } from './atoms';
+import { Button, Card, FatalError } from './atoms';
 import { UIFramework } from './types';
-=======
-import { Button, Card, FatalError } from './atoms';
->>>>>>> b870f999
 
 const Section = styled.div`
   display: flex;
