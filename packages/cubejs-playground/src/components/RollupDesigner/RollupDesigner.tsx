import { Alert, Button, Input, Space, Tabs, Typography, Divider, notification } from 'antd';
import {
  areQueriesEqual,
  Query,
  TimeDimensionBase,
  TransformedQuery
} from '@cubejs-client/core';
import styled from 'styled-components';
import { useEffect, useMemo, useState } from 'react';
import { camelCase } from 'camel-case';
import { AvailableMembers, useLazyDryRun } from '@cubejs-client/react';

import { CodeSnippet } from '../../atoms';
import { Flex, Box } from '../../grid';
import { useIsCloud } from '../AppContext';
import {
  canUsePreAggregationForTransformedQuery,
  getPreAggregationDefinition,
  PreAggregationDefinition,
  updateQuery
} from './utils';
import { useIsMounted, useToggle } from '../../hooks';
import { getMembersByCube, getNameMemberPairs } from '../../shared/helpers';
import { Cubes } from './components/Cubes';
import { Members } from './components/Members';
import { TimeDimension } from './components/TimeDimension';

const { Paragraph, Link } = Typography;
const { TabPane } = Tabs;

const Wrapper = styled.div`
  display: flex;
  justify-content: space-between;
  gap: 20px;
`;

const MainWrapper = styled.div`
  flex-grow: 1;
`;

const RightSidePanel = styled.div`
  max-width: 300px;
`;

type RollupDesignerProps = {
  defaultQuery: Query;
  defaultTransformedQuery: TransformedQuery;
  availableMembers: AvailableMembers;
};

export function RollupDesigner({
  defaultQuery,
  availableMembers,
  defaultTransformedQuery,
}: RollupDesignerProps) {
  const [load, { isLoading, response, error }] = useLazyDryRun();
  const isCloud = useIsCloud();

  const [matching, setMatching] = useState<boolean>(true);
  const [query, setQuery] = useState<Query>(defaultQuery);
  const [transformedQuery, setTransformedQuery] = useState<TransformedQuery>(
    defaultTransformedQuery
  );
  const [saving, setSaving] = useState<boolean>(false);
  const [preAggName, setPreAggName] = useState<string>('main');
  const [isRollupCodeVisible, toggleRollupCode] = useToggle();

  let preAggregation: null | PreAggregationDefinition = null;

  const { order, limit, filters, ...matchedQuery } = defaultQuery;

  const selectedKeys = useMemo(() => {
    const keys: string[] = [];

    ['measures', 'dimensions', 'timeDimensions'].map((memberKey) => {
      if (memberKey === 'timeDimensions') {
        const { dimension } = query[memberKey]?.[0] || {};

        if (dimension) {
          keys.push(dimension);
        }
      } else {
        query[memberKey]?.map((key) => keys.push(key));
      }
    });

    return keys;
  }, [query]);

  useEffect(() => {
    load({ query });
  }, [query]);

  useEffect(() => {
    if (!isLoading && response) {
      const [transformedQuery] = response.transformedQueries;

      console.log('transformedQuery', JSON.stringify(transformedQuery));

      setTransformedQuery(transformedQuery);
      setMatching(canUsePreAggregationForTransformedQuery(transformedQuery, defaultQuery));
    }
  }, [isLoading, response, defaultQuery]);

  if (
    transformedQuery.leafMeasureAdditive &&
    !transformedQuery.hasMultipliedMeasures
  ) {
    preAggregation = getPreAggregationDefinition(
      transformedQuery,
      camelCase(preAggName)
    );
  }

  const cubeName =
    transformedQuery &&
    (
      transformedQuery.leafMeasures[0] ||
      transformedQuery.sortedDimensions[0] ||
      'your'
    ).split('.')[0];

  const indexedMembers = Object.fromEntries(
    getNameMemberPairs([
      ...availableMembers.measures,
      ...availableMembers.dimensions,
      ...availableMembers.timeDimensions,
    ])
  );

  async function handleRollupButtonClick() {
    await load({ query });
    toggleRollupCode();
  }


  async function handleAddToSchemaClick() {
    setSaving(true);

    const response = await fetch('/playground/schema/pre-aggregation', {
      method: 'POST',
      headers: {
        'Content-Type': 'application/json',
      },
      body: JSON.stringify({
        preAggregationName: preAggName,
        cubeName,
        code: preAggregation?.value || ''
      }),
    });

    setSaving(false);

    if (response.ok) {
      notification.success({
        message: `Pre-aggregation has been added to the ${cubeName} cube`,
      });
    } else {
      const { error } = await response.json();
      notification.error({
        message: error
      });
    }
  }

  function handleMemberRemove(memberType) {
    return (key) => setQuery(updateQuery(query, memberType, key));
  }

  function rollupBody() {
    if (isRollupCodeVisible) {
      if (error) {
        return <Alert type="error" message={error.toString()} />;
      }

      if (!preAggregation) {
        return (
          <Paragraph>
            <Link
              href="https://cube.dev/docs/pre-aggregations#rollup-rollup-selection-rules"
              target="_blank"
            >
              Current query cannot be rolled up due to it is not additive
            </Link>
            . Please consider removing not additive measures like
            `countDistinct` or `avg`. You can also try to use{' '}
            <Link
              href="https://cube.dev/docs/pre-aggregations#original-sql"
              target="_blank"
            >
              originalSql
            </Link>{' '}
            pre-aggregation instead.
          </Paragraph>
        );
      }

      return (
        <div>
          <Paragraph>
            Add the following pre-aggregation to the <b>{cubeName}</b> cube.
          </Paragraph>

          <CodeSnippet
            style={{ marginBottom: 16 }}
            code={preAggregation.code}
          />

          <Flex justifyContent="flex-end" gap={2}>
            <Button onClick={toggleRollupCode}>Back to editing</Button>

            {!isCloud ? (
              <Button type="primary" loading={saving} onClick={handleAddToSchemaClick}>
                Add to the Data Schema
              </Button>
            ) : null}
          </Flex>
        </div>
      );
    }

    return null;
  }

  return (
    <Space direction="vertical" style={{ width: '100%' }}>
      <Wrapper>
        {!isRollupCodeVisible ? (
          <div>
            <Cubes
              selectedKeys={selectedKeys}
              membersByCube={getMembersByCube(availableMembers)}
              onSelect={(memberType, key) => {
                setQuery(updateQuery(query, memberType, key));
              }}
            />
          </div>
        ) : null}

        <MainWrapper>
          <Space direction="vertical" style={{ width: '100%' }}>
<<<<<<< HEAD
            <Flex>
              {isRollupCodeVisible ? (
                <Button type="primary" onClick={toggleRollupCode}>
                  Back to editing
                </Button>
              ) : (
                <Button
                  type="primary"
                  loading={isLoading}
                  onClick={handleRollupButtonClick}
                >
=======
            {!isRollupCodeVisible && (
              <Flex justifyContent="flex-end">
                <Button type="primary" onClick={handleRollupButtonClick}>
>>>>>>> 9f0e52e0
                  Preview rollup definition
                </Button>
              </Flex>
            )}

            <Flex direction="column" gap={2}>
              {isRollupCodeVisible ? (
                <Input
                  value={preAggName}
                  onChange={(event) => setPreAggName(event.target.value)}
                />
              ) : null}

              <Box>{rollupBody()}</Box>
            </Flex>

            {!isRollupCodeVisible ? (
              <Tabs>
                <TabPane tab="Members" key="members">
                  {!isRollupCodeVisible ? (
                    <div>
                      {query.measures?.length ? (
                        <>
                          <Members
                            title="Measures"
                            members={query.measures.map(
                              (name) => indexedMembers[name]
                            )}
                            onRemove={handleMemberRemove('measures')}
                          />

                          <Divider />
                        </>
                      ) : null}

                      {query.dimensions?.length ? (
                        <>
                          <Members
                            title="Dimensions"
                            members={query.dimensions.map(
                              (name) => indexedMembers[name]
                            )}
                            onRemove={handleMemberRemove('dimensions')}
                          />

                          <Divider />
                        </>
                      ) : null}

                      {query.timeDimensions?.length ? (
                        <TimeDimension
                          member={
                            indexedMembers[query.timeDimensions[0]?.dimension]
                          }
                          granularity={query.timeDimensions[0]?.granularity}
                          onGranularityChange={(granularity) => {
                            setQuery({
                              ...query,
                              timeDimensions: [
                                {
                                  ...(query.timeDimensions?.[0] || {}),
                                  ...(granularity ? { granularity } : null),
                                } as TimeDimensionBase,
                              ],
                            });
                          }}
                          onRemove={handleMemberRemove('timeDimensions')}
                        />
                      ) : null}
                    </div>
                  ) : null}
                </TabPane>

                {/*<TabPane tab="Settings" key="settings">*/}
                {/*  settings*/}
                {/*</TabPane>*/}

                {/*<TabPane tab="Queries" key="queries">*/}
                {/*  queries*/}
                {/*</TabPane>*/}
              </Tabs>
            ) : null}
          </Space>
        </MainWrapper>

        <RightSidePanel>
          <Space direction="vertical" size="large" style={{ width: '100%' }}>
            {matching ? (
              <Alert message="This pre-aggregation will match and accelerate this query:" />
            ) : (
              <Alert
                type="warning"
                message="This pre-aggregation will not match this query:"
              />
            )}

            <CodeSnippet
              style={{ marginBottom: 16 }}
              code={JSON.stringify(matchedQuery, null, 2)}
            />
          </Space>
        </RightSidePanel>
      </Wrapper>
    </Space>
  );
}<|MERGE_RESOLUTION|>--- conflicted
+++ resolved
@@ -239,23 +239,13 @@
 
         <MainWrapper>
           <Space direction="vertical" style={{ width: '100%' }}>
-<<<<<<< HEAD
-            <Flex>
-              {isRollupCodeVisible ? (
-                <Button type="primary" onClick={toggleRollupCode}>
-                  Back to editing
-                </Button>
-              ) : (
+            {!isRollupCodeVisible && (
+              <Flex justifyContent="flex-end">
                 <Button
                   type="primary"
                   loading={isLoading}
                   onClick={handleRollupButtonClick}
                 >
-=======
-            {!isRollupCodeVisible && (
-              <Flex justifyContent="flex-end">
-                <Button type="primary" onClick={handleRollupButtonClick}>
->>>>>>> 9f0e52e0
                   Preview rollup definition
                 </Button>
               </Flex>
