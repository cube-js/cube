--- conflicted
+++ resolved
@@ -164,11 +164,8 @@
   timeElapsed: number;
   isAggregated: boolean;
   external: boolean | null;
-<<<<<<< HEAD
+  extDbType: string;
   preAggregationType?: PreAggregationType;
-=======
-  extDbType: string;
->>>>>>> 0f014bf7
   transformedQuery?: TransformedQuery;
 };
 
@@ -544,11 +541,8 @@
                                   timeElapsed,
                                   transformedQuery: result.transformedQuery,
                                   external: result.external,
-<<<<<<< HEAD
+                                  extDbType: result.extDbType,
                                   preAggregationType,
-=======
-                                  extDbType: result.extDbType,
->>>>>>> 0f014bf7
                                 });
                               }
                             }
