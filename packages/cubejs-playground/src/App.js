--- conflicted
+++ resolved
@@ -1,9 +1,5 @@
 /* eslint-disable no-undef,react/jsx-no-target-blank */
-<<<<<<< HEAD
-import { Component, createContext } from 'react';
-=======
-import React, { Component } from 'react';
->>>>>>> 4bdae024
+import { Component } from 'react';
 import * as PropTypes from 'prop-types';
 import '@ant-design/compatible/assets/index.css';
 import './index.less';
