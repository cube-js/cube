import { useEffect, useRef, useState } from 'react';
import { AvailableCube } from '@cubejs-client/react';
import { ButtonProps, Input, Menu as AntdMenu } from 'antd';
import styled from 'styled-components';
import FlexSearch from 'flexsearch';
import { CubeMember, BaseCubeMember } from '@cubejs-client/core';

import ButtonDropdown from './ButtonDropdown';
import { useDeepMemo } from '../hooks/deep-memo';
import { getNameMemberPairs } from '../shared/helpers';

const Menu = styled(AntdMenu)`
  max-height: 320px;
  overflow: hidden auto;
  padding-top: 0;

  li.ant-dropdown-menu-item-active {
    background: #f3f3fb;
  }
`;

const SearchMenuItem = styled(Menu.Item)`
  position: sticky;
  top: 0;
  // this isn't the best solution ever, but according to the situation other solutions are worse
  // antd uses double class pattern (.disabled.active.active) to override the value of background color. actually the
  // easiest way to override it is to use smtn with higher specificity
  background: white !important;
  padding-top: 10px;
<<<<<<< HEAD
  padding-bottom: 10px;
  margin-bottom: 6px;
=======
  padding-bottom: 0;
  margin-bottom: 16px;
  cursor: default;
>>>>>>> add2dd31

  ::after {
    display: block;
    position: absolute;
    content: '';
    width: 100%;
    left: 0;
    bottom: -20px;
    height: 20px;
    background: linear-gradient(
      to bottom,
      rgba(255, 255, 255, 1),
      rgba(255, 255, 255, 0)
    );
  }
`;

function filterMembersByKeys(
  members: AvailableCube<CubeMember>[],
  keys: string[]
) {
  const cubeNames = keys.map((key) => key.split('.')[0]);

  return members
    .filter(({ cubeName }) => cubeNames.includes(cubeName))
    .map((cube) => {
      return {
        ...cube,
        members: cube.members.filter(({ name }) => keys.includes(name)),
      };
    });
}

function visibilityFilter({ isVisible }: CubeMember) {
  return isVisible === undefined || isVisible;
}

type MemberDropdownProps = {
  availableCubes: AvailableCube<CubeMember>[];
  showNoMembersPlaceholder?: boolean;
  onClick: (member: BaseCubeMember) => void;
} & ButtonProps;

export default function MemberMenu({
  availableCubes,
  showNoMembersPlaceholder = true,
  onClick,
  ...buttonProps
}: MemberDropdownProps) {
  const searchInputRef = useRef<Input | null>(null);
  const flexSearch = useRef(FlexSearch.create<string>({ encode: 'advanced' }));
  const [search, setSearch] = useState<string>('');
  const [filteredKeys, setFilteredKeys] = useState<string[]>([]);

  const index = flexSearch.current;
  const hasMembers = availableCubes.some(
    (cube) => cube.members.filter(visibilityFilter).length > 0
  );

  const indexedMembers = useDeepMemo(() => {
    getNameMemberPairs(availableCubes).forEach(([name, { title }]) =>
      index.add(name as any, title)
    );

    return Object.fromEntries(getNameMemberPairs(availableCubes));
  }, [availableCubes]);

  useEffect(() => {
    let currentSearch = search;

    (async () => {
      const results = await index.search(search);

      if (currentSearch !== search) {
        return;
      }

      setFilteredKeys(results);
    })();

    return () => {
      currentSearch = '';
    };
  }, [index, search]);

  const members = search
    ? filterMembersByKeys(availableCubes, filteredKeys)
    : availableCubes;

  return (
    <ButtonDropdown
      {...buttonProps}
      onClick={() => {
        // we need to delay focusing since React needs to render <Menu /> first :)
        setTimeout(() => {
          searchInputRef.current?.focus({ preventScroll: true });
        });
      }}
      overlay={
        <Menu
          onKeyDown={(e) => {
            if (
              [
                'ArrowDown',
                'ArrowUp',
                'ArrowLeft',
                'ArrowRight',
                'Enter',
                'Escape',
                'Tab',
                'CapsLock',
              ].includes(e.key)
            ) {
              return;
            }

            if (document.activeElement === searchInputRef.current?.input)
              return;

            searchInputRef.current?.focus({ preventScroll: true });
          }}
          onClick={(event) => {
            if (['__not-found__', '__search_field__'].includes(event.key)) {
              return;
            }

            setSearch('');
            setFilteredKeys([]);
            onClick(indexedMembers[event.key]);
          }}
        >
          {hasMembers ? (
            <>
              <SearchMenuItem disabled key="__search_field__">
                <Input
                  ref={searchInputRef}
                  placeholder="Search"
                  autoFocus
                  allowClear
                  onKeyDown={(event) => {
                    if (['ArrowDown', 'ArrowUp', 'Enter'].includes(event.key)) {
                      event.preventDefault();
                    }

                    if (['ArrowLeft', 'ArrowRight'].includes(event.key)) {
                      event.stopPropagation();
                    }
                  }}
                  onChange={(event) => {
                    setSearch(event.target.value);
                  }}
                />
              </SearchMenuItem>

              {members.map((cube) => {
                const members = cube.members.filter(visibilityFilter);

                if (!members.length) {
                  return null;
                }

                return (
                  <Menu.ItemGroup key={cube.cubeName} title={cube.cubeTitle}>
                    {members.map((m) => (
                      <Menu.Item key={m.name} data-testid={m.name}>
                        {m.shortTitle}
                      </Menu.Item>
                    ))}
                  </Menu.ItemGroup>
                );
              })}
            </>
          ) : showNoMembersPlaceholder ? (
            <Menu.Item key="__not-found__" disabled>
              No members found
            </Menu.Item>
          ) : null}
        </Menu>
      }
    />
  );
}<|MERGE_RESOLUTION|>--- conflicted
+++ resolved
@@ -26,15 +26,10 @@
   // antd uses double class pattern (.disabled.active.active) to override the value of background color. actually the
   // easiest way to override it is to use smtn with higher specificity
   background: white !important;
-  padding-top: 10px;
-<<<<<<< HEAD
-  padding-bottom: 10px;
-  margin-bottom: 6px;
-=======
-  padding-bottom: 0;
-  margin-bottom: 16px;
+  padding-top: 8px;
+  padding-bottom: 8px;
+  margin-bottom: 8px;
   cursor: default;
->>>>>>> add2dd31
 
   ::after {
     display: block;
