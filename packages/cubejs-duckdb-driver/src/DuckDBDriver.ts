import {
  BaseDriver,
  DriverInterface,
  StreamOptions,
  QueryOptions,
  StreamTableData,
  GenericDataBaseType,
} from '@cubejs-backend/base-driver';
import { getEnv } from '@cubejs-backend/shared';
import { promisify } from 'util';
import * as stream from 'stream';
import { Connection, Database } from 'duckdb';

import { DuckDBQuery } from './DuckDBQuery';
import { HydrationStream, transformRow } from './HydrationStream';

const { version } = require('../../package.json');

export type DuckDBDriverConfiguration = {
  dataSource?: string,
  initSql?: string,
  schema?: string,
};

type InitPromise = {
  defaultConnection: Connection,
  db: Database;
};

const DuckDBToGenericType: Record<string, GenericDataBaseType> = {
  // DATE_TRUNC returns DATE, but Cube Store still doesn't support DATE type
  // DuckDB's driver transform date/timestamp to Date object, but HydrationStream converts any Date object to ISO timestamp
  // That's why It's safe to use timestamp here
  date: 'timestamp',
};

export class DuckDBDriver extends BaseDriver implements DriverInterface {
  protected initPromise: Promise<InitPromise> | null = null;

  private schema: string;

  public constructor(
    protected readonly config: DuckDBDriverConfiguration = {},
  ) {
    super();

    this.schema = this.config.schema || getEnv('duckdbSchema', this.config);
  }

  public toGenericType(columnType: string): GenericDataBaseType {
    if (columnType.toLowerCase() in DuckDBToGenericType) {
      return DuckDBToGenericType[columnType.toLowerCase()];
    }

    return super.toGenericType(columnType.toLowerCase());
  }

  protected async init(): Promise<InitPromise> {
    const token = getEnv('duckdbMotherDuckToken', this.config);
    const db_path = getEnv('duckdbDatabasePath', this.config);

<<<<<<< HEAD
    const db_url = db_path ? db_path : (token ? `md:?motherduck_token=${token}&custom_user_agent=Cube/${version}` : ':memory:');

    const db = new Database(db_url);
=======
    const db = new Database(
      token ? `md:?motherduck_token=${token}&custom_user_agent=Cube/${version}` : ':memory:',
      {
        custom_user_agent: `Cube/${version}`,
      }
    );
>>>>>>> c013c913
    // Under the hood all methods of Database uses internal default connection, but there is no way to expose it
    const defaultConnection = db.connect();
    const execAsync: (sql: string, ...params: any[]) => Promise<void> = promisify(defaultConnection.exec).bind(defaultConnection) as any;

    try {
      await execAsync('INSTALL httpfs');
    } catch (e) {
      if (this.logger) {
        console.error('DuckDB - error on httpfs installation', {
          e
        });
      }

      // DuckDB will lose connection_ref on connection on error, this will lead to broken connection object
      throw e;
    }

    try {
      await execAsync('LOAD httpfs');
    } catch (e) {
      if (this.logger) {
        console.error('DuckDB - error on loading httpfs', {
          e
        });
      }

      // DuckDB will lose connection_ref on connection on error, this will lead to broken connection object
      throw e;
    }

    const configuration = [
      {
        key: 's3_region',
        value: getEnv('duckdbS3Region', this.config),
      },
      {
        key: 's3_endpoint',
        value: getEnv('duckdbS3Endpoint', this.config),
      },
      {
        key: 's3_access_key_id',
        value: getEnv('duckdbS3AccessKeyId', this.config),
      },
      {
        key: 's3_secret_access_key',
        value: getEnv('duckdbS3SecretAccessKeyId', this.config),
      },
      {
        key: 'memory_limit',
        value: getEnv('duckdbMemoryLimit', this.config),
      },
      {
        key: 'schema',
        value: getEnv('duckdbSchema', this.config),
      },
      {
        key: 's3_use_ssl',
        value: getEnv('duckdbS3UseSsl', this.config),
      },
      {
        key: 's3_url_style',
        value: getEnv('duckdbS3UrlStyle', this.config),
      },
      {
        key: 's3_session_token',
        value: getEnv('duckdbS3SessionToken', this.config),
      }
    ];
    
    for (const { key, value } of configuration) {
      if (value) {
        try {
          await execAsync(`SET ${key}='${value}'`);
        } catch (e) {
          if (this.logger) {
            console.error(`DuckDB - error on configuration, key: ${key}`, {
              e
            });
          }
        }
      }
    }

    if (this.config.initSql) {
      try {
        await execAsync(this.config.initSql);
      } catch (e) {
        if (this.logger) {
          console.error('DuckDB - error on init sql (skipping)', {
            e
          });
        }
      }
    }
    
    return {
      defaultConnection,
      db
    };
  }

  public override informationSchemaQuery(): string {
    if (this.schema) {
      return `${super.informationSchemaQuery()} AND table_catalog = '${this.schema}'`;
    }

    return super.informationSchemaQuery();
  }

  public override getSchemasQuery(): string {
    if (this.schema) {
      return `
        SELECT table_schema as ${super.quoteIdentifier('schema_name')}
        FROM information_schema.tables
        WHERE table_catalog = '${this.schema}'
        GROUP BY table_schema
      `;
    }
    return super.getSchemasQuery();
  }

  protected async getInitiatedState(): Promise<InitPromise> {
    if (!this.initPromise) {
      this.initPromise = this.init();
    }

    try {
      return await this.initPromise;
    } catch (e) {
      this.initPromise = null;

      throw e;
    }
  }

  public static dialectClass() {
    return DuckDBQuery;
  }

  public async query<R = unknown>(query: string, values: unknown[] = [], _options?: QueryOptions): Promise<R[]> {
    const { defaultConnection } = await this.getInitiatedState();
    const fetchAsync: (sql: string, ...params: any[]) => Promise<R[]> = promisify(defaultConnection.all).bind(defaultConnection) as any;

    const result = await fetchAsync(query, ...values);
    return result.map((item) => {
      transformRow(item);

      return item;
    });
  }

  public async stream(
    query: string,
    values: unknown[],
    { highWaterMark }: StreamOptions
  ): Promise<StreamTableData> {
    const { db } = await this.getInitiatedState();

    // new connection, because stream can break with
    // Attempting to execute an unsuccessful or closed pending query result
    // PreAggregation queue has a concurrency limit, it's why pool is not needed here
    const connection = db.connect();
    const closeAsync = promisify(connection.close).bind(connection);

    try {
      const asyncIterator = connection.stream(query, ...(values || []));
      const rowStream = stream.Readable.from(asyncIterator, { highWaterMark }).pipe(new HydrationStream());

      return {
        rowStream,
        release: async () => {
          await closeAsync();
        }
      };
    } catch (e) {
      await closeAsync();

      throw e;
    }
  }

  public async testConnection(): Promise<void> {
    await this.query('SELECT 1', []);
  }

  public readOnly() {
    return false;
  }

  public async release(): Promise<void> {
    if (this.initPromise) {
      const { db } = await this.initPromise;
      const close = promisify(db.close).bind(db);
      this.initPromise = null;

      await close();
    }
  }
}<|MERGE_RESOLUTION|>--- conflicted
+++ resolved
@@ -57,20 +57,15 @@
 
   protected async init(): Promise<InitPromise> {
     const token = getEnv('duckdbMotherDuckToken', this.config);
-    const db_path = getEnv('duckdbDatabasePath', this.config);
-
-<<<<<<< HEAD
-    const db_url = db_path ? db_path : (token ? `md:?motherduck_token=${token}&custom_user_agent=Cube/${version}` : ':memory:');
-
-    const db = new Database(db_url);
-=======
-    const db = new Database(
-      token ? `md:?motherduck_token=${token}&custom_user_agent=Cube/${version}` : ':memory:',
-      {
-        custom_user_agent: `Cube/${version}`,
-      }
-    );
->>>>>>> c013c913
+    const dbPath = getEnv('duckdbDatabasePath', this.config);
+    
+    // Determine the database URL based on the provided db_path or token
+    const dbUrl = dbPath ? dbPath : (token ? `md:?motherduck_token=${token}&custom_user_agent=Cube/${version}` : ':memory:');
+    const dbOptions = token ? { custom_user_agent: `Cube/${version}` } : {};
+
+    // Create a new Database instance with the determined URL and custom user agent
+    const db = new Database(dbUrl, dbOptions);
+
     // Under the hood all methods of Database uses internal default connection, but there is no way to expose it
     const defaultConnection = db.connect();
     const execAsync: (sql: string, ...params: any[]) => Promise<void> = promisify(defaultConnection.exec).bind(defaultConnection) as any;
