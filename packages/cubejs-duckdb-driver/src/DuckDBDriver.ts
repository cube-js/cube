--- conflicted
+++ resolved
@@ -87,15 +87,8 @@
   }
 
   protected async init(): Promise<InitPromise> {
-<<<<<<< HEAD
-    const token = getEnv('duckdbMotherDuckToken', this.config);
-    const dbPath = getEnv('duckdbDatabasePath', this.config);
-
-=======
     const token = this.config.motherDuckToken || getEnv('duckdbMotherDuckToken', this.config);
     const dbPath = this.config.databasePath || getEnv('duckdbDatabasePath', this.config);
-    
->>>>>>> 894cfd8a
     // Determine the database URL based on the provided db_path or token
     let dbUrl: string;
     if (dbPath) {
