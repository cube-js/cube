--- conflicted
+++ resolved
@@ -27,17 +27,10 @@
     "lint:fix": "eslint --fix src/* --ext .ts"
   },
   "dependencies": {
-<<<<<<< HEAD
-    "@cubejs-backend/base-driver": "1.3.73",
-    "@cubejs-backend/schema-compiler": "1.3.73",
-    "@cubejs-backend/shared": "1.3.73",
-    "duckdb": "^1.4.0"
-=======
     "@cubejs-backend/base-driver": "1.3.74",
     "@cubejs-backend/schema-compiler": "1.3.74",
     "@cubejs-backend/shared": "1.3.74",
-    "duckdb": "^1.3.1"
->>>>>>> 16cec376
+    "duckdb": "^1.4.0"
   },
   "license": "Apache-2.0",
   "devDependencies": {
