--- conflicted
+++ resolved
@@ -27,17 +27,10 @@
     "lint:fix": "eslint --fix src/* --ext .ts"
   },
   "dependencies": {
-<<<<<<< HEAD
-    "@cubejs-backend/base-driver": "^0.36.5",
-    "@cubejs-backend/schema-compiler": "^0.36.7",
-    "@cubejs-backend/shared": "^0.36.5",
-    "duckdb": "^1.1.1"
-=======
     "@cubejs-backend/base-driver": "^1.0.0",
     "@cubejs-backend/schema-compiler": "^1.0.1",
     "@cubejs-backend/shared": "^1.0.0",
-    "duckdb": "^1.0.0"
->>>>>>> 9346f21e
+    "duckdb": "^1.1.1"
   },
   "license": "Apache-2.0",
   "devDependencies": {
