{
  "name": "@cubejs-backend/duckdb-driver",
  "description": "Cube DuckDB database driver",
  "author": "Cube Dev, Inc.",
  "version": "1.1.7",
  "repository": {
    "type": "git",
    "url": "https://github.com/cube-js/cube.git",
    "directory": "packages/cubejs-duckdb-driver"
  },
  "engines": {
    "node": "^14.0.0 || ^16.0.0 || >=17.0.0"
  },
  "files": [
    "dist/src",
    "index.js"
  ],
  "main": "index.js",
  "typings": "dist/src/index.d.ts",
  "scripts": {
    "build": "rm -rf dist && npm run tsc",
    "tsc": "tsc",
    "watch": "tsc -w",
    "integration": "npm run integration:duckdb",
    "integration:duckdb": "jest --verbose dist/test",
    "lint": "eslint src/* --ext .ts",
    "lint:fix": "eslint --fix src/* --ext .ts"
  },
  "dependencies": {
<<<<<<< HEAD
    "@cubejs-backend/base-driver": "^0.35.48",
    "@cubejs-backend/schema-compiler": "^0.35.50",
    "@cubejs-backend/shared": "^0.35.43",
=======
    "@cubejs-backend/base-driver": "1.1.7",
    "@cubejs-backend/schema-compiler": "1.1.7",
    "@cubejs-backend/shared": "1.1.7",
>>>>>>> 47e7897f
    "duckdb": "^1.0.0"
  },
  "license": "Apache-2.0",
  "devDependencies": {
    "@cubejs-backend/linter": "^1.0.0",
    "@cubejs-backend/testing-shared": "1.1.7",
    "@types/jest": "^27",
    "@types/node": "^18",
    "jest": "^27",
    "typescript": "~5.2.2"
  },
  "publishConfig": {
    "access": "public"
  },
  "jest": {
    "testEnvironment": "node"
  },
  "eslintConfig": {
    "extends": "../cubejs-linter"
  }
}<|MERGE_RESOLUTION|>--- conflicted
+++ resolved
@@ -27,15 +27,9 @@
     "lint:fix": "eslint --fix src/* --ext .ts"
   },
   "dependencies": {
-<<<<<<< HEAD
-    "@cubejs-backend/base-driver": "^0.35.48",
-    "@cubejs-backend/schema-compiler": "^0.35.50",
-    "@cubejs-backend/shared": "^0.35.43",
-=======
     "@cubejs-backend/base-driver": "1.1.7",
     "@cubejs-backend/schema-compiler": "1.1.7",
     "@cubejs-backend/shared": "1.1.7",
->>>>>>> 47e7897f
     "duckdb": "^1.0.0"
   },
   "license": "Apache-2.0",
