{
  "name": "@cubejs-backend/bigquery-driver",
  "description": "Cube.js BigQuery database driver",
  "author": "Cube Dev, Inc.",
  "version": "0.29.31",
  "repository": {
    "type": "git",
    "url": "https://github.com/cube-js/cube.js.git",
    "directory": "packages/cubejs-bigquery-driver"
  },
  "engines": {
    "node": "^12.0.0 || ^14.0.0 || >=16.0.0"
  },
  "scripts": {
    "build": "rm -rf dist && npm run tsc",
    "tsc": "tsc",
    "watch": "tsc -w",
    "test": "yarn integration",
    "integration": "jest --verbose dist/test",
    "lint": "eslint src/* --ext .ts",
    "lint:fix": "eslint --fix src/* --ext .ts"
  },
  "files": [
    "dist/src",
    "index.js"
  ],
  "main": "index.js",
  "types": "dist/src/index.d.ts",
  "dependencies": {
    "@cubejs-backend/dotenv": "^9.0.2",
    "@cubejs-backend/query-orchestrator": "^0.29.31",
    "@cubejs-backend/shared": "^0.29.29",
    "@google-cloud/bigquery": "^5.6.0",
    "@google-cloud/storage": "^5.7.2",
    "ramda": "^0.27.1"
  },
  "devDependencies": {
<<<<<<< HEAD
    "@cubejs-backend/testing-shared": "^0.29.30",
=======
    "@cubejs-backend/testing": "^0.29.31",
>>>>>>> a5c6aff1
    "@types/dedent": "^0.7.0",
    "@types/ramda": "^0.27.40",
    "typescript": "~4.1.5"
  },
  "license": "Apache-2.0",
  "publishConfig": {
    "access": "public"
  },
  "eslintConfig": {
    "extends": "../cubejs-linter"
  }
}<|MERGE_RESOLUTION|>--- conflicted
+++ resolved
@@ -35,11 +35,7 @@
     "ramda": "^0.27.1"
   },
   "devDependencies": {
-<<<<<<< HEAD
-    "@cubejs-backend/testing-shared": "^0.29.30",
-=======
-    "@cubejs-backend/testing": "^0.29.31",
->>>>>>> a5c6aff1
+    "@cubejs-backend/testing-shared": "^0.29.31",
     "@types/dedent": "^0.7.0",
     "@types/ramda": "^0.27.40",
     "typescript": "~4.1.5"
