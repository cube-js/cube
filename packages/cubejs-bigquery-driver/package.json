{
  "name": "@cubejs-backend/bigquery-driver",
  "description": "Cube.js BigQuery database driver",
  "author": "Cube Dev, Inc.",
<<<<<<< HEAD
  "version": "0.35.22",
=======
  "version": "0.35.79",
>>>>>>> 33b13832
  "repository": {
    "type": "git",
    "url": "https://github.com/cube-js/cube.git",
    "directory": "packages/cubejs-bigquery-driver"
  },
  "engines": {
    "node": "^14.0.0 || ^16.0.0 || >=17.0.0"
  },
  "scripts": {
    "build": "rm -rf dist && npm run tsc",
    "tsc": "tsc",
    "watch": "tsc -w",
    "test": "yarn integration",
    "integration": "npm run integration:bigquery",
    "integration:bigquery": "jest --verbose dist/test",
    "lint": "eslint src/* --ext .ts",
    "lint:fix": "eslint --fix src/* --ext .ts"
  },
  "files": [
    "dist/src",
    "index.js"
  ],
  "main": "index.js",
  "types": "dist/src/index.d.ts",
  "dependencies": {
<<<<<<< HEAD
    "@cubejs-backend/base-driver": "^0.35.2",
    "@cubejs-backend/dotenv": "^9.0.2",
    "@cubejs-backend/shared": "^0.35.2",
    "@google-cloud/bigquery": "^5.6.0",
    "@google-cloud/storage": "^5.7.2",
    "ramda": "^0.27.2"
  },
  "devDependencies": {
    "@cubejs-backend/testing-shared": "^0.35.22",
=======
    "@cubejs-backend/base-driver": "^0.35.67",
    "@cubejs-backend/dotenv": "^9.0.2",
    "@cubejs-backend/shared": "^0.35.67",
    "@google-cloud/bigquery": "^7.7.0",
    "@google-cloud/storage": "^7.11.1",
    "ramda": "^0.27.2"
  },
  "devDependencies": {
    "@cubejs-backend/testing-shared": "^0.35.79",
    "@types/big.js": "^6.2.2",
>>>>>>> 33b13832
    "@types/dedent": "^0.7.0",
    "@types/jest": "^27",
    "@types/ramda": "^0.27.40",
    "jest": "^27",
    "typescript": "~5.2.2"
  },
  "license": "Apache-2.0",
  "publishConfig": {
    "access": "public"
  },
  "jest": {
    "testEnvironment": "node"
  },
  "eslintConfig": {
    "extends": "../cubejs-linter"
  }
}<|MERGE_RESOLUTION|>--- conflicted
+++ resolved
@@ -2,11 +2,7 @@
   "name": "@cubejs-backend/bigquery-driver",
   "description": "Cube.js BigQuery database driver",
   "author": "Cube Dev, Inc.",
-<<<<<<< HEAD
-  "version": "0.35.22",
-=======
   "version": "0.35.79",
->>>>>>> 33b13832
   "repository": {
     "type": "git",
     "url": "https://github.com/cube-js/cube.git",
@@ -32,17 +28,6 @@
   "main": "index.js",
   "types": "dist/src/index.d.ts",
   "dependencies": {
-<<<<<<< HEAD
-    "@cubejs-backend/base-driver": "^0.35.2",
-    "@cubejs-backend/dotenv": "^9.0.2",
-    "@cubejs-backend/shared": "^0.35.2",
-    "@google-cloud/bigquery": "^5.6.0",
-    "@google-cloud/storage": "^5.7.2",
-    "ramda": "^0.27.2"
-  },
-  "devDependencies": {
-    "@cubejs-backend/testing-shared": "^0.35.22",
-=======
     "@cubejs-backend/base-driver": "^0.35.67",
     "@cubejs-backend/dotenv": "^9.0.2",
     "@cubejs-backend/shared": "^0.35.67",
@@ -53,7 +38,6 @@
   "devDependencies": {
     "@cubejs-backend/testing-shared": "^0.35.79",
     "@types/big.js": "^6.2.2",
->>>>>>> 33b13832
     "@types/dedent": "^0.7.0",
     "@types/jest": "^27",
     "@types/ramda": "^0.27.40",
