--- conflicted
+++ resolved
@@ -1,8 +1,4 @@
-<<<<<<< HEAD
-import { DriverTests } from '@cubejs-backend/testing';
-=======
 import { DriverTests } from '@cubejs-backend/testing-shared';
->>>>>>> 9bc1962c
 
 import { BigQueryDriver } from '../src';
 
