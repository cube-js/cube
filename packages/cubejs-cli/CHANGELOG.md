--- conflicted
+++ resolved
@@ -3,8 +3,6 @@
 All notable changes to this project will be documented in this file.
 See [Conventional Commits](https://conventionalcommits.org) for commit guidelines.
 
-<<<<<<< HEAD
-=======
 ## [0.35.79](https://github.com/cube-js/cube/compare/v0.35.78...v0.35.79) (2024-09-04)
 
 **Note:** Version bump only for package cubejs-cli
@@ -445,7 +443,6 @@
 
 
 
->>>>>>> 33b13832
 ## [0.35.22](https://github.com/cube-js/cube/compare/v0.35.21...v0.35.22) (2024-04-22)
 
 **Note:** Version bump only for package cubejs-cli
