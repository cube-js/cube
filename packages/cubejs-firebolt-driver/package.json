--- conflicted
+++ resolved
@@ -28,17 +28,10 @@
     "lint:fix": "eslint --fix src/* --ext .ts"
   },
   "dependencies": {
-<<<<<<< HEAD
-    "@cubejs-backend/query-orchestrator": "^0.30.39",
-    "@cubejs-backend/schema-compiler": "^0.30.39",
-    "@cubejs-backend/shared": "^0.30.34",
-    "firebolt-sdk": "^0.1.5"
-=======
     "@cubejs-backend/query-orchestrator": "^0.30.43",
     "@cubejs-backend/schema-compiler": "^0.30.43",
     "@cubejs-backend/shared": "^0.30.43",
-    "firebolt-sdk": "^0.1.2"
->>>>>>> b6188933
+    "firebolt-sdk": "^0.1.5"
   },
   "license": "Apache-2.0",
   "devDependencies": {
