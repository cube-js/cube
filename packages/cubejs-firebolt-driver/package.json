{
  "name": "@cubejs-backend/firebolt-driver",
  "description": "Cube.js Firebolt database driver",
  "author": "Cube Dev, Inc.",
<<<<<<< HEAD
  "version": "0.35.22",
=======
  "version": "0.35.79",
>>>>>>> 33b13832
  "repository": {
    "type": "git",
    "url": "https://github.com/cube-js/cube.git",
    "directory": "packages/cubejs-firebolt-driver"
  },
  "engines": {
    "node": "^14.0.0 || ^16.0.0 || >=17.0.0"
  },
  "files": [
    "dist/src",
    "index.js"
  ],
  "main": "index.js",
  "typings": "dist/src/index.d.ts",
  "scripts": {
    "build": "rm -rf dist && npm run tsc",
    "tsc": "tsc",
    "watch": "tsc -w",
    "test": "yarn integration",
    "integration": "npm run integration:firebolt",
    "integration:firebolt": "jest --verbose dist/test",
    "lint": "eslint src/* --ext .ts",
    "lint:fix": "eslint --fix src/* --ext .ts"
  },
  "dependencies": {
<<<<<<< HEAD
    "@cubejs-backend/base-driver": "^0.35.2",
    "@cubejs-backend/schema-compiler": "^0.35.22",
    "@cubejs-backend/shared": "^0.35.2",
    "firebolt-sdk": "^0.1.14"
=======
    "@cubejs-backend/base-driver": "^0.35.67",
    "@cubejs-backend/schema-compiler": "^0.35.79",
    "@cubejs-backend/shared": "^0.35.67",
    "firebolt-sdk": "^1.2.0"
>>>>>>> 33b13832
  },
  "license": "Apache-2.0",
  "devDependencies": {
    "@cubejs-backend/linter": "^0.35.0",
<<<<<<< HEAD
    "@cubejs-backend/testing-shared": "^0.35.22",
=======
    "@cubejs-backend/testing-shared": "^0.35.79",
>>>>>>> 33b13832
    "typescript": "~5.2.2"
  },
  "publishConfig": {
    "access": "public"
  },
  "jest": {
    "testEnvironment": "node"
  },
  "eslintConfig": {
    "extends": "../cubejs-linter"
  }
}<|MERGE_RESOLUTION|>--- conflicted
+++ resolved
@@ -2,11 +2,7 @@
   "name": "@cubejs-backend/firebolt-driver",
   "description": "Cube.js Firebolt database driver",
   "author": "Cube Dev, Inc.",
-<<<<<<< HEAD
-  "version": "0.35.22",
-=======
   "version": "0.35.79",
->>>>>>> 33b13832
   "repository": {
     "type": "git",
     "url": "https://github.com/cube-js/cube.git",
@@ -32,26 +28,15 @@
     "lint:fix": "eslint --fix src/* --ext .ts"
   },
   "dependencies": {
-<<<<<<< HEAD
-    "@cubejs-backend/base-driver": "^0.35.2",
-    "@cubejs-backend/schema-compiler": "^0.35.22",
-    "@cubejs-backend/shared": "^0.35.2",
-    "firebolt-sdk": "^0.1.14"
-=======
     "@cubejs-backend/base-driver": "^0.35.67",
     "@cubejs-backend/schema-compiler": "^0.35.79",
     "@cubejs-backend/shared": "^0.35.67",
     "firebolt-sdk": "^1.2.0"
->>>>>>> 33b13832
   },
   "license": "Apache-2.0",
   "devDependencies": {
     "@cubejs-backend/linter": "^0.35.0",
-<<<<<<< HEAD
-    "@cubejs-backend/testing-shared": "^0.35.22",
-=======
     "@cubejs-backend/testing-shared": "^0.35.79",
->>>>>>> 33b13832
     "typescript": "~5.2.2"
   },
   "publishConfig": {
