/* globals jest, describe, beforeEach, test, expect */

import { BaseDriver as OriginalBaseDriver } from '@cubejs-backend/query-orchestrator';
import type {
  DatabaseType,
  DbTypeFn,
  DbTypeAsyncFn,
  ExternalDbTypeFn,
  DriverFactoryFn,
  DriverContext,
  RequestContext,
  ServerCoreInitializedOptions,
} from '../../src/core/types';
import type { OptsHandler } from '../../src/core/OptsHandler';
import { lookupDriverClass } from '../../src/core/DriverResolvers';
import { CubejsServerCore } from '../../src/core/server';
import { CreateOptions, SystemOptions } from '../../src/core/types';

class CubejsServerCoreExposed extends CubejsServerCore {
  public declare options: ServerCoreInitializedOptions;

  public declare optsHandler: OptsHandler;

  public declare contextToDbType: DbTypeAsyncFn;

  public declare contextToExternalDbType: ExternalDbTypeFn;

  public declare apiGateway;

  public declare reloadEnvVariables;

  public constructor(
    opts: CreateOptions = {},
    systemOptions?: SystemOptions,
  ) {
    // disable telemetry while testing
    super({ ...opts, telemetry: false, }, systemOptions);
  }

  public startScheduledRefreshTimer() {
    // disabling interval
    return null;
  }
}

let message: string;

const conf = {
  apiSecret: 'testApiSecretToSuppressWarning',
  logger: (msg: string) => {
    message = msg;
  },
  externalDbType: <DatabaseType>'postgres',
  externalDriverFactory: async () => <OriginalBaseDriver>({
    testConnection: async () => undefined,
  }),
<<<<<<< HEAD
  orchestratorOptions: () => ({
  }),
=======
  orchestratorOptions: () => ({}),
>>>>>>> 4bdd62f6
};

describe('OptsHandler class', () => {
  beforeEach(() => {
    message = '';
  });

  test.skip(
    'deprecation warning must be printed if dbType was specified -- ' +
    'need to be restored after documentation will be added',
    async () => {
      // eslint-disable-next-line @typescript-eslint/no-unused-vars
      const core = new CubejsServerCoreExposed({
        ...conf,
        // eslint-disable-next-line @typescript-eslint/no-unused-vars
        dbType: ((context: DriverContext) => 'postgres'),
      });
      expect(message).toEqual('Cube.js `CreateOptions.dbType` Property Deprecation');
    }
  );

  test('must handle vanila CreateOptions', async () => {
    process.env.CUBEJS_DB_TYPE = 'postgres';

    // Case 1
    {
      const core = new CubejsServerCoreExposed({
        ...conf,
        dbType: undefined,
        driverFactory: undefined,
      });

      expect(core.options.dbType).toBeDefined();
      expect(typeof core.options.dbType).toEqual('function');
      expect(await core.options.dbType({} as DriverContext))
        .toEqual(process.env.CUBEJS_DB_TYPE);

      expect(core.options.driverFactory).toBeDefined();
      expect(typeof core.options.driverFactory).toEqual('function');
      expect(await core.options.driverFactory({} as DriverContext)).toEqual({
        type: process.env.CUBEJS_DB_TYPE,
      });
    }

    // Case 2
    {
      const core = new CubejsServerCoreExposed({
        ...conf,
        dbType: 'postgres',
        driverFactory: () => CubejsServerCore.createDriver('postgres'),
      });

      expect(core.options.dbType).toBeDefined();
      expect(typeof core.options.dbType).toEqual('function');
      expect(await core.options.dbType({} as DriverContext))
        .toEqual(process.env.CUBEJS_DB_TYPE);

      expect(core.options.driverFactory).toBeDefined();
      expect(typeof core.options.driverFactory).toEqual('function');
      expect(
        JSON.stringify(await core.options.driverFactory({} as DriverContext)),
      ).toEqual(
        JSON.stringify(CubejsServerCore.createDriver('postgres')),
      );
    }

    // Case 3
    {
      const core = new CubejsServerCoreExposed({
        ...conf,
        dbType: () => 'postgres',
        driverFactory: () => CubejsServerCore.createDriver('postgres'),
      });

      expect(core.options.dbType).toBeDefined();
      expect(typeof core.options.dbType).toEqual('function');
      expect(await core.options.dbType({} as DriverContext))
        .toEqual(process.env.CUBEJS_DB_TYPE);

      expect(core.options.driverFactory).toBeDefined();
      expect(typeof core.options.driverFactory).toEqual('function');
      expect(
        JSON.stringify(await core.options.driverFactory({} as DriverContext)),
      ).toEqual(
        JSON.stringify(CubejsServerCore.createDriver('postgres')),
      );
    }

    // Case 4
    {
      const core = new CubejsServerCoreExposed({
        ...conf,
        dbType: () => 'postgres',
        driverFactory: async () => CubejsServerCore.createDriver('postgres'),
      });

      expect(core.options.dbType).toBeDefined();
      expect(typeof core.options.dbType).toEqual('function');
      expect(await core.options.dbType({} as DriverContext))
        .toEqual(process.env.CUBEJS_DB_TYPE);

      expect(core.options.driverFactory).toBeDefined();
      expect(typeof core.options.driverFactory).toEqual('function');
      expect(
        JSON.stringify(await core.options.driverFactory({} as DriverContext)),
      ).toEqual(
        JSON.stringify(CubejsServerCore.createDriver('postgres')),
      );
    }
  });

  test('must handle valid CreateOptions', async () => {
    process.env.CUBEJS_DB_TYPE = 'postgres';

    let core;

    // Case 1
    core = new CubejsServerCoreExposed({
      ...conf,
      dbType: undefined,
      driverFactory: () => ({
        type: <DatabaseType>process.env.CUBEJS_DB_TYPE,
      }),
    });

    expect(core.options.dbType).toBeDefined();
    expect(typeof core.options.dbType).toEqual('function');
    expect(await core.options.dbType({} as DriverContext))
      .toEqual(process.env.CUBEJS_DB_TYPE);

    expect(core.options.driverFactory).toBeDefined();
    expect(typeof core.options.driverFactory).toEqual('function');
    expect(await core.options.driverFactory({} as DriverContext)).toEqual({
      type: process.env.CUBEJS_DB_TYPE,
    });

    // Case 2
    core = new CubejsServerCoreExposed({
      ...conf,
      dbType: 'postgres',
      driverFactory: () => ({
        type: <DatabaseType>process.env.CUBEJS_DB_TYPE,
      }),
    });

    expect(core.options.dbType).toBeDefined();
    expect(typeof core.options.dbType).toEqual('function');
    expect(await core.options.dbType({} as DriverContext))
      .toEqual(process.env.CUBEJS_DB_TYPE);

    expect(core.options.driverFactory).toBeDefined();
    expect(typeof core.options.driverFactory).toEqual('function');
    expect(await core.options.driverFactory({} as DriverContext)).toEqual({
      type: process.env.CUBEJS_DB_TYPE,
    });

    // Case 3
    core = new CubejsServerCoreExposed({
      ...conf,
      dbType: 'postgres',
      driverFactory: async () => ({
        type: <DatabaseType>process.env.CUBEJS_DB_TYPE,
      }),
    });

    expect(core.options.dbType).toBeDefined();
    expect(typeof core.options.dbType).toEqual('function');
    expect(await core.options.dbType({} as DriverContext))
      .toEqual(process.env.CUBEJS_DB_TYPE);

    expect(core.options.driverFactory).toBeDefined();
    expect(typeof core.options.driverFactory).toEqual('function');
    expect(await core.options.driverFactory({} as DriverContext)).toEqual({
      type: process.env.CUBEJS_DB_TYPE,
    });

    // Case 4
    core = new CubejsServerCoreExposed({
      ...conf,
      dbType: <DbTypeFn>(async () => 'postgres'),
      driverFactory: async () => ({
        type: <DatabaseType>process.env.CUBEJS_DB_TYPE,
      }),
    });

    expect(core.options.dbType).toBeDefined();
    expect(typeof core.options.dbType).toEqual('function');
    expect(await core.options.dbType({} as DriverContext))
      .toEqual(process.env.CUBEJS_DB_TYPE);

    expect(core.options.driverFactory).toBeDefined();
    expect(typeof core.options.driverFactory).toEqual('function');
    expect(await core.options.driverFactory({} as DriverContext)).toEqual({
      type: process.env.CUBEJS_DB_TYPE,
    });
  });

  test('must throw if CreateOptions invalid', async () => {
    process.env.CUBEJS_DB_TYPE = 'postgres';

    let core;

    // Case 1
    await expect(async () => {
      core = new CubejsServerCoreExposed({
        ...conf,
        dbType: undefined,
        driverFactory: (() => true) as unknown as DriverFactoryFn,
      });
      await core.options.driverFactory(<DriverContext>{ dataSource: 'default' });
    }).rejects.toThrow(
      'Unexpected CreateOptions.driverFactory result value. ' +
      'Must be either DriverConfig or driver instance: <boolean>true'
    );

    // Case 2
    await expect(async () => {
      core = new CubejsServerCoreExposed({
        ...conf,
        dbType: undefined,
        driverFactory: 1 as unknown as DriverFactoryFn,
      });
      await core.options.driverFactory(<DriverContext>{ dataSource: 'default' });
    }).rejects.toThrow(
      'Invalid cube-server-core options: "driverFactory" must be of type function'
    );

    // Case 3 -- need to be restored after assertion will be restored.
    //
    // await expect(async () => {
    //   const core = new CubejsServerCoreExposed({
    //     ...conf,
    //     dbType: undefined,
    //     driverFactory: () => CubejsServerCore.createDriver('postgres'),
    //   });
    //   await core.options.driverFactory(<DriverContext>{ dataSource: 'default' });
    // }).rejects.toThrow(
    //   'CreateOptions.dbType is required if CreateOptions.driverFactory ' +
    //   'returns driver instance'
    // );

    // Case 4
    await expect(async () => {
      core = new CubejsServerCoreExposed({
        ...conf,
        dbType: (() => true) as unknown as DbTypeFn,
        driverFactory: async () => ({
          type: <DatabaseType>process.env.CUBEJS_DB_TYPE,
        }),
      });
      await core.options.dbType(<DriverContext>{ dataSource: 'default' });
    }).rejects.toThrow(
      'Unexpected CreateOptions.dbType result type: <boolean>true'
    );

    // Case 5
    await expect(async () => {
      core = new CubejsServerCoreExposed({
        ...conf,
        dbType: true as unknown as DbTypeFn,
        driverFactory: async () => ({
          type: <DatabaseType>process.env.CUBEJS_DB_TYPE,
        }),
      });
      await core.options.dbType(<DriverContext>{ dataSource: 'default' });
    }).rejects.toThrow(
      'Invalid cube-server-core options: "dbType" does not match any of the allowed types'
    );

    // Case 6
    expect(() => {
      process.env.CUBEJS_DB_TYPE = undefined;
      process.env.NODE_ENV = 'production';
      // eslint-disable-next-line @typescript-eslint/no-unused-vars
      core = new CubejsServerCoreExposed({
        ...conf,
        apiSecret: undefined,
        dbType: undefined,
        driverFactory: undefined,
      });
    }).toThrow(
      'apiSecret is required option(s)'
    );

    // Case 7
    expect(() => {
      delete process.env.CUBEJS_DB_TYPE;
      process.env.NODE_ENV = 'production';
      // eslint-disable-next-line @typescript-eslint/no-unused-vars
      core = new CubejsServerCoreExposed({
        ...conf,
        apiSecret: 'apiSecret',
        dbType: undefined,
        driverFactory: undefined,
      });
    }).toThrow(
      'Either CUBEJS_DB_TYPE, CreateOptions.dbType or ' +
      'CreateOptions.driverFactory must be specified'
    );

    delete process.env.NODE_ENV;
  });

  test('must configure/reconfigure contextToDbType', async () => {
    const core = new CubejsServerCoreExposed({
      ...conf,
      dbType: undefined,
      driverFactory: undefined,
    });

    process.env.CUBEJS_DB_TYPE = 'postgres';
    expect(await core.contextToDbType({} as DriverContext)).toEqual('postgres');

    process.env.CUBEJS_DB_TYPE = 'mysql';
    core.reloadEnvVariables();
    expect(await core.contextToDbType({} as DriverContext)).toEqual('mysql');

    process.env.CUBEJS_DB_TYPE = 'postgres';
    core.reloadEnvVariables();
    expect(await core.contextToDbType({} as DriverContext)).toEqual('postgres');
  });

  test('must determine custom drivers from the cube.js file', async () => {
    class BaseDriver {
      public async testConnection() {
        throw new Error('UT exception');
      }

      public async release() {
        //
      }
    }

    class CustomDriver extends BaseDriver {
      //
    }

    process.env.CUBEJS_DB_TYPE = 'postgres';
    process.env.NODE_ENV = 'test';
    process.env.CUBEJS_DEV_MODE = 'true';
    const core = new CubejsServerCoreExposed({
      ...conf,
      apiSecret: '44b87d4309471e5d9d18738450db0e49',
      dbType: () => 'postgres',
      driverFactory: async () => (new CustomDriver()) as unknown as OriginalBaseDriver,
      orchestratorOptions: {},
    });

    expect(core.options.dbType).toBeDefined();
    expect(typeof core.options.dbType).toEqual('function');
    expect(await core.options.dbType({} as DriverContext))
      .toEqual(process.env.CUBEJS_DB_TYPE);

    expect(core.options.driverFactory).toBeDefined();
    expect(typeof core.options.driverFactory).toEqual('function');
    expect(
      JSON.stringify(await core.options.driverFactory({} as DriverContext)),
    ).toEqual(
      JSON.stringify(new CustomDriver()),
    );

    const oapi = (<any> await core.getOrchestratorApi(<RequestContext>{}));
    const opts = oapi.options;
    const testDriverConnectionSpy = jest.spyOn(oapi, 'testDriverConnection');
    oapi.seenDataSources = ['default'];

    expect(core.optsHandler.configuredForScheduledRefresh()).toBe(true);
    expect(opts.rollupOnlyMode).toBe(false);
    expect(opts.preAggregationsOptions.externalRefresh).toBe(false);
    await expect(async () => {
      await oapi.testConnection();
    }).rejects.toThrow('UT exception');
    expect(testDriverConnectionSpy.mock.calls.length).toEqual(2);

    testDriverConnectionSpy.mockRestore();
  });

  test('must determine correcct driver type by the query context', async () => {
    class Driver1 extends OriginalBaseDriver {
      public async testConnection() {
        //
      }

      public async release() {
        //
      }

      public query() {
        return Promise.resolve([]);
      }
    }

    class Driver2 extends OriginalBaseDriver {
      public async testConnection() {
        //
      }

      public async release() {
        //
      }

      public query() {
        return Promise.resolve([]);
      }
    }

    process.env.CUBEJS_DB_TYPE = 'postgres';
    process.env.NODE_ENV = 'test';
    process.env.CUBEJS_DEV_MODE = 'true';

    const core = new CubejsServerCoreExposed({
      ...conf,
      apiSecret: '44b87d4309471e5d9d18738450db0e49',
      dbType: () => 'postgres',
      contextToOrchestratorId: ({ securityContext }) => (
        `ID_${securityContext.tenantId}`
      ),
      driverFactory: ({ securityContext }) => {
        if (securityContext.tenantId === 1) {
          return new Driver1();
        } else if (securityContext.tenantId === 2) {
          return new Driver2();
        } else {
          return new Driver2();
        }
      },
    });

    const oapi1 = (<any> await core.getOrchestratorApi({
      authInfo: {},
      securityContext: { tenantId: 1 },
      requestId: '1',
    }));
    oapi1.seenDataSources = ['default'];
    const driver11 = await oapi1.driverFactory('default');
    const driver12 = await oapi1.driverFactory('default');
    expect(driver11 instanceof Driver1).toBeTruthy();
    expect(driver12 instanceof Driver1).toBeTruthy();

    const oapi2 = (<any> await core.getOrchestratorApi({
      authInfo: {},
      securityContext: { tenantId: 2 },
      requestId: '2',
    }));
    oapi2.seenDataSources = ['default'];
    const driver21 = await oapi2.driverFactory('default');
    const driver22 = await oapi2.driverFactory('default');
    expect(driver21 instanceof Driver2).toBeTruthy();
    expect(driver22 instanceof Driver2).toBeTruthy();
  });

  test(
    'must configure queueOptions without orchestratorOptions, ' +
    'without CUBEJS_CONCURRENCY and without default driver concurrency',
    async () => {
      delete process.env.CUBEJS_CONCURRENCY;
      process.env.CUBEJS_DB_TYPE = 'cubestore';

      const core = new CubejsServerCoreExposed({
        ...conf,
        dbType: undefined,
        driverFactory: () => ({ type: <DatabaseType>process.env.CUBEJS_DB_TYPE }),
        orchestratorOptions: {},
      });

      const opts = (<any> await core.getOrchestratorApi(<RequestContext>{})).options;

      expect(opts.queryCacheOptions.queueOptions).toBeDefined();
      expect(typeof opts.queryCacheOptions.queueOptions).toEqual('function');
      expect(await opts.queryCacheOptions.queueOptions()).toEqual({
        concurrency: 2,
      });

      expect(opts.preAggregationsOptions.queueOptions).toBeDefined();
      expect(typeof opts.preAggregationsOptions.queueOptions).toEqual('function');
      expect(await opts.preAggregationsOptions.queueOptions()).toEqual({
        concurrency: 2,
      });
    }
  );

  test(
    'must configure queueOptions with empty orchestratorOptions object, ' +
    'without CUBEJS_CONCURRENCY and without default driver concurrency',
    async () => {
      delete process.env.CUBEJS_CONCURRENCY;
      process.env.CUBEJS_DB_TYPE = 'cubestore';

      const core = new CubejsServerCoreExposed({
        ...conf,
        dbType: undefined,
        driverFactory: () => ({ type: <DatabaseType>process.env.CUBEJS_DB_TYPE }),
        orchestratorOptions: {},
      });

      const opts = (<any> await core.getOrchestratorApi(<RequestContext>{})).options;

      expect(opts.queryCacheOptions.queueOptions).toBeDefined();
      expect(typeof opts.queryCacheOptions.queueOptions).toEqual('function');
      expect(await opts.queryCacheOptions.queueOptions()).toEqual({
        concurrency: 2,
      });

      expect(opts.preAggregationsOptions.queueOptions).toBeDefined();
      expect(typeof opts.preAggregationsOptions.queueOptions).toEqual('function');
      expect(await opts.preAggregationsOptions.queueOptions()).toEqual({
        concurrency: 2,
      });
    }
  );

  test(
    'must configure queueOptions with empty orchestratorOptions function, ' +
    'without CUBEJS_CONCURRENCY and without default driver concurrency',
    async () => {
      delete process.env.CUBEJS_CONCURRENCY;
      process.env.CUBEJS_DB_TYPE = 'cubestore';

      const core = new CubejsServerCoreExposed({
        ...conf,
        dbType: undefined,
        driverFactory: () => ({ type: <DatabaseType>process.env.CUBEJS_DB_TYPE }),
        orchestratorOptions: () => ({}),
      });

      const opts = (<any> await core.getOrchestratorApi(<RequestContext>{})).options;

      expect(opts.queryCacheOptions.queueOptions).toBeDefined();
      expect(typeof opts.queryCacheOptions.queueOptions).toEqual('function');
      expect(await opts.queryCacheOptions.queueOptions()).toEqual({
        concurrency: 2,
      });

      expect(opts.preAggregationsOptions.queueOptions).toBeDefined();
      expect(typeof opts.preAggregationsOptions.queueOptions).toEqual('function');
      expect(await opts.preAggregationsOptions.queueOptions()).toEqual({
        concurrency: 2,
      });
    }
  );

  test(
    'must configure queueOptions with empty orchestratorOptions function, ' +
    'without CUBEJS_CONCURRENCY and with default driver concurrency',
    async () => {
      delete process.env.CUBEJS_CONCURRENCY;
      process.env.CUBEJS_DB_TYPE = 'postgres';

      const core = new CubejsServerCoreExposed({
        ...conf,
        dbType: undefined,
        driverFactory: () => ({ type: <DatabaseType>process.env.CUBEJS_DB_TYPE }),
        orchestratorOptions: () => ({}),
      });

      const opts = (<any> await core.getOrchestratorApi(<RequestContext>{})).options;

      expect(opts.queryCacheOptions.queueOptions).toBeDefined();
      expect(typeof opts.queryCacheOptions.queueOptions).toEqual('function');
      expect(await opts.queryCacheOptions.queueOptions()).toEqual({
        concurrency: lookupDriverClass(process.env.CUBEJS_DB_TYPE).getDefaultConcurrency(),
      });

      expect(opts.preAggregationsOptions.queueOptions).toBeDefined();
      expect(typeof opts.preAggregationsOptions.queueOptions).toEqual('function');
      expect(await opts.preAggregationsOptions.queueOptions()).toEqual({
        concurrency: lookupDriverClass(process.env.CUBEJS_DB_TYPE).getDefaultConcurrency(),
      });
    }
  );

  test(
    'must configure queueOptions with empty orchestratorOptions function, ' +
    'with CUBEJS_CONCURRENCY and with default driver concurrency',
    async () => {
      process.env.CUBEJS_CONCURRENCY = '10';
      process.env.CUBEJS_DB_TYPE = 'postgres';

      const core = new CubejsServerCoreExposed({
        ...conf,
        dbType: undefined,
        driverFactory: () => ({ type: <DatabaseType>process.env.CUBEJS_DB_TYPE }),
        orchestratorOptions: () => ({}),
      });

      const opts = (<any> await core.getOrchestratorApi(<RequestContext>{})).options;

      expect(opts.queryCacheOptions.queueOptions).toBeDefined();
      expect(typeof opts.queryCacheOptions.queueOptions).toEqual('function');
      expect(await opts.queryCacheOptions.queueOptions()).toEqual({
        concurrency: parseInt(process.env.CUBEJS_CONCURRENCY, 10),
      });

      expect(opts.preAggregationsOptions.queueOptions).toBeDefined();
      expect(typeof opts.preAggregationsOptions.queueOptions).toEqual('function');
      expect(await opts.preAggregationsOptions.queueOptions()).toEqual({
        concurrency: parseInt(process.env.CUBEJS_CONCURRENCY, 10),
      });

      delete process.env.CUBEJS_CONCURRENCY;
    }
  );

  test(
    'multi data source concurrency',
    async () => {
      process.env.CUBEJS_DATASOURCES = 'default,postgres';
      process.env.CUBEJS_DS_POSTGRES_CONCURRENCY = '10';
      process.env.CUBEJS_DS_POSTGRES_DB_TYPE = 'postgres';
      process.env.CUBEJS_DB_TYPE = 'postgres';

      const core = new CubejsServerCoreExposed({
        ...conf,
        dbType: undefined,
        driverFactory: () => ({ type: <DatabaseType>process.env.CUBEJS_DB_TYPE }),
        orchestratorOptions: () => ({}),
      });

      const opts = (<any> await core.getOrchestratorApi(<RequestContext>{})).options;

      expect(opts.queryCacheOptions.queueOptions).toBeDefined();
      expect(typeof opts.queryCacheOptions.queueOptions).toEqual('function');
      expect(await opts.queryCacheOptions.queueOptions()).toEqual({
        concurrency: 2,
      });
      expect(await opts.queryCacheOptions.queueOptions('postgres')).toEqual({
        concurrency: 10,
      });

      delete process.env.CUBEJS_DATASOURCES;
      delete process.env.CUBEJS_DS_POSTGRES_CONCURRENCY;
      delete process.env.CUBEJS_DS_POSTGRES_DB_TYPE;
      delete process.env.CUBEJS_DB_TYPE;
    }
  );

  test(
    'must configure queueOptions with conficured orchestratorOptions function, ' +
    'with CUBEJS_CONCURRENCY and with default driver concurrency',
    async () => {
      process.env.CUBEJS_CONCURRENCY = '10';
      process.env.CUBEJS_DB_TYPE = 'postgres';

      const concurrency = 15;
      const core = new CubejsServerCoreExposed({
        ...conf,
        dbType: undefined,
        driverFactory: () => ({ type: <DatabaseType>process.env.CUBEJS_DB_TYPE }),
        orchestratorOptions: () => ({
          queryCacheOptions: {
            queueOptions: {
              concurrency,
            },
          },
          preAggregationsOptions: {
            queueOptions: () => ({
              concurrency,
            }),
          },
        }),
      });

      const opts = (<any> await core.getOrchestratorApi(<RequestContext>{})).options;

      expect(opts.queryCacheOptions.queueOptions).toBeDefined();
      expect(typeof opts.queryCacheOptions.queueOptions).toEqual('function');
      expect(await opts.queryCacheOptions.queueOptions()).toEqual({
        concurrency,
      });

      expect(opts.preAggregationsOptions.queueOptions).toBeDefined();
      expect(typeof opts.preAggregationsOptions.queueOptions).toEqual('function');
      expect(await opts.preAggregationsOptions.queueOptions()).toEqual({
        concurrency,
      });

      delete process.env.CUBEJS_CONCURRENCY;
    }
  );

  test('must configure driver pool', async () => {
    process.env.CUBEJS_DB_TYPE = 'postgres';

    const testConnectionTimeout = 60000;
    const concurrency1 = 15;
    const concurrency2 = 25;
    let core;
    let opts;
    let driver;

    // Case 1
    core = new CubejsServerCoreExposed({
      ...conf,
      dbType: undefined,
      driverFactory: () => ({ type: <DatabaseType>process.env.CUBEJS_DB_TYPE }),
      orchestratorOptions: () => ({
        queryCacheOptions: {
          queueOptions: {
            concurrency: concurrency1,
          },
        },
        preAggregationsOptions: {
          queueOptions: () => ({
            concurrency: concurrency2,
          }),
        },
        testConnectionTimeout,
      }),
    });
    opts = (<any> await core.getOrchestratorApi(<RequestContext>{})).options;
    driver = <any>(await core.resolveDriver(<DriverContext>{}, opts));

    expect(driver.pool.options.max).toEqual(2 * (concurrency1 + concurrency2));
    expect(driver.testConnectionTimeout()).toEqual(testConnectionTimeout);

    // Case 2
    core = new CubejsServerCoreExposed({
      ...conf,
      dbType: undefined,
      driverFactory: () => ({
        type: <DatabaseType>process.env.CUBEJS_DB_TYPE,
        testConnectionTimeout,
      }),
      orchestratorOptions: () => ({
        queryCacheOptions: {
          queueOptions: {
            concurrency: concurrency1,
          },
        },
        preAggregationsOptions: {
          queueOptions: () => ({
            concurrency: concurrency2,
          }),
        },
      }),
    });
    opts = (<any> await core.getOrchestratorApi(<RequestContext>{})).options;
    driver = <any>(await core.resolveDriver(<DriverContext>{}));

    expect(driver.pool.options.max).toEqual(8);
    expect(driver.testConnectionTimeout()).toEqual(testConnectionTimeout);

    // Case 3
    core = new CubejsServerCoreExposed({
      ...conf,
      dbType: undefined,
      driverFactory: () => ({ type: <DatabaseType>process.env.CUBEJS_DB_TYPE }),
      orchestratorOptions: () => ({
        queryCacheOptions: {
          queueOptions: {
            concurrency: concurrency1,
          },
        },
        preAggregationsOptions: {
          queueOptions: () => ({
            concurrency: concurrency2,
          }),
        },
      }),
    });
    opts = (<any> await core.getOrchestratorApi(<RequestContext>{})).options;
    driver = <any>(await core.resolveDriver(<DriverContext>{}));

    expect(driver.pool.options.max).toEqual(8);
    expect(driver.testConnectionTimeout()).toEqual(10000);
  });

  test(
    'must set preAggregationsOptions.externalRefresh to false and test ' +
    'driver connection for dev server',
    async () => {
      process.env.NODE_ENV = 'test';
      process.env.CUBEJS_DEV_MODE = 'true';
      const core = new CubejsServerCoreExposed({
        ...conf,
        apiSecret: '44b87d4309471e5d9d18738450db0e49',
        driverFactory: () => ({
          type: 'postgres',
          user: 'user',
          password: 'password',
          database: 'database',
        }),
      });

      const oapi = <any>(await core.getOrchestratorApi(<RequestContext>{}));
      const opts = oapi.options;
      const testDriverConnectionSpy = jest.spyOn(oapi, 'testDriverConnection');
      oapi.seenDataSources = ['default'];

      expect(core.optsHandler.configuredForScheduledRefresh()).toBe(true);
      expect(opts.rollupOnlyMode).toBe(false);
      expect(opts.preAggregationsOptions.externalRefresh).toBe(false);
      await expect(async () => {
        await oapi.testConnection();
      }).rejects.toThrow();
      expect(testDriverConnectionSpy.mock.calls.length).toEqual(2);

      testDriverConnectionSpy.mockRestore();
    }
  );

  test(
    'must set preAggregationsOptions.externalRefresh to true and ' +
    'test driver connection for dev server with preAggregationsOptions.' +
    'externalRefresh set to true',
    async () => {
      process.env.NODE_ENV = 'test';
      process.env.CUBEJS_DEV_MODE = 'true';
      const core = new CubejsServerCoreExposed({
        ...conf,
        apiSecret: '44b87d4309471e5d9d18738450db0e49',
        driverFactory: () => ({
          type: 'postgres',
          user: 'user',
          password: 'password',
          database: 'database',
        }),
        orchestratorOptions: () => ({
          preAggregationsOptions: {
            externalRefresh: true,
          },
        }),
      });

      const oapi = <any>(await core.getOrchestratorApi(<RequestContext>{}));
      const opts = oapi.options;
      const testDriverConnectionSpy = jest.spyOn(oapi, 'testDriverConnection');
      oapi.seenDataSources = ['default'];

      expect(core.optsHandler.configuredForScheduledRefresh()).toBe(true);
      expect(opts.rollupOnlyMode).toBe(false);
      expect(opts.preAggregationsOptions.externalRefresh).toBe(true);
      await expect(async () => {
        await oapi.testConnection();
      }).rejects.toThrow();
      expect(testDriverConnectionSpy.mock.calls.length).toEqual(2);

      testDriverConnectionSpy.mockRestore();
    }
  );

  test(
    'must set preAggregationsOptions.externalRefresh to false and doesn\'t' +
    'test driver connection for dev server with rollupOnlyMode set to true',
    async () => {
      process.env.NODE_ENV = 'test';
      process.env.CUBEJS_DEV_MODE = 'true';
      const core = new CubejsServerCoreExposed({
        ...conf,
        apiSecret: '44b87d4309471e5d9d18738450db0e49',
        driverFactory: () => ({
          type: 'postgres',
          user: 'user',
          password: 'password',
          database: 'database',
        }),
        orchestratorOptions: () => ({
          rollupOnlyMode: true,
        }),
      });

      const oapi = <any>(await core.getOrchestratorApi(<RequestContext>{}));
      const opts = oapi.options;
      const testDriverConnectionSpy = jest.spyOn(oapi, 'testDriverConnection');
      oapi.seenDataSources = ['default'];

      expect(core.optsHandler.configuredForScheduledRefresh()).toBe(true);
      expect(opts.rollupOnlyMode).toBe(true);
      expect(opts.preAggregationsOptions.externalRefresh).toBe(false);
      expect(async () => {
        await oapi.testConnection();
      }).not.toThrow();
      expect(testDriverConnectionSpy.mock.calls.length).toEqual(1);

      testDriverConnectionSpy.mockRestore();
    }
  );

  test(
    'must set preAggregationsOptions.externalRefresh to false and test ' +
    'driver connection for refresh worker in the production mode',
    async () => {
      process.env.NODE_ENV = 'production';
      process.env.CUBEJS_DEV_MODE = 'false';
      const core = new CubejsServerCoreExposed({
        ...conf,
        apiSecret: '44b87d4309471e5d9d18738450db0e49',
        scheduledRefreshTimer: true,
        driverFactory: () => ({
          type: 'postgres',
          user: 'user',
          password: 'password',
          database: 'database',
        }),
      });

      const oapi = <any>(await core.getOrchestratorApi(<RequestContext>{}));
      const opts = oapi.options;
      const testDriverConnectionSpy = jest.spyOn(oapi, 'testDriverConnection');
      oapi.seenDataSources = ['default'];

      expect(core.optsHandler.configuredForScheduledRefresh()).toBe(true);
      expect(opts.rollupOnlyMode).toBe(false);
      expect(opts.preAggregationsOptions.externalRefresh).toBe(false);
      await expect(async () => {
        await oapi.testConnection();
      }).rejects.toThrow();
      expect(testDriverConnectionSpy.mock.calls.length).toEqual(2);

      testDriverConnectionSpy.mockRestore();
    }
  );

  test(
    'must set preAggregationsOptions.externalRefresh to false and test ' +
    'driver connection for api worker in the production mode if ' +
    'CUBEJS_PRE_AGGREGATIONS_BUILDER is set',
    async () => {
      process.env.NODE_ENV = 'production';
      process.env.CUBEJS_DEV_MODE = 'false';
      process.env.CUBEJS_PRE_AGGREGATIONS_BUILDER = 'true';
      const core = new CubejsServerCoreExposed({
        ...conf,
        apiSecret: '44b87d4309471e5d9d18738450db0e49',
        scheduledRefreshTimer: false,
        driverFactory: () => ({
          type: 'postgres',
          user: 'user',
          password: 'password',
          database: 'database',
        }),
      });

      const oapi = <any>(await core.getOrchestratorApi(<RequestContext>{}));
      const opts = oapi.options;
      const testDriverConnectionSpy = jest.spyOn(oapi, 'testDriverConnection');
      oapi.seenDataSources = ['default'];

      expect(core.optsHandler.configuredForScheduledRefresh()).toBe(false);
      expect(opts.rollupOnlyMode).toBe(false);
      expect(opts.preAggregationsOptions.externalRefresh).toBe(false);
      await expect(async () => {
        await oapi.testConnection();
      }).rejects.toThrow();
      expect(testDriverConnectionSpy.mock.calls.length).toEqual(2);

      testDriverConnectionSpy.mockRestore();
    }
  );

  test(
    'must set preAggregationsOptions.externalRefresh to true and test ' +
    'driver connection for api worker in the production mode if specified in' +
    'preAggregationsOptions.externalRefresh',
    async () => {
      process.env.NODE_ENV = 'production';
      process.env.CUBEJS_DEV_MODE = 'false';
      process.env.CUBEJS_PRE_AGGREGATIONS_BUILDER = 'true';
      const core = new CubejsServerCoreExposed({
        ...conf,
        apiSecret: '44b87d4309471e5d9d18738450db0e49',
        scheduledRefreshTimer: false,
        driverFactory: () => ({
          type: 'postgres',
          user: 'user',
          password: 'password',
          database: 'database',
        }),
        orchestratorOptions: () => ({
          preAggregationsOptions: {
            externalRefresh: true,
          },
        }),
      });

      const oapi = <any>(await core.getOrchestratorApi(<RequestContext>{}));
      const opts = oapi.options;
      const testDriverConnectionSpy = jest.spyOn(oapi, 'testDriverConnection');
      oapi.seenDataSources = ['default'];

      expect(core.optsHandler.configuredForScheduledRefresh()).toBe(false);
      expect(opts.rollupOnlyMode).toBe(false);
      expect(opts.preAggregationsOptions.externalRefresh).toBe(true);
      await expect(async () => {
        await oapi.testConnection();
      }).rejects.toThrow();
      expect(testDriverConnectionSpy.mock.calls.length).toEqual(2);

      testDriverConnectionSpy.mockRestore();
    }
  );

  test(
    'must set preAggregationsOptions.externalRefresh to true and test ' +
    'driver connection for api worker if CUBEJS_PRE_AGGREGATIONS_BUILDER is unset',
    async () => {
      process.env.NODE_ENV = 'production';
      process.env.CUBEJS_DEV_MODE = 'false';
      process.env.CUBEJS_PRE_AGGREGATIONS_BUILDER = 'false';

      const core = new CubejsServerCoreExposed({
        ...conf,
        apiSecret: '44b87d4309471e5d9d18738450db0e49',
        scheduledRefreshTimer: false,
        driverFactory: () => ({
          type: 'postgres',
          user: 'user',
          password: 'password',
          database: 'database',
        }),
      });

      const oapi = <any>(await core.getOrchestratorApi(<RequestContext>{}));
      const opts = oapi.options;
      const testDriverConnectionSpy = jest.spyOn(oapi, 'testDriverConnection');
      oapi.seenDataSources = ['default'];

      expect(core.optsHandler.configuredForScheduledRefresh()).toBe(false);
      expect(opts.rollupOnlyMode).toBe(false);
      expect(opts.preAggregationsOptions.externalRefresh).toBe(true);
      await expect(async () => {
        await oapi.testConnection();
      }).rejects.toThrow();
      expect(testDriverConnectionSpy.mock.calls.length).toEqual(2);

      testDriverConnectionSpy.mockRestore();
    }
  );

  test('must set default api scopes if fn and env not specified', async () => {
    process.env.NODE_ENV = 'production';
    process.env.CUBEJS_DEV_MODE = 'false';
    process.env.CUBEJS_PRE_AGGREGATIONS_BUILDER = 'false';

    const core = new CubejsServerCoreExposed({
      ...conf,
      apiSecret: '44b87d4309471e5d9d18738450db0e49',
      scheduledRefreshTimer: false,
      driverFactory: () => ({
        type: 'postgres',
        user: 'user',
        password: 'password',
        database: 'database',
      }),
    });

    const gateway = <any>core.apiGateway();
    const permissions = await gateway.contextToApiScopesFn();
    expect(permissions).toBeDefined();
    expect(Array.isArray(permissions)).toBeTruthy();
    expect(permissions).toEqual(['graphql', 'meta', 'data']);
  });

  test('must set env api scopes if fn not specified', async () => {
    process.env.NODE_ENV = 'production';
    process.env.CUBEJS_DEV_MODE = 'false';
    process.env.CUBEJS_PRE_AGGREGATIONS_BUILDER = 'false';
    process.env.CUBEJS_DEFAULT_API_SCOPES = 'graphql,meta';

    const core = new CubejsServerCoreExposed({
      ...conf,
      apiSecret: '44b87d4309471e5d9d18738450db0e49',
      scheduledRefreshTimer: false,
      driverFactory: () => ({
        type: 'postgres',
        user: 'user',
        password: 'password',
        database: 'database',
      }),
    });

    const gateway = <any>core.apiGateway();
    const permissions = await gateway.contextToApiScopesFn();

    expect(permissions).toBeDefined();
    expect(Array.isArray(permissions)).toBeTruthy();
    expect(permissions).toEqual(['graphql', 'meta']);

    delete process.env.CUBEJS_DEFAULT_API_SCOPES;
  });

  test('must throw if contextToApiScopes returns wrong type', async () => {
    process.env.NODE_ENV = 'production';
    process.env.CUBEJS_DEV_MODE = 'false';
    process.env.CUBEJS_PRE_AGGREGATIONS_BUILDER = 'false';

    type ApiScopes =
      'graphql' |
      'meta' |
      'data' |
      'jobs';
    const core = new CubejsServerCoreExposed({
      ...conf,
      apiSecret: '44b87d4309471e5d9d18738450db0e49',
      scheduledRefreshTimer: false,
      driverFactory: () => ({
        type: 'postgres',
        user: 'user',
        password: 'password',
        database: 'database',
      }),
      contextToApiScopes: async () => new Promise((resolve) => {
        resolve('jobs' as unknown as ApiScopes[]);
      }),
    });

    const gateway = <any>core.apiGateway();
    await expect(async () => gateway.contextToApiScopesFn()).rejects.toThrow(
      'A user-defined contextToApiScopes function returns an inconsistent type.'
    );
  });

  test('must throw if contextToApiScopes returns wrong permission value', async () => {
    process.env.NODE_ENV = 'production';
    process.env.CUBEJS_DEV_MODE = 'false';
    process.env.CUBEJS_PRE_AGGREGATIONS_BUILDER = 'false';

    type ApiScopes =
      'graphql' |
      'meta' |
      'data' |
      'jobs';
    const core = new CubejsServerCoreExposed({
      ...conf,
      apiSecret: '44b87d4309471e5d9d18738450db0e49',
      scheduledRefreshTimer: false,
      driverFactory: () => ({
        type: 'postgres',
        user: 'user',
        password: 'password',
        database: 'database',
      }),
      contextToApiScopes: async () => new Promise((resolve) => {
        resolve(['graphql', 'meta', 'data', 'job'] as unknown as ApiScopes[]);
      }),
    });

    const gateway = <any>core.apiGateway();
    await expect(async () => gateway.contextToApiScopesFn()).rejects.toThrow(
      'A user-defined contextToApiScopes function returns a wrong scope: job'
    );
  });

  test('must set api scopes if specified', async () => {
    process.env.NODE_ENV = 'production';
    process.env.CUBEJS_DEV_MODE = 'false';
    process.env.CUBEJS_PRE_AGGREGATIONS_BUILDER = 'false';

    const core = new CubejsServerCoreExposed({
      ...conf,
      apiSecret: '44b87d4309471e5d9d18738450db0e49',
      scheduledRefreshTimer: false,
      driverFactory: () => ({
        type: 'postgres',
        user: 'user',
        password: 'password',
        database: 'database',
      }),
      contextToApiScopes: async () => new Promise((resolve) => {
        resolve(['graphql', 'meta', 'data', 'jobs']);
      }),
    });

    const gateway = <any>core.apiGateway();
    const permissions = await gateway.contextToApiScopesFn();
    expect(permissions).toBeDefined();
    expect(Array.isArray(permissions)).toBeTruthy();
    expect(permissions).toEqual(['graphql', 'meta', 'data', 'jobs']);
  });
});<|MERGE_RESOLUTION|>--- conflicted
+++ resolved
@@ -54,12 +54,7 @@
   externalDriverFactory: async () => <OriginalBaseDriver>({
     testConnection: async () => undefined,
   }),
-<<<<<<< HEAD
-  orchestratorOptions: () => ({
-  }),
-=======
   orchestratorOptions: () => ({}),
->>>>>>> 4bdd62f6
 };
 
 describe('OptsHandler class', () => {
