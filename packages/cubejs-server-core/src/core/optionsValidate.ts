import Joi from 'joi';
import DriverDependencies from './DriverDependencies';

const schemaQueueOptions = Joi.object().strict(true).keys({
  concurrency: Joi.number().min(1).integer(),
  continueWaitTimeout: Joi.number().min(0).max(90).integer(),
  executionTimeout: Joi.number().min(0).integer(),
  orphanedTimeout: Joi.number().min(0).integer(),
  heartBeatInterval: Joi.number().min(0).integer(),
  sendProcessMessageFn: Joi.func(),
  sendCancelMessageFn: Joi.func(),
});

const jwtOptions = Joi.object().strict(true).keys({
  // JWK options
  jwkRetry: Joi.number().min(1).max(5).integer(),
  jwkDefaultExpire: Joi.number().min(0),
  jwkUrl: Joi.alternatives().try(
    Joi.string(),
    Joi.func()
  ),
  jwkRefetchWindow: Joi.number().min(0),
  // JWT options
  key: Joi.string(),
  algorithms: Joi.array().items(Joi.string()),
  issuer: Joi.array().items(Joi.string()),
  audience: Joi.string(),
  subject: Joi.string(),
  claimsNamespace: Joi.string(),
});

const corsOptions = Joi.object().strict(true).keys({
  origin: Joi.any(),
  methods: Joi.any(),
  allowedHeaders: Joi.any(),
  exposedHeaders: Joi.any(),
  credentials: Joi.bool(),
  maxAge: Joi.number(),
  preflightContinue: Joi.bool(),
  optionsSuccessStatus: Joi.number(),
});

const dbTypes = Joi.alternatives().try(
  Joi.string().valid(...Object.keys(DriverDependencies)),
  Joi.func()
);

const schemaOptions = Joi.object().keys({
  // server CreateOptions
  webSockets: Joi.boolean(),
  http: Joi.object().strict(true).keys({
    cors: corsOptions,
  }),
  gracefulShutdown: Joi.number().min(0).integer(),
  // Additional from WebSocketServerOptions
  processSubscriptionsInterval: Joi.number(),
  webSocketsBasePath: Joi.string(),
  // server-core CoreCreateOptions
  dbType: dbTypes,
  externalDbType: dbTypes,
  schemaPath: Joi.string(),
  basePath: Joi.string(),
  devServer: Joi.boolean(),
  apiSecret: Joi.string(),
  logger: Joi.func(),
  // source
  dialectFactory: Joi.func(),
  driverFactory: Joi.func(),
  // external
  externalDialectFactory: Joi.func(),
  externalDriverFactory: Joi.func(),
  //
<<<<<<< HEAD
  eventEmitterOptions: Joi.object(),
  cacheAndQueueDriver: Joi.string().valid('cubestore', 'redis', 'memory'),
=======
  cacheAndQueueDriver: Joi.string().valid('cubestore', 'memory'),
>>>>>>> 4bdd62f6
  contextToAppId: Joi.func(),
  contextToRoles: Joi.func(),
  contextToOrchestratorId: Joi.func(),
  contextToDataSourceId: Joi.func(),
  contextToApiScopes: Joi.func(),
  repositoryFactory: Joi.func(),
  checkAuth: Joi.func(),
  jwt: jwtOptions,
  queryTransformer: Joi.func(),
  queryRewrite: Joi.func(),
  preAggregationsSchema: Joi.alternatives().try(
    Joi.string(),
    Joi.func()
  ),
  schemaVersion: Joi.func(),
  extendContext: Joi.func(),
  // Scheduled refresh
  scheduledRefreshTimer: Joi.alternatives().try(
    Joi.boolean(),
    Joi.number().min(0).integer()
  ),
  scheduledRefreshTimeZones: Joi.array().items(Joi.string()),
  scheduledRefreshContexts: Joi.func(),
  scheduledRefreshConcurrency: Joi.number().min(1).integer(),
  scheduledRefreshBatchSize: Joi.number().min(1).integer(),
  // Compiler cache
  compilerCacheSize: Joi.number().min(0).integer(),
  updateCompilerCacheKeepAlive: Joi.boolean(),
  maxCompilerCacheKeepAlive: Joi.number().min(0).integer(),
  telemetry: Joi.boolean(),
  allowUngroupedWithoutPrimaryKey: Joi.boolean(),
  orchestratorOptions: Joi.alternatives().try(
    Joi.func(),
    Joi.object().strict(true).keys({
      redisPrefix: Joi.string().allow(''),
      continueWaitTimeout: Joi.number().min(0).max(90).integer(),
      skipExternalCacheAndQueue: Joi.boolean(),
      queryCacheOptions: Joi.object().keys({
        refreshKeyRenewalThreshold: Joi.number().min(0).integer(),
        backgroundRenew: Joi.boolean(),
        queueOptions: schemaQueueOptions,
        externalQueueOptions: schemaQueueOptions
      }),
      preAggregationsOptions: {
        queueOptions: schemaQueueOptions,
        externalRefresh: Joi.boolean(),
        maxPartitions: Joi.number(),
      },
      rollupOnlyMode: Joi.boolean(),
      testConnectionTimeout: Joi.number().min(0).integer(),
    })
  ),
  allowJsDuplicatePropsInSchema: Joi.boolean(),
  dashboardAppPath: Joi.string(),
  dashboardAppPort: Joi.number(),
  sqlCache: Joi.boolean(),
  livePreview: Joi.boolean(),
  // SQL API
  sqlPort: Joi.number(),
  pgSqlPort: Joi.number(),
  gatewayPort: Joi.number(),
  sqlSuperUser: Joi.string(),
  checkSqlAuth: Joi.func(),
  canSwitchSqlUser: Joi.func(),
  sqlUser: Joi.string(),
  sqlPassword: Joi.string(),
  semanticLayerSync: Joi.func(),
  // Additional system flags
  serverless: Joi.boolean(),
  allowNodeRequire: Joi.boolean(),
});

export default (options: any) => {
  const { error } = schemaOptions.validate(options, { abortEarly: false });
  if (error) {
    throw new Error(`Invalid cube-server-core options: ${error.message || error.toString()}`);
  }
};<|MERGE_RESOLUTION|>--- conflicted
+++ resolved
@@ -70,12 +70,8 @@
   externalDialectFactory: Joi.func(),
   externalDriverFactory: Joi.func(),
   //
-<<<<<<< HEAD
   eventEmitterOptions: Joi.object(),
   cacheAndQueueDriver: Joi.string().valid('cubestore', 'redis', 'memory'),
-=======
-  cacheAndQueueDriver: Joi.string().valid('cubestore', 'memory'),
->>>>>>> 4bdd62f6
   contextToAppId: Joi.func(),
   contextToRoles: Joi.func(),
   contextToOrchestratorId: Joi.func(),
