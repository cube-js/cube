--- conflicted
+++ resolved
@@ -126,12 +126,8 @@
 
   protected readonly orchestratorStorage: OrchestratorStorage = new OrchestratorStorage();
 
-<<<<<<< HEAD
-  protected repositoryFactory: ((_context: RequestContext) => SchemaFileRepository) | (() => FileRepository);
-=======
   // eslint-disable-next-line @typescript-eslint/no-unused-vars
   protected repositoryFactory: ((context: RequestContext) => SchemaFileRepository) | (() => FileRepository);
->>>>>>> e1aa6e9c
 
   protected contextToDbType: DbTypeAsyncFn;
 
@@ -167,12 +163,8 @@
 
   protected apiGatewayInstance: ApiGateway | null = null;
 
-<<<<<<< HEAD
-  public readonly event: (_name: string, _props?: object) => Promise<void>;
-=======
   // eslint-disable-next-line @typescript-eslint/no-unused-vars
   public readonly event: (name: string, props?: object) => Promise<void>;
->>>>>>> e1aa6e9c
 
   public projectFingerprint: string | null = null;
 
