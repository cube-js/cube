--- conflicted
+++ resolved
@@ -445,10 +445,7 @@
           continueWait: true,
           renewQuery: true,
           forceBuildPreAggregations: true,
-<<<<<<< HEAD
           orphanedTimeout: 24 * 60 * 60,
-=======
->>>>>>> 692372e1
           requestId: context.requestId,
           timezone: query.timezone,
           scheduledRefresh: false,
@@ -456,13 +453,6 @@
         });
       }));
     })).catch(e => {
-<<<<<<< HEAD
-      this.serverCore.logger('Manual Build Pre-aggregations Error', {
-        error: e.error || e.stack || e.toString(),
-        securityContext: context.securityContext,
-        requestId: context.requestId
-      });
-=======
       if (e.error !== 'Continue wait') {
         this.serverCore.logger('Manual Build Pre-aggregations Error', {
           error: e.error || e.stack || e.toString(),
@@ -470,7 +460,6 @@
           requestId: context.requestId
         });
       }
->>>>>>> 692372e1
     });
 
     return true;
