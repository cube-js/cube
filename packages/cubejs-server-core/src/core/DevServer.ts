/* eslint-disable global-require,no-restricted-syntax */
import dotenv from '@cubejs-backend/dotenv';
import { CubePreAggregationConverter, CubeSchemaConverter, ScaffoldingTemplate, SchemaFormat } from '@cubejs-backend/schema-compiler';
import spawn from 'cross-spawn';
import path from 'path';
import fs from 'fs-extra';
import { getRequestIdFromRequest } from '@cubejs-backend/api-gateway';
import { LivePreviewWatcher } from '@cubejs-backend/cloud';
import { AppContainer, DependencyTree, PackageFetcher, DevPackageFetcher } from '@cubejs-backend/templates';
import jwt from 'jsonwebtoken';
import isDocker from 'is-docker';
import type { Application as ExpressApplication, Request, Response } from 'express';
import type { ChildProcess } from 'child_process';
import { executeCommand, getEnv, keyByDataSource, packageExists } from '@cubejs-backend/shared';
import crypto from 'crypto';

import type { BaseDriver } from '@cubejs-backend/query-orchestrator';

import { CubejsServerCore } from './server';
import { ExternalDbTypeFn, ServerCoreInitializedOptions, DatabaseType } from './types';
import DriverDependencies from './DriverDependencies';

const repo = {
  owner: 'cube-js',
  name: 'cubejs-playground-templates'
};

type DevServerOptions = {
  externalDbTypeFn: ExternalDbTypeFn;
  isReadyForQueryProcessing: () => boolean;
  dockerVersion?: string;
};

export class DevServer {
  protected applyTemplatePackagesPromise: Promise<any> | null = null;

  protected dashboardAppProcess: ChildProcess & { dashboardUrlPromise?: Promise<any> } | null = null;

  protected livePreviewWatcher = new LivePreviewWatcher();

  public constructor(
    protected readonly cubejsServer: CubejsServerCore,
    protected readonly options: DevServerOptions
  ) {
  }

  public initDevEnv(app: ExpressApplication, options: ServerCoreInitializedOptions) {
    const port = process.env.PORT || 4000; // TODO
    const apiUrl = process.env.CUBEJS_API_URL || `http://localhost:${port}`;

    // todo: empty/default `apiSecret` in dev mode to allow the DB connection wizard
    const cubejsToken = jwt.sign({}, options.apiSecret || 'secret', { expiresIn: '1d' });

    if (process.env.NODE_ENV !== 'production') {
      console.log('🔓 Authentication checks are disabled in developer mode. Please use NODE_ENV=production to enable it.');
    } else {
      console.log(`🔒 Your temporary cube.js token: ${cubejsToken}`);
    }
    console.log(`🦅 Dev environment available at ${apiUrl}`);

    if (
      (
        this.options.externalDbTypeFn({
          authInfo: null,
          securityContext: null,
          requestId: '',
        }) || ''
      ).toLowerCase() !== 'cubestore'
    ) {
      console.log('⚠️  Your pre-aggregations will be on an external database. It is recommended to use Cube Store for optimal performance');
    }

    this.cubejsServer.event('Dev Server Start');
    const serveStatic = require('serve-static');

    const catchErrors = (handler) => async (req, res, next) => {
      try {
        await handler(req, res, next);
      } catch (e) {
        const errorString = ((e as Error).stack || e).toString();
        console.error(errorString);
        this.cubejsServer.event('Dev Server Error', { error: errorString });

        // We don't know what state response is left at here:
        // It could be corked, headers could be sent, body could be sent completely or partially

        // Also, because we pass `next` to handler without any wrapper we don't know if it was called or not
        // Hence, we shouldn't call it for error handling

        try {
          while (res.writableCorked > 0) {
            res.uncork();
          }

          if (res.writableEnded) {
            // There's nothing we can do for response, error happened after call to end()
          } else if (res.headersSent) {
            // If header is already sent, we can't alter any of it, so best we can do is just terminate body
            res.end();
          } else {
            res.status(500).json({ error: errorString });
          }
        } catch (send500Error) {
          const send500ErrorString = ((send500Error as Error).stack || send500Error).toString();
          console.error(send500ErrorString);
          this.cubejsServer.event('Dev Server Error', { error: send500ErrorString });
          res.destroy(send500Error);
        }
      }
    };

    app.get('/playground/context', catchErrors((req, res) => {
      this.cubejsServer.event('Dev Server Env Open');

      res.json({
        cubejsToken,
        basePath: options.basePath,
        anonymousId: this.cubejsServer.anonymousId,
        coreServerVersion: this.cubejsServer.coreServerVersion,
        dockerVersion: this.options.dockerVersion || null,
        projectFingerprint: this.cubejsServer.projectFingerprint,
        dbType: options.dbType || null,
        shouldStartConnectionWizardFlow: !this.options.isReadyForQueryProcessing(),
        livePreview: options.livePreview,
        isDocker: isDocker(),
        telemetry: options.telemetry,
        identifier: this.getIdentifier(options.apiSecret),
        previewFeatures: getEnv('previewFeatures'),
      });
    }));

    app.get('/playground/db-schema', catchErrors(async (req, res) => {
      this.cubejsServer.event('Dev Server DB Schema Load');
      const driver = await this.cubejsServer.getDriver({
        dataSource: req.body.dataSource || 'default',
        authInfo: null,
        securityContext: null,
        requestId: getRequestIdFromRequest(req),
      });

      const tablesSchema = await driver.tablesSchema();
<<<<<<< HEAD
      
=======

>>>>>>> 33b13832
      this.cubejsServer.event('Dev Server DB Schema Load Success');
      if (Object.keys(tablesSchema || {}).length === 0) {
        this.cubejsServer.event('Dev Server DB Schema Load Empty');
      }
      res.json({ tablesSchema });
    }));

    app.get('/playground/files', catchErrors(async (req, res) => {
      this.cubejsServer.event('Dev Server Files Load');
      const files = await this.cubejsServer.repository.dataSchemaFiles();
      res.json({
        files: files.map(f => ({
          ...f,
          absPath: path.resolve(path.join(this.cubejsServer.repository.localPath(), f.fileName))
        }))
      });
    }));

    app.post('/playground/generate-schema', catchErrors(async (req, res) => {
      this.cubejsServer.event('Dev Server Generate Schema');
      if (!req.body) {
        throw new Error('Your express app config is missing body-parser middleware. Typical config can look like: `app.use(bodyParser.json({ limit: \'50mb\' }));`');
      }

      if (!req.body.tables) {
        throw new Error('You have to select at least one table');
      }

      const dataSource = req.body.dataSource || 'default';

      const driver = await this.cubejsServer.getDriver({
        dataSource,
        authInfo: null,
        securityContext: null,
        requestId: getRequestIdFromRequest(req),
      });
      const tablesSchema = req.body.tablesSchema || (await driver.tablesSchema());

      if (!Object.values(SchemaFormat).includes(req.body.format)) {
        throw new Error(`Unknown schema format. Must be one of ${Object.values(SchemaFormat)}`);
      }

      const scaffoldingTemplate = new ScaffoldingTemplate(tablesSchema, driver, {
        format: req.body.format,
        snakeCase: true
      });
      const files = scaffoldingTemplate.generateFilesByTableNames(req.body.tables, { dataSource });

      await fs.emptyDir(path.join(options.schemaPath, 'cubes'));
      await fs.emptyDir(path.join(options.schemaPath, 'views'));
<<<<<<< HEAD
      
      await fs.writeFile(path.join(options.schemaPath, 'views', 'example_view.yml'), `# In Cube, views are used to expose slices of your data graph and act as data marts.
# You can control which measures and dimensions are exposed to BIs or data apps, 
=======

      await fs.writeFile(path.join(options.schemaPath, 'views', 'example_view.yml'), `# In Cube, views are used to expose slices of your data graph and act as data marts.
# You can control which measures and dimensions are exposed to BIs or data apps,
>>>>>>> 33b13832
# as well as the direction of joins between the exposed cubes.
# You can learn more about views in documentation here - https://cube.dev/docs/schema/reference/view


# The following example shows a view defined on top of orders and customers cubes.
# Both orders and customers cubes are exposed using the "includes" parameter to
# control which measures and dimensions are exposed.
# Prefixes can also be applied when exposing measures or dimensions.
# In this case, the customers' city dimension is prefixed with the cube name,
# resulting in "customers_city" when querying the view.

# views:
#   - name: example_view
#
#     cubes:
#       - join_path: orders
#         includes:
#           - status
#           - created_date
#
#           - total_amount
#           - count
#
#       - join_path: orders.customers
#         prefix: true
#         includes:
#           - city`);
      await Promise.all(files.map(file => fs.writeFile(path.join(options.schemaPath, 'cubes', file.fileName), file.content)));

      res.json({ files });
    }));

    let lastApplyTemplatePackagesError = null;

    app.get('/playground/dashboard-app-create-status', catchErrors(async (req, res) => {
      const sourcePath = path.join(options.dashboardAppPath, 'src');

      if (lastApplyTemplatePackagesError) {
        const toThrow = lastApplyTemplatePackagesError;
        lastApplyTemplatePackagesError = null;
        throw toThrow;
      }

      if (this.applyTemplatePackagesPromise) {
        if (req.query.instant) {
          res.status(404).json({ error: 'Dashboard app creating' });
          return;
        }

        await this.applyTemplatePackagesPromise;
      }

      // docker-compose share a volume for /dashboard-app and directory will be empty
      if (!fs.pathExistsSync(options.dashboardAppPath) || fs.readdirSync(options.dashboardAppPath).length === 0) {
        res.status(404).json({
          error: `Dashboard app not found in '${path.resolve(options.dashboardAppPath)}' directory`
        });

        return;
      }

      if (!fs.pathExistsSync(sourcePath)) {
        res.status(404).json({
          error: `Dashboard app corrupted. Please remove '${path.resolve(options.dashboardAppPath)}' directory and recreate it`
        });

        return;
      }

      res.json({
        status: 'created',
        installedTemplates: AppContainer.getPackageVersions(options.dashboardAppPath)
      });
    }));

    app.get('/playground/start-dashboard-app', catchErrors(async (req, res) => {
      this.cubejsServer.event('Dev Server Start Dashboard App');

      if (!this.dashboardAppProcess) {
        const { dashboardAppPort = 3000 } = options;
        this.dashboardAppProcess = spawn('npm', [
          'run',
          'start',
          '--',
          '--port',
          dashboardAppPort.toString(),
          ...(isDocker() ? ['--host', '0.0.0.0'] : [])
        ], {
          cwd: options.dashboardAppPath,
          env: <any>{
            ...process.env,
            PORT: dashboardAppPort
          }
        });

        this.dashboardAppProcess.dashboardUrlPromise = new Promise((resolve) => {
          this.dashboardAppProcess.stdout.on('data', (data) => {
            console.log(data.toString());
            if (data.toString().match(/Compiled/)) {
              resolve(options.dashboardAppPort);
            }
          });
        });

        this.dashboardAppProcess.on('close', exitCode => {
          if (exitCode !== 0) {
            console.log(`Dashboard react-app failed with exit code ${exitCode}`);
            this.cubejsServer.event('Dev Server Dashboard App Failed', { exitCode });
          }
          this.dashboardAppProcess = null;
        });
      }

      await this.dashboardAppProcess.dashboardUrlPromise;
      res.json({ dashboardPort: options.dashboardAppPort });
    }));

    app.get('/playground/dashboard-app-status', catchErrors(async (req, res) => {
      this.cubejsServer.event('Dev Server Dashboard App Status');
      const dashboardPort = this.dashboardAppProcess && await this.dashboardAppProcess.dashboardUrlPromise;
      res.json({
        running: !!dashboardPort,
        dashboardPort,
        dashboardAppPath: path.resolve(options.dashboardAppPath)
      });
    }));

    let driverPromise: Promise<void> | null = null;
    let driverError: Error | null = null;

    app.get('/playground/driver', catchErrors(async (req: Request, res: Response) => {
      const { driver } = req.query;

      if (!driver || !DriverDependencies[driver]) {
        return res.status(400).json('Wrong driver');
      }

      if (packageExists(DriverDependencies[driver])) {
        return res.json({ status: 'installed' });
      } else if (driverPromise) {
        return res.json({ status: 'installing' });
      } else if (driverError) {
        return res.status(500).json({
          status: 'error',
          error: driverError.toString()
        });
      }

      return res.json({ status: null });
    }));

    app.post('/playground/driver', catchErrors((req, res) => {
      const { driver } = req.body;

      if (!DriverDependencies[driver]) {
        return res.status(400).json(`'${driver}' driver dependency not found`);
      }

      async function installDriver() {
        driverError = null;

        try {
          await executeCommand(
            'npm',
            ['install', DriverDependencies[driver], '--save-dev'],
            { cwd: path.resolve('.') }
          );
        } catch (error) {
          driverError = error as Error;
        } finally {
          driverPromise = null;
        }
      }

      if (!driverPromise) {
        driverPromise = installDriver();
      }

      return res.json({
        dependency: DriverDependencies[driver]
      });
    }));

    app.post('/playground/apply-template-packages', catchErrors(async (req, res) => {
      this.cubejsServer.event('Dev Server Download Template Packages');

      const fetcher = process.env.TEST_TEMPLATES ? new DevPackageFetcher(repo) : new PackageFetcher(repo);

      this.cubejsServer.event('Dev Server App File Write');
      const { toApply, templateConfig } = req.body;

      const applyTemplates = async () => {
        const manifestJson = await fetcher.manifestJSON();
        const response = await fetcher.downloadPackages();

        let templatePackages: string[];
        if (typeof toApply === 'string') {
          const template = manifestJson.templates.find(({ name }) => name === toApply);
          templatePackages = template.templatePackages;
        } else {
          templatePackages = toApply;
        }

        const dt = new DependencyTree(manifestJson, templatePackages);

        const appContainer = new AppContainer(
          dt.getRootNode(),
          {
            appPath: options.dashboardAppPath,
            packagesPath: response.packagesPath
          },
          templateConfig
        );

        this.cubejsServer.event('Dev Server Create Dashboard App');
        await appContainer.applyTemplates();
        this.cubejsServer.event('Dev Server Create Dashboard App Success');

        this.cubejsServer.event('Dev Server Dashboard Npm Install');

        await appContainer.ensureDependencies();
        this.cubejsServer.event('Dev Server Dashboard Npm Install Success');

        fetcher.cleanup();
      };

      if (this.applyTemplatePackagesPromise) {
        this.applyTemplatePackagesPromise = this.applyTemplatePackagesPromise.then(applyTemplates);
      } else {
        this.applyTemplatePackagesPromise = applyTemplates();
      }
      const promise = this.applyTemplatePackagesPromise;

      promise.then(() => {
        if (promise === this.applyTemplatePackagesPromise) {
          this.applyTemplatePackagesPromise = null;
        }
      }, (err) => {
        lastApplyTemplatePackagesError = err;
        if (promise === this.applyTemplatePackagesPromise) {
          this.applyTemplatePackagesPromise = null;
        }
      });
      res.json(true); // TODO
    }));

    app.get('/playground/manifest', catchErrors(async (_, res) => {
      const fetcher = process.env.TEST_TEMPLATES ? new DevPackageFetcher(repo) : new PackageFetcher(repo);
      res.json(await fetcher.manifestJSON());
    }));

    app.get('/playground/live-preview/start/:token', catchErrors(async (req: Request, res: Response) => {
      this.livePreviewWatcher.setAuth(req.params.token);
      this.livePreviewWatcher.startWatch();

      res.setHeader('Content-Type', 'text/html');
      res.write('<html><body><script>window.close();</script></body></html>');
      res.end();
    }));

    app.get('/playground/live-preview/stop', catchErrors(async (req, res) => {
      this.livePreviewWatcher.stopWatch();
      res.json({ active: false });
    }));

    app.get('/playground/live-preview/status', catchErrors(async (req, res) => {
      const statusObj = await this.livePreviewWatcher.getStatus();
      res.json(statusObj);
    }));

    app.post('/playground/live-preview/token', catchErrors(async (req, res) => {
      const token = await this.livePreviewWatcher.createTokenWithPayload(req.body);
      res.json({ token });
    }));

    app.use(serveStatic(path.join(__dirname, '../../../playground'), {
      lastModified: false,
      etag: false,
      setHeaders: (res, url) => {
        if (url.indexOf('/index.html') !== -1) {
          res.setHeader('Cache-Control', 'no-cache');
        }
      }
    }));

    /**
     * The `/playground/test-connection` endpoint request.
     */
    type TestConnectionRequest = {
      body: {
        dataSource?: string,
        variables: {
          [env: string]: string,
        },
      },
    };

    app.post('/playground/test-connection', catchErrors(
      async (req: TestConnectionRequest, res) => {
        const { dataSource, variables } = req.body || {};

        // With multiple data sources enabled, we need to use
        // CUBEJS_DS_<dataSource>_DB_TYPE environment variable
        // instead of CUBEJS_DB_TYPE.
        const type = keyByDataSource('CUBEJS_DB_TYPE', dataSource);

        let driver: BaseDriver | null = null;

        try {
          if (!variables || !variables[type]) {
            throw new Error(`${type} is required`);
          }

          // Backup env variables for restoring
          const originalProcessEnv = process.env;
          process.env = {
            ...process.env,
          };

          // We suppose that variables names passed to the endpoint have their
          // final form depending on whether multiple data sources are enabled
          // or not. So, we don't need to convert anything here.
          for (const [envName, value] of Object.entries(variables)) {
            process.env[envName] = <string>value;
          }

          // With multiple data sources enabled, we need to put the dataSource
          // parameter to the driver instance to read an appropriate set of
          // driver configuration parameters. It can be undefined if multiple
          // data source is disabled.
          driver = CubejsServerCore.createDriver(
            <DatabaseType>variables[type],
            { dataSource },
          );

          // Restore original process.env
          process.env = originalProcessEnv;

          await driver.testConnection();

          this.cubejsServer.event('test_database_connection_success');

          return res.json('ok');
        } catch (error) {
          this.cubejsServer.event('test_database_connection_error');

          return res.status(400).json({
            error: error.toString()
          });
        } finally {
          if (driver && (<any>driver).release) {
            await (<any>driver).release();
          }
        }
      }
    ));

    app.post('/playground/env', catchErrors(async (req, res) => {
      let { variables = {} } = req.body || {};

      if (!variables.CUBEJS_API_SECRET) {
        variables.CUBEJS_API_SECRET = options.apiSecret;
      }

      let envs: Record<string, string> = {};
      const envPath = path.join(process.cwd(), '.env');
      if (fs.existsSync(envPath)) {
        envs = dotenv.parse(fs.readFileSync(envPath));
      }

      const schemaPath = envs.CUBEJS_SCHEMA_PATH || process.env.CUBEJS_SCHEMA_PATH || 'model';

      variables.CUBEJS_EXTERNAL_DEFAULT = 'true';
      variables.CUBEJS_SCHEDULED_REFRESH_DEFAULT = 'true';
      variables.CUBEJS_DEV_MODE = 'true';
      variables.CUBEJS_SCHEMA_PATH = schemaPath;
      variables = Object.entries(variables).map(([key, value]) => ([key, value].join('=')));

      const repositoryPath = path.join(process.cwd(), schemaPath);

      if (!fs.existsSync(repositoryPath)) {
        fs.mkdirSync(repositoryPath);
      }

      fs.writeFileSync(path.join(process.cwd(), '.env'), variables.join('\n'));

      if (!fs.existsSync(path.join(process.cwd(), 'package.json'))) {
        fs.writeFileSync(
          path.join(process.cwd(), 'package.json'),
          JSON.stringify({
            name: 'cube-docker',
            version: '0.0.1',
            private: true,
            createdAt: new Date().toJSON(),
            dependencies: {}
          }, null, 2)
        );
      }

      dotenv.config({ override: true });

      await this.cubejsServer.resetInstanceState();

      res.status(200).json(req.body.variables || {});
    }));

    app.post('/playground/token', catchErrors(async (req, res) => {
      const { payload = {} } = req.body;
      const jwtOptions = typeof payload.exp != null ? {} : { expiresIn: '1d' };

      const token = jwt.sign(payload, options.apiSecret, jwtOptions);

      res.json({ token });
    }));

    app.post('/playground/schema/pre-aggregation', catchErrors(async (req: Request, res: Response) => {
      const { cubeName, preAggregationName, code } = req.body;

      const schemaConverter = new CubeSchemaConverter(this.cubejsServer.repository, [
        new CubePreAggregationConverter({
          cubeName,
          preAggregationName,
          code
        })
      ]);

      try {
        await schemaConverter.generate();
      } catch (error) {
        return res.status(400).json({ error: (error as Error).message || error });
      }

      schemaConverter.getSourceFiles().forEach(({ cubeName: currentCubeName, fileName, source }) => {
        if (currentCubeName === cubeName) {
          this.cubejsServer.repository.writeDataSchemaFile(fileName, source);
        }
      });

      return res.json('ok');
    }));
  }

  protected getIdentifier(apiSecret: string): string {
    return crypto.createHash('md5')
      .update(apiSecret)
      .digest('hex')
      .replace(/[^\d]/g, '')
      .slice(0, 10);
  }
}<|MERGE_RESOLUTION|>--- conflicted
+++ resolved
@@ -139,11 +139,6 @@
       });
 
       const tablesSchema = await driver.tablesSchema();
-<<<<<<< HEAD
-      
-=======
-
->>>>>>> 33b13832
       this.cubejsServer.event('Dev Server DB Schema Load Success');
       if (Object.keys(tablesSchema || {}).length === 0) {
         this.cubejsServer.event('Dev Server DB Schema Load Empty');
@@ -194,15 +189,9 @@
 
       await fs.emptyDir(path.join(options.schemaPath, 'cubes'));
       await fs.emptyDir(path.join(options.schemaPath, 'views'));
-<<<<<<< HEAD
-      
-      await fs.writeFile(path.join(options.schemaPath, 'views', 'example_view.yml'), `# In Cube, views are used to expose slices of your data graph and act as data marts.
-# You can control which measures and dimensions are exposed to BIs or data apps, 
-=======
 
       await fs.writeFile(path.join(options.schemaPath, 'views', 'example_view.yml'), `# In Cube, views are used to expose slices of your data graph and act as data marts.
 # You can control which measures and dimensions are exposed to BIs or data apps,
->>>>>>> 33b13832
 # as well as the direction of joins between the exposed cubes.
 # You can learn more about views in documentation here - https://cube.dev/docs/schema/reference/view
 
