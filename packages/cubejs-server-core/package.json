{
  "name": "@cubejs-backend/server-core",
  "description": "Cube.js base component to wire all backend components together",
  "author": "Cube Dev, Inc.",
  "version": "0.26.77",
  "repository": {
    "type": "git",
    "url": "https://github.com/cube-js/cube.js.git",
    "directory": "packages/cubejs-server-core"
  },
  "engines": {
    "node": ">=10.8.0"
  },
  "main": "index.js",
  "types": "dist/src/index.d.ts",
  "files": [
    "README.md",
    "core/*",
    "dist/src/*",
    "playground",
    "index.js"
  ],
  "scripts": {
    "build": "rm -rf dist && npm run tsc",
    "tsc": "tsc",
    "watch": "tsc -w",
    "lint": "eslint src/* test/* --ext .ts,.js",
    "lint:fix": "eslint --fix src/* test/* --ext .ts,.js",
    "test": "npm run unit",
    "unit": "jest --runInBand --coverage dist/test"
  },
  "dependencies": {
<<<<<<< HEAD
    "@cubejs-backend/cloud": "^0.26.65",
    "@cubejs-backend/api-gateway": "^0.26.69",
    "@cubejs-backend/query-orchestrator": "^0.26.69",
    "@cubejs-backend/schema-compiler": "^0.26.69",
    "@cubejs-backend/shared": "^0.26.69",
=======
    "@cubejs-backend/api-gateway": "^0.26.74",
    "@cubejs-backend/query-orchestrator": "^0.26.77",
    "@cubejs-backend/schema-compiler": "^0.26.74",
    "@cubejs-backend/shared": "^0.26.74",
    "@cubejs-backend/templates": "^0.26.75",
>>>>>>> b23e947d
    "@hapi/joi": "^15.1.1",
    "codesandbox-import-utils": "^2.1.12",
    "cross-spawn": "^7.0.1",
    "fs-extra": "^8.1.0",
    "is-docker": "^2.1.1",
    "jsonwebtoken": "^8.4.0",
    "lru-cache": "^5.1.1",
    "moment": "^2.29.1",
    "node-fetch": "^2.6.0",
    "prettier": "^1.16.4",
    "promise-timeout": "^1.3.0",
    "ramda": "^0.27.0",
    "semver": "^6.3.0",
    "serve-static": "^1.13.2",
    "sqlstring": "^2.3.1",
    "uuid": "^3.3.3"
  },
  "devDependencies": {
    "@cubejs-backend/cubestore-driver": "^0.26.77",
    "@cubejs-backend/linter": "^0.26.74",
    "@types/cross-spawn": "^6.0.2",
    "@types/express": "^4.17.9",
    "@types/fs-extra": "^9.0.8",
    "@types/hapi__joi": "^15.0.4",
    "@types/jest": "^26.0.20",
    "@types/jsonwebtoken": "^8.5.0",
    "@types/lru-cache": "^5.1.0",
    "@types/node": "^10.17.49",
    "@types/node-fetch": "^2.5.7",
    "@types/ramda": "^0.27.34",
    "@types/uuid": "^3.4.9",
    "jest": "^26.6.3",
    "typescript": "~4.1.5"
  },
  "license": "Apache-2.0",
  "eslintConfig": {
    "extends": "../cubejs-linter"
  },
  "jest": {
    "setupFilesAfterEnv": [
      "<rootDir>/dist/test/setup.js"
    ],
    "collectCoverage": false,
    "coverageDirectory": "coverage/",
    "collectCoverageFrom": [
      "dist/src/**/*.js",
      "dist/src/**/*.ts"
    ],
    "coveragePathIgnorePatterns": [
      ".*\\.d\\.ts"
    ]
  }
}<|MERGE_RESOLUTION|>--- conflicted
+++ resolved
@@ -30,19 +30,12 @@
     "unit": "jest --runInBand --coverage dist/test"
   },
   "dependencies": {
-<<<<<<< HEAD
-    "@cubejs-backend/cloud": "^0.26.65",
-    "@cubejs-backend/api-gateway": "^0.26.69",
-    "@cubejs-backend/query-orchestrator": "^0.26.69",
-    "@cubejs-backend/schema-compiler": "^0.26.69",
-    "@cubejs-backend/shared": "^0.26.69",
-=======
+    "@cubejs-backend/cloud": "^0.26.77",
     "@cubejs-backend/api-gateway": "^0.26.74",
     "@cubejs-backend/query-orchestrator": "^0.26.77",
     "@cubejs-backend/schema-compiler": "^0.26.74",
     "@cubejs-backend/shared": "^0.26.74",
     "@cubejs-backend/templates": "^0.26.75",
->>>>>>> b23e947d
     "@hapi/joi": "^15.1.1",
     "codesandbox-import-utils": "^2.1.12",
     "cross-spawn": "^7.0.1",
