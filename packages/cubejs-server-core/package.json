--- conflicted
+++ resolved
@@ -30,18 +30,11 @@
     "unit": "jest --runInBand --coverage dist/test"
   },
   "dependencies": {
-<<<<<<< HEAD
-    "@cubejs-backend/cloud": "^0.26.78",
-    "@cubejs-backend/api-gateway": "^0.26.74",
-    "@cubejs-backend/query-orchestrator": "^0.26.77",
-    "@cubejs-backend/schema-compiler": "^0.26.74",
-    "@cubejs-backend/shared": "^0.26.74",
-=======
+    "@cubejs-backend/cloud": "^0.26.79",
     "@cubejs-backend/api-gateway": "^0.26.79",
     "@cubejs-backend/query-orchestrator": "^0.26.79",
     "@cubejs-backend/schema-compiler": "^0.26.79",
     "@cubejs-backend/shared": "^0.26.79",
->>>>>>> 786fa29d
     "@cubejs-backend/templates": "^0.26.75",
     "@hapi/joi": "^15.1.1",
     "codesandbox-import-utils": "^2.1.12",
