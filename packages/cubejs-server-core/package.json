{
  "name": "@cubejs-backend/server-core",
  "description": "Cube.js base component to wire all backend components together",
  "author": "Cube Dev, Inc.",
<<<<<<< HEAD
  "version": "0.35.67",
=======
  "version": "0.35.76",
>>>>>>> dbf0dbb1
  "repository": {
    "type": "git",
    "url": "https://github.com/cube-js/cube.git",
    "directory": "packages/cubejs-server-core"
  },
  "engines": {
    "node": "^14.0.0 || ^16.0.0 || >=17.0.0"
  },
  "main": "index.js",
  "types": "dist/src/index.d.ts",
  "files": [
    "README.md",
    "dist/src/*",
    "playground",
    "index.js"
  ],
  "scripts": {
    "build": "rm -rf dist && npm run tsc",
    "tsc": "tsc",
    "watch": "tsc -w",
    "lint": "eslint src/* test/* --ext .ts,.js",
    "lint:fix": "eslint --fix src/* test/* --ext .ts,.js",
    "test": "npm run unit",
    "unit": "jest --runInBand --forceExit --coverage dist/test"
  },
  "dependencies": {
<<<<<<< HEAD
    "@cubejs-backend/api-gateway": "file:../cubejs-api-gateway",
    "@cubejs-backend/cloud": "^0.35.67",
    "@cubejs-backend/dotenv": "^9.0.2",
    "@cubejs-backend/native": "^0.35.67",
    "@cubejs-backend/query-orchestrator": "file:../cubejs-query-orchestrator",
    "@cubejs-backend/schema-compiler": "file:../cubejs-schema-compiler",
=======
    "@cubejs-backend/api-gateway": "^0.35.76",
    "@cubejs-backend/cloud": "^0.35.67",
    "@cubejs-backend/dotenv": "^9.0.2",
    "@cubejs-backend/native": "^0.35.76",
    "@cubejs-backend/query-orchestrator": "^0.35.73",
    "@cubejs-backend/schema-compiler": "^0.35.76",
>>>>>>> dbf0dbb1
    "@cubejs-backend/shared": "^0.35.67",
    "@cubejs-backend/event-emitter": "file:../cubejs-event-emitter",
    "@cubejs-backend/templates": "^0.35.67",
    "codesandbox-import-utils": "^2.1.12",
    "cross-spawn": "^7.0.1",
    "fs-extra": "^8.1.0",
    "is-docker": "^2.1.1",
    "joi": "^17.8.3",
    "jsonwebtoken": "^8.4.0",
    "lodash.clonedeep": "^4.5.0",
    "lru-cache": "^5.1.1",
    "moment": "^2.29.1",
    "node-fetch": "^2.6.0",
    "p-limit": "^3.1.0",
    "promise-timeout": "^1.3.0",
    "ramda": "^0.27.0",
    "semver": "^6.3.0",
    "serve-static": "^1.13.2",
    "sqlstring": "^2.3.1",
    "uuid": "^8.3.2",
    "ws": "^7.5.3"
  },
  "devDependencies": {
<<<<<<< HEAD
    "@cubejs-backend/cubestore-driver": "^0.35.67",
=======
    "@cubejs-backend/cubestore-driver": "^0.35.73",
>>>>>>> dbf0dbb1
    "@cubejs-backend/linter": "^0.35.0",
    "@cubejs-client/playground": "^0.35.48",
    "@types/cross-spawn": "^6.0.2",
    "@types/express": "^4.17.9",
    "@types/fs-extra": "^9.0.8",
    "@types/jest": "^27",
    "@types/jsonwebtoken": "^8.5.0",
    "@types/lru-cache": "^5.1.0",
    "@types/node": "^16",
    "@types/node-fetch": "^2.5.7",
    "@types/ramda": "^0.27.34",
    "@types/uuid": "^8.3.0",
    "jest": "^27",
    "typescript": "~5.2.2"
  },
  "license": "Apache-2.0",
  "eslintConfig": {
    "extends": "../cubejs-linter"
  },
  "jest": {
    "testEnvironment": "node",
    "setupFilesAfterEnv": [
      "<rootDir>/dist/test/setup.js"
    ],
    "collectCoverage": false,
    "coverageDirectory": "coverage/",
    "collectCoverageFrom": [
      "dist/src/**/*.js",
      "dist/src/**/*.ts"
    ],
    "coveragePathIgnorePatterns": [
      ".*\\.d\\.ts"
    ]
  }
}<|MERGE_RESOLUTION|>--- conflicted
+++ resolved
@@ -2,11 +2,7 @@
   "name": "@cubejs-backend/server-core",
   "description": "Cube.js base component to wire all backend components together",
   "author": "Cube Dev, Inc.",
-<<<<<<< HEAD
-  "version": "0.35.67",
-=======
   "version": "0.35.76",
->>>>>>> dbf0dbb1
   "repository": {
     "type": "git",
     "url": "https://github.com/cube-js/cube.git",
@@ -33,23 +29,13 @@
     "unit": "jest --runInBand --forceExit --coverage dist/test"
   },
   "dependencies": {
-<<<<<<< HEAD
-    "@cubejs-backend/api-gateway": "file:../cubejs-api-gateway",
-    "@cubejs-backend/cloud": "^0.35.67",
-    "@cubejs-backend/dotenv": "^9.0.2",
-    "@cubejs-backend/native": "^0.35.67",
-    "@cubejs-backend/query-orchestrator": "file:../cubejs-query-orchestrator",
-    "@cubejs-backend/schema-compiler": "file:../cubejs-schema-compiler",
-=======
     "@cubejs-backend/api-gateway": "^0.35.76",
     "@cubejs-backend/cloud": "^0.35.67",
     "@cubejs-backend/dotenv": "^9.0.2",
     "@cubejs-backend/native": "^0.35.76",
     "@cubejs-backend/query-orchestrator": "^0.35.73",
     "@cubejs-backend/schema-compiler": "^0.35.76",
->>>>>>> dbf0dbb1
     "@cubejs-backend/shared": "^0.35.67",
-    "@cubejs-backend/event-emitter": "file:../cubejs-event-emitter",
     "@cubejs-backend/templates": "^0.35.67",
     "codesandbox-import-utils": "^2.1.12",
     "cross-spawn": "^7.0.1",
@@ -71,11 +57,7 @@
     "ws": "^7.5.3"
   },
   "devDependencies": {
-<<<<<<< HEAD
-    "@cubejs-backend/cubestore-driver": "^0.35.67",
-=======
     "@cubejs-backend/cubestore-driver": "^0.35.73",
->>>>>>> dbf0dbb1
     "@cubejs-backend/linter": "^0.35.0",
     "@cubejs-client/playground": "^0.35.48",
     "@types/cross-spawn": "^6.0.2",
