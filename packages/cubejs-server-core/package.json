{
  "name": "@cubejs-backend/server-core",
  "description": "Cube.js base component to wire all backend components together",
  "author": "Cube Dev, Inc.",
  "version": "0.27.0",
  "repository": {
    "type": "git",
    "url": "https://github.com/cube-js/cube.js.git",
    "directory": "packages/cubejs-server-core"
  },
  "engines": {
    "node": ">=10.8.0"
  },
  "main": "index.js",
  "types": "dist/src/index.d.ts",
  "files": [
    "README.md",
    "core/*",
    "dist/src/*",
    "playground",
    "index.js"
  ],
  "scripts": {
    "build": "rm -rf dist && npm run tsc",
    "tsc": "tsc",
    "watch": "tsc -w",
    "lint": "eslint src/* test/* --ext .ts,.js",
    "lint:fix": "eslint --fix src/* test/* --ext .ts,.js",
    "test": "npm run unit",
    "unit": "jest --runInBand --coverage dist/test"
  },
  "dependencies": {
<<<<<<< HEAD
    "@cubejs-backend/api-gateway": "^0.26.102",
    "@cubejs-backend/cloud": "^0.26.95",
    "@cubejs-backend/dotenv": "^9.0.2",
    "@cubejs-backend/query-orchestrator": "^0.26.101",
    "@cubejs-backend/schema-compiler": "^0.26.95",
    "@cubejs-backend/shared": "^0.26.95",
    "@cubejs-backend/templates": "^0.26.82",
=======
    "@cubejs-backend/api-gateway": "^0.27.0",
    "@cubejs-backend/cloud": "^0.27.0",
    "@cubejs-backend/query-orchestrator": "^0.27.0",
    "@cubejs-backend/schema-compiler": "^0.27.0",
    "@cubejs-backend/shared": "^0.27.0",
    "@cubejs-backend/templates": "^0.27.0",
>>>>>>> be3de650
    "@hapi/joi": "^15.1.1",
    "codesandbox-import-utils": "^2.1.12",
    "cross-spawn": "^7.0.1",
    "fs-extra": "^8.1.0",
    "is-docker": "^2.1.1",
    "jsonwebtoken": "^8.4.0",
    "lru-cache": "^5.1.1",
    "moment": "^2.29.1",
    "node-fetch": "^2.6.0",
    "prettier": "^1.16.4",
    "promise-timeout": "^1.3.0",
    "ramda": "^0.27.0",
    "semver": "^6.3.0",
    "serve-static": "^1.13.2",
    "sqlstring": "^2.3.1",
    "uuid": "^3.3.3"
  },
  "devDependencies": {
    "@cubejs-backend/cubestore-driver": "^0.27.0",
    "@cubejs-backend/linter": "^0.27.0",
    "@cubejs-client/playground": "^0.27.0",
    "@types/cross-spawn": "^6.0.2",
    "@types/express": "^4.17.9",
    "@types/fs-extra": "^9.0.8",
    "@types/hapi__joi": "^15.0.4",
    "@types/jest": "^26.0.20",
    "@types/jsonwebtoken": "^8.5.0",
    "@types/lru-cache": "^5.1.0",
    "@types/node": "^10.17.49",
    "@types/node-fetch": "^2.5.7",
    "@types/ramda": "^0.27.34",
    "@types/uuid": "^3.4.9",
    "jest": "^26.6.3",
    "typescript": "~4.1.5"
  },
  "license": "Apache-2.0",
  "eslintConfig": {
    "extends": "../cubejs-linter"
  },
  "jest": {
    "setupFilesAfterEnv": [
      "<rootDir>/dist/test/setup.js"
    ],
    "collectCoverage": false,
    "coverageDirectory": "coverage/",
    "collectCoverageFrom": [
      "dist/src/**/*.js",
      "dist/src/**/*.ts"
    ],
    "coveragePathIgnorePatterns": [
      ".*\\.d\\.ts"
    ]
  }
}<|MERGE_RESOLUTION|>--- conflicted
+++ resolved
@@ -30,22 +30,13 @@
     "unit": "jest --runInBand --coverage dist/test"
   },
   "dependencies": {
-<<<<<<< HEAD
-    "@cubejs-backend/api-gateway": "^0.26.102",
-    "@cubejs-backend/cloud": "^0.26.95",
-    "@cubejs-backend/dotenv": "^9.0.2",
-    "@cubejs-backend/query-orchestrator": "^0.26.101",
-    "@cubejs-backend/schema-compiler": "^0.26.95",
-    "@cubejs-backend/shared": "^0.26.95",
-    "@cubejs-backend/templates": "^0.26.82",
-=======
     "@cubejs-backend/api-gateway": "^0.27.0",
     "@cubejs-backend/cloud": "^0.27.0",
     "@cubejs-backend/query-orchestrator": "^0.27.0",
     "@cubejs-backend/schema-compiler": "^0.27.0",
     "@cubejs-backend/shared": "^0.27.0",
     "@cubejs-backend/templates": "^0.27.0",
->>>>>>> be3de650
+    "@cubejs-backend/dotenv": "^9.0.2",
     "@hapi/joi": "^15.1.1",
     "codesandbox-import-utils": "^2.1.12",
     "cross-spawn": "^7.0.1",
