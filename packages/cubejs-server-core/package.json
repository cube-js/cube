{
  "name": "@cubejs-backend/server-core",
  "description": "Cube.js base component to wire all backend components together",
  "author": "Cube Dev, Inc.",
  "version": "0.26.71",
  "repository": {
    "type": "git",
    "url": "https://github.com/cube-js/cube.js.git",
    "directory": "packages/cubejs-server-core"
  },
  "engines": {
    "node": ">=10.8.0"
  },
  "main": "index.js",
  "types": "dist/src/index.d.ts",
  "files": [
    "README.md",
    "core/*",
    "dist/src/*",
    "playground",
    "index.js"
  ],
  "scripts": {
    "build": "rm -rf dist && npm run tsc",
    "tsc": "tsc",
    "watch": "tsc -w",
    "lint": "eslint src/* test/* --ext .ts,.js",
    "lint:fix": "eslint --fix src/* test/* --ext .ts,.js",
    "test": "npm run unit",
    "unit": "jest --runInBand --coverage dist/test"
  },
  "dependencies": {
<<<<<<< HEAD
    "@cubejs-backend/api-gateway": "^0.26.65",
    "@cubejs-backend/query-orchestrator": "^0.26.65",
    "@cubejs-backend/schema-compiler": "^0.26.67",
    "@cubejs-backend/shared": "^0.26.65",
    "@cubejs-backend/cloud": "^0.26.65",
=======
    "@cubejs-backend/api-gateway": "^0.26.69",
    "@cubejs-backend/query-orchestrator": "^0.26.69",
    "@cubejs-backend/schema-compiler": "^0.26.69",
    "@cubejs-backend/shared": "^0.26.69",
>>>>>>> 2f52cac6
    "@hapi/joi": "^15.1.1",
    "codesandbox-import-utils": "^2.1.12",
    "cross-spawn": "^7.0.1",
    "decompress": "^4.2.1",
    "decompress-targz": "^4.1.1",
    "fs-extra": "^8.1.0",
    "http-proxy-agent": "^4.0.1",
    "is-docker": "^2.1.1",
    "jsonwebtoken": "^8.4.0",
    "lru-cache": "^5.1.1",
    "moment": "^2.29.1",
    "node-fetch": "^2.6.0",
    "prettier": "^1.16.4",
    "promise-timeout": "^1.3.0",
    "ramda": "^0.27.0",
    "semver": "^6.3.0",
    "serve-static": "^1.13.2",
    "sqlstring": "^2.3.1",
    "uuid": "^3.3.3"
  },
  "devDependencies": {
    "@cubejs-backend/cubestore-driver": "^0.26.71",
    "@cubejs-backend/linter": "^0.26.54",
    "@types/cross-spawn": "^6.0.2",
    "@types/express": "^4.17.9",
    "@types/fs-extra": "^9.0.8",
    "@types/hapi__joi": "^15.0.4",
    "@types/jest": "^26.0.20",
    "@types/jsonwebtoken": "^8.5.0",
    "@types/lru-cache": "^5.1.0",
    "@types/node": "^10.17.49",
    "@types/node-fetch": "^2.5.7",
    "@types/ramda": "^0.27.34",
    "@types/uuid": "^3.4.9",
    "jest": "^26.6.3",
    "typescript": "~4.1.5"
  },
  "license": "Apache-2.0",
  "eslintConfig": {
    "extends": "../cubejs-linter"
  },
  "jest": {
    "setupFilesAfterEnv": [
      "<rootDir>/dist/test/setup.js"
    ],
    "collectCoverage": false,
    "coverageDirectory": "coverage/",
    "collectCoverageFrom": [
      "dist/src/**/*.js",
      "dist/src/**/*.ts"
    ],
    "coveragePathIgnorePatterns": [
      ".*\\.d\\.ts"
    ]
  }
}<|MERGE_RESOLUTION|>--- conflicted
+++ resolved
@@ -30,18 +30,11 @@
     "unit": "jest --runInBand --coverage dist/test"
   },
   "dependencies": {
-<<<<<<< HEAD
-    "@cubejs-backend/api-gateway": "^0.26.65",
-    "@cubejs-backend/query-orchestrator": "^0.26.65",
-    "@cubejs-backend/schema-compiler": "^0.26.67",
-    "@cubejs-backend/shared": "^0.26.65",
     "@cubejs-backend/cloud": "^0.26.65",
-=======
     "@cubejs-backend/api-gateway": "^0.26.69",
     "@cubejs-backend/query-orchestrator": "^0.26.69",
     "@cubejs-backend/schema-compiler": "^0.26.69",
     "@cubejs-backend/shared": "^0.26.69",
->>>>>>> 2f52cac6
     "@hapi/joi": "^15.1.1",
     "codesandbox-import-utils": "^2.1.12",
     "cross-spawn": "^7.0.1",
