{
  "name": "@cubejs-backend/server-core",
  "description": "Cube.js base component to wire all backend components together",
  "author": "Statsbot, Inc.",
  "version": "0.11.20",
  "repository": {
    "type": "git",
    "url": "https://github.com/cube-js/cube.js.git",
    "directory": "packages/cubejs-server-core"
  },
  "engines": {
    "node": ">=8.11.1"
  },
  "main": "core/index.js",
  "types": "core/index.d.ts",
  "files": [
    "core",
    "dev",
    "playground"
  ],
  "scripts": {
    "lint": "eslint core/**/*.js",
    "test": "jest --testPathPattern test/*.test.js --runInBand"
  },
  "dependencies": {
<<<<<<< HEAD
    "@babel/generator": "^7.4.0",
    "@babel/parser": "^7.4.2",
    "@babel/preset-env": "^7.3.4",
    "@babel/preset-react": "^7.0.0",
    "@babel/standalone": "^7.3.4",
    "@babel/traverse": "^7.4.0",
    "@babel/types": "^7.4.0",
    "@cubejs-backend/api-gateway": "^0.11.16",
    "@cubejs-backend/query-orchestrator": "^0.11.6",
    "@cubejs-backend/schema-compiler": "^0.11.16",
=======
    "@cubejs-backend/api-gateway": "^0.11.20",
    "@cubejs-backend/query-orchestrator": "^0.11.18",
    "@cubejs-backend/schema-compiler": "^0.11.20",
>>>>>>> ac97c44c
    "analytics-node": "^3.4.0-beta.1",
    "codesandbox-import-utils": "^1.3.8",
    "cross-spawn": "^6.0.5",
    "fs-extra": "^7.0.1",
    "jsonwebtoken": "^8.4.0",
    "node-machine-id": "^1.1.10",
    "prettier": "^1.16.4",
    "promise-timeout": "^1.3.0",
    "ramda": "^0.25.0",
    "semver": "^6.3.0",
    "serve-static": "^1.13.2"
  },
  "devDependencies": {
    "eslint": "^5.16.0",
    "eslint-config-airbnb-base": "^13.1.0",
    "eslint-plugin-import": "^2.16.0",
    "eslint-plugin-node": "^5.2.1",
    "jest": "^24.9.0",
    "mocha": "^5.2.0",
    "should": "^13.2.3"
  },
  "license": "Apache-2.0"
}<|MERGE_RESOLUTION|>--- conflicted
+++ resolved
@@ -23,7 +23,6 @@
     "test": "jest --testPathPattern test/*.test.js --runInBand"
   },
   "dependencies": {
-<<<<<<< HEAD
     "@babel/generator": "^7.4.0",
     "@babel/parser": "^7.4.2",
     "@babel/preset-env": "^7.3.4",
@@ -31,14 +30,9 @@
     "@babel/standalone": "^7.3.4",
     "@babel/traverse": "^7.4.0",
     "@babel/types": "^7.4.0",
-    "@cubejs-backend/api-gateway": "^0.11.16",
-    "@cubejs-backend/query-orchestrator": "^0.11.6",
-    "@cubejs-backend/schema-compiler": "^0.11.16",
-=======
     "@cubejs-backend/api-gateway": "^0.11.20",
     "@cubejs-backend/query-orchestrator": "^0.11.18",
     "@cubejs-backend/schema-compiler": "^0.11.20",
->>>>>>> ac97c44c
     "analytics-node": "^3.4.0-beta.1",
     "codesandbox-import-utils": "^1.3.8",
     "cross-spawn": "^6.0.5",
