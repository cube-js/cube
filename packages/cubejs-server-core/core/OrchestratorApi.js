--- conflicted
+++ resolved
@@ -1,123 +1,8 @@
 const { OrchestratorApi } = require('../dist/src/core/OrchestratorApi');
 
-<<<<<<< HEAD
-class OrchestratorApi {
-  constructor(driverFactory, logger, options) {
-    options = options || {};
-    this.options = options;
-    this.orchestrator = new QueryOrchestrator(options.redisPrefix || 'STANDALONE', driverFactory, logger, options);
-    this.driverFactory = driverFactory;
-    const { externalDriverFactory } = options;
-    this.externalDriverFactory = externalDriverFactory;
-    this.logger = logger;
-    this.seenDataSources = {};
-  }
-
-  async executeQuery(query) {
-    const queryForLog = query.query && query.query.replace(/\s+/g, ' ');
-    const startQueryTime = (new Date()).getTime();
-
-    try {
-      this.logger('Query started', {
-        query: queryForLog,
-        params: query.values,
-        requestId: query.requestId
-      });
-
-      let fetchQueryPromise = this.orchestrator.fetchQuery(query);
-
-      fetchQueryPromise = pt.timeout(fetchQueryPromise, 5 * 1000);
-
-      const data = await fetchQueryPromise;
-
-      this.logger('Query completed', {
-        duration: ((new Date()).getTime() - startQueryTime),
-        query: queryForLog,
-        params: query.values,
-        requestId: query.requestId
-      });
-
-      return data;
-    } catch (err) {
-      if ((err instanceof pt.TimeoutError || err instanceof ContinueWaitError)) {
-        this.logger('Continue wait', {
-          duration: ((new Date()).getTime() - startQueryTime),
-          query: queryForLog,
-          params: query.values,
-          requestId: query.requestId
-        });
-
-        const fromCache = await this.orchestrator.resultFromCacheIfExists(query);
-        if (!query.renewQuery && fromCache) {
-          this.logger('Slow Query Warning', {
-            query: queryForLog,
-            requestId: query.requestId,
-            warning: 'Query is too slow to be renewed during the user request and was served from the cache. Please consider using low latency pre-aggregations.'
-          });
-          return {
-            ...fromCache,
-            slowQuery: true
-          };
-        }
-
-        throw { error: 'Continue wait', stage: await this.orchestrator.queryStage(query) };
-      }
-
-      this.logger('Error querying db', {
-        query: queryForLog,
-        params: query.values,
-        error: (err.stack || err),
-        requestId: query.requestId
-      });
-
-      throw { error: err.toString() };
-    }
-  }
-
-  testConnection() {
-    return Promise.all([
-      ...Object.keys(this.seenDataSources).map(ds => this.testDriverConnection(this.driverFactory, ds)),
-      this.testDriverConnection(this.externalDriverFactory)
-    ]);
-  }
-
-  async testOrchestratorConnections() {
-    return this.orchestrator.testConnections();
-  }
-
-  async testDriverConnection(driverFn, dataSource) {
-    if (driverFn) {
-      const driver = await driverFn(dataSource);
-      await driver.testConnection();
-    }
-  }
-
-  release() {
-    return Promise.all([
-      ...Object.keys(this.seenDataSources).map(ds => this.releaseDriver(this.driverFactory, ds)),
-      this.releaseDriver(this.externalDriverFactory),
-      this.orchestrator.cleanup()
-    ]);
-  }
-
-  async releaseDriver(driverFn, dataSource) {
-    if (driverFn) {
-      const driver = await driverFn(dataSource);
-      if (driver.release) {
-        await driver.release();
-      }
-    }
-  }
-
-  addDataSeenSource(dataSource) {
-    this.seenDataSources[dataSource] = true;
-  }
-}
-=======
 process.emitWarning(
   'Using absolute import with @cubejs-backend/server-core is deprecated',
   'DeprecationWarning'
 );
->>>>>>> 5ec73706
 
 module.exports = OrchestratorApi;