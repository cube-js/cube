--- conflicted
+++ resolved
@@ -57,20 +57,12 @@
   ],
   "dependencies": {
     "@cubejs-backend/dotenv": "^9.0.2",
-<<<<<<< HEAD
-    "@cubejs-backend/query-orchestrator": "^0.29.48",
-    "@cubejs-backend/schema-compiler": "^0.29.48",
-    "@cubejs-backend/shared": "^0.29.48",
-    "@cubejs-backend/testing-shared": "^0.29.48",
-    "@cubejs-client/core": "^0.29.48",
-    "@cubejs-client/ws-transport": "^0.29.48",
-=======
     "@cubejs-backend/query-orchestrator": "^0.29.51",
     "@cubejs-backend/schema-compiler": "^0.29.53",
     "@cubejs-backend/shared": "^0.29.51",
     "@cubejs-backend/testing-shared": "^0.29.53",
+     "@cubejs-client/core": "^0.29.53",
     "@cubejs-client/ws-transport": "^0.29.53",
->>>>>>> 71dcad09
     "dedent": "^0.7.0",
     "fs-extra": "^8.1.0",
     "http-proxy": "^1.18.1",
@@ -82,10 +74,6 @@
   "devDependencies": {
     "@4tw/cypress-drag-drop": "^1.6.0",
     "@cubejs-backend/linter": "^0.29.23",
-<<<<<<< HEAD
-=======
-    "@cubejs-client/core": "^0.29.53",
->>>>>>> 71dcad09
     "@jest/globals": "^26.6.2",
     "@types/dedent": "^0.7.0",
     "@types/http-proxy": "^1.17.5",
