import path from 'path';
import fs from 'fs';
import { spawn } from 'child_process';
import HttpProxy from 'http-proxy';
import { DockerComposeEnvironment, StartedTestContainer } from 'testcontainers';
<<<<<<< HEAD
import { execInDir, pausePromise } from '@cubejs-backend/shared';
=======
import { pausePromise } from '@cubejs-backend/shared';
import { getLocalHostnameByOs, PostgresDBRunner } from '@cubejs-backend/testing-shared';
>>>>>>> 9bc1962c
import fsExtra from 'fs-extra';
import dotenv from '@cubejs-backend/dotenv';

export interface BirdBoxTestCaseOptions {
  name: string;
  loadScript?: string;
  env?: Record<string, string>;
}

export interface BirdBox {
  stop: () => Promise<void>;
  configuration: {
    playgroundUrl: string;
    apiUrl: string;
    wsUrl: string;
    env?: Record<string, string>;
  };
}

export async function startBirdBoxFromContainer(options: BirdBoxTestCaseOptions): Promise<BirdBox> {
  if (process.env.TEST_CUBE_HOST) {
    const host = process.env.TEST_CUBE_HOST || 'localhost';
    const port = process.env.TEST_CUBE_PORT || '8888';

    return {
      stop: async () => {
        console.log('[Birdbox] Closed');
      },
      configuration: {
        playgroundUrl: `http://${host}:${port}`,
        apiUrl: `http://${host}:${port}/cubejs-api/v1`,
        wsUrl: `ws://${host}:${port}`,
      },
    };
  }

  if (process.env.BIRDBOX_CUBEJS_REGISTRY_PATH === undefined) {
    process.env.BIRDBOX_CUBEJS_REGISTRY_PATH = 'localhost:5000/';
  }

  if (process.env.BIRDBOX_CUBEJS_VERSION === undefined) {
    process.env.BIRDBOX_CUBEJS_VERSION = 'latest';
    const tag = `${process.env.BIRDBOX_CUBEJS_REGISTRY_PATH}cubejs/cube:${process.env.BIRDBOX_CUBEJS_VERSION}`;
    if (execInDir('../..', `docker build . -f packages/cubejs-docker/dev.Dockerfile -t ${tag}`) !== 0) {
      throw new Error('[Birdbox] Docker build failed.');
    }
  }

  if (process.env.BIRDBOX_CUBESTORE_VERSION === undefined) {
    process.env.BIRDBOX_CUBESTORE_VERSION = 'latest';
    // execInDir('../../rust/cubestore', 'docker build . -t dev');
  }

  const composeFile = `${options.name}.yml`;
  let dc = new DockerComposeEnvironment(
    path.resolve(path.dirname(__filename), '../../birdbox-fixtures/'),
    composeFile
  );

  if (options.env) {
    for (const k of Object.keys(options.env)) {
      dc = dc.withEnv(k, options.env[k]);
    }
  }

  console.log(`[Birdbox] Using ${composeFile} compose file`);

  const env = await dc
    .withStartupTimeout(30 * 1000)
    .withEnv('BIRDBOX_CUBEJS_VERSION', process.env.BIRDBOX_CUBEJS_VERSION)
    .withEnv('BIRDBOX_CUBESTORE_VERSION', process.env.BIRDBOX_CUBESTORE_VERSION)
    .up();

  const host = '127.0.0.1';
  const port = env.getContainer('birdbox-cube').getMappedPort(4000);
  const playgroundPort = process.env.TEST_PLAYGROUND_PORT ?? port;

  let proxyServer: HttpProxy | null = null;

  if (process.env.TEST_PLAYGROUND_PORT) {
    console.log(`[Birdbox] Creating a proxy server 4000->${port} for local testing`);
    // As local Playground proxies requests to the 4000 port
    proxyServer = HttpProxy.createProxyServer({ target: `http://localhost:${port}` }).listen(4000);

    proxyServer.on('error', async (err, req, res) => {
      console.log('[Proxy Server] error:', err);

      if (!res.headersSent) {
        res.writeHead(500, { 'content-type': 'application/json' });
      }

      res.end(JSON.stringify({ error: err.message }));
    });
  }

  if (options.loadScript) {
    const { loadScript } = options;
    console.log(`[Birdbox] Executing ${loadScript} script`);

    const { output, exitCode } = await env.getContainer('birdbox-db').exec([`/scripts/${loadScript}`]);

    if (exitCode === 0) {
      console.log(`[Birdbox] Script ${loadScript} finished successfully`);
    } else {
      console.log(output);

      console.log(`[Birdbox] Script ${loadScript} finished with error: ${exitCode}`);

      await env.down();

      process.exit(1);
    }
  }

  return {
    stop: async () => {
      console.log('[Birdbox] Closing');

      await env.down();
      proxyServer?.close();

      console.log('[Birdbox] Closed');
    },
    configuration: {
      playgroundUrl: `http://${host}:${playgroundPort}`,
      apiUrl: `http://${host}:${port}/cubejs-api/v1`,
      wsUrl: `ws://${host}:${port}`,
      env: {
        ...(process.env.TEST_PLAYGROUND_PORT ? { CUBEJS_DB_HOST: getLocalHostnameByOs() } : null),
      },
    },
  };
}

export interface StartCliWithEnvOptions {
  dbType: string;
  useCubejsServerBinary?: boolean;
  loadScript?: string;
  cubejsConfig?: string;
  env?: Record<string, string>;
}

export async function startBirdBoxFromCli(options: StartCliWithEnvOptions): Promise<BirdBox> {
  let db: StartedTestContainer;

  if (options.loadScript) {
    db = await PostgresDBRunner.startContainer({
      volumes: [
        {
          source: path.join(__dirname, '..', '..', 'birdbox-fixtures', 'datasets'),
          target: '/data',
          bindMode: 'ro',
        },
        {
          source: path.join(__dirname, '..', '..', 'birdbox-fixtures', 'postgresql', 'scripts'),
          target: '/scripts',
          bindMode: 'ro',
        },
      ],
    });

    console.log('[Birdbox] Executing load script');

    const loadScript = `/scripts/${options.loadScript}`;
    const { output, exitCode } = await db.exec([loadScript]);

    if (exitCode === 0) {
      console.log(`[Birdbox] Script ${loadScript} finished successfully`);
    } else {
      console.log(output);

      console.log(`[Birdbox] Script ${loadScript} finished with error: ${exitCode}`);

      await db.stop();

      process.exit(1);
    }
  }

  const testDir = path.join(process.cwd(), 'birdbox-test-project');

  // Do not remove whole dir as it contains node_modules
  if (fs.existsSync(path.join(testDir, '.env'))) {
    fs.unlinkSync(path.join(testDir, '.env'));
  }

  if (fs.existsSync(path.join(testDir, '.cubestore'))) {
    fsExtra.removeSync(path.join(testDir, '.cubestore'));
  }

  fsExtra.copySync(
    path.join(process.cwd(), 'birdbox-fixtures', 'postgresql'),
    path.join(testDir)
  );

  if (options.cubejsConfig) {
    fsExtra.copySync(
      path.join(process.cwd(), 'birdbox-fixtures', 'postgresql', options.cubejsConfig),
      path.join(testDir, 'cube.js')
    );
  }

  const cli = spawn(
    options.useCubejsServerBinary ? path.resolve(process.cwd(), '../cubejs-server/bin/server') : 'npm',
    options.useCubejsServerBinary ? [] : ['run', 'dev'],
    {
      cwd: testDir,
      shell: true,
      // Show output of Cube.js process in console
      stdio: ['pipe', 'pipe', 'pipe'],
      env: {
        ...process.env,
        CUBEJS_DB_TYPE: options.dbType === 'postgresql' ? 'postgres' : options.dbType,
        CUBEJS_DEV_MODE: 'true',
        CUBEJS_API_SECRET: 'mysupersecret',
        CUBEJS_WEB_SOCKETS: 'true',
        CUBEJS_PLAYGROUND_AUTH_SECRET: 'mysupersecret',
        ...options.env
          ? options.env
          : {
            CUBEJS_DB_HOST: db!.getHost(),
            CUBEJS_DB_PORT: `${db!.getMappedPort(5432)}`,
            CUBEJS_DB_NAME: 'test',
            CUBEJS_DB_USER: 'test',
            CUBEJS_DB_PASS: 'test',
          }
      },
    }
  );
  cli.stdout.on('data', (msg) => {
    console.log(msg.toString());
  });
  cli.stderr.on('data', (msg) => {
    console.log(msg.toString());
  });
  // cli.on('exit', (code) => {
  //   throw new Error(
  //     `Cube.js exited with ${code}`
  //   );
  // });

  await pausePromise(10 * 1000);

  return {
    stop: async () => {
      console.log('[Birdbox] Closing');

      if (db) {
        await db.stop();
      }

      console.log('[Birdbox] Done with DB');

      cli.kill();

      console.log('[Birdbox] Closed');
    },
    configuration: {
      playgroundUrl: 'http://127.0.0.1:4000',
      apiUrl: 'http://127.0.0.1:4000/cubejs-api/v1',
      wsUrl: 'ws://127.0.0.1:4000',
    },
  };
}<|MERGE_RESOLUTION|>--- conflicted
+++ resolved
@@ -3,14 +3,9 @@
 import { spawn } from 'child_process';
 import HttpProxy from 'http-proxy';
 import { DockerComposeEnvironment, StartedTestContainer } from 'testcontainers';
-<<<<<<< HEAD
 import { execInDir, pausePromise } from '@cubejs-backend/shared';
-=======
-import { pausePromise } from '@cubejs-backend/shared';
 import { getLocalHostnameByOs, PostgresDBRunner } from '@cubejs-backend/testing-shared';
->>>>>>> 9bc1962c
 import fsExtra from 'fs-extra';
-import dotenv from '@cubejs-backend/dotenv';
 
 export interface BirdBoxTestCaseOptions {
   name: string;
