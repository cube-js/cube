--- conflicted
+++ resolved
@@ -183,13 +183,8 @@
   }
 
   fsExtra.copySync(
-<<<<<<< HEAD
     path.join(process.cwd(), 'birdbox-fixtures', 'postgresql', 'schema'),
-    path.join(testDir, 'schema')
-=======
-    path.join(process.cwd(), 'birdbox-fixtures', options.dbType),
     path.join(testDir)
->>>>>>> 1dbd16ae
   );
 
   if (options.cubejsConfig) {
