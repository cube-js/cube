{
  "name": "@cubejs-backend/cloud",
<<<<<<< HEAD
  "version": "0.35.2",
=======
  "version": "0.35.67",
>>>>>>> 33b13832
  "description": "Cube Cloud package",
  "main": "dist/src/index.js",
  "typings": "dist/src/index.d.ts",
  "scripts": {
    "build": "rm -rf dist && npm run tsc",
    "tsc": "tsc",
    "watch": "tsc -w",
    "test": "npm run unit",
    "unit": "jest dist/test",
    "lint": "eslint --debug src/* --ext .ts",
    "lint:fix": "eslint --fix src/* --ext .ts"
  },
  "files": [
    "README.md",
    "dist/src/*"
  ],
  "engines": {
    "node": "^14.0.0 || ^16.0.0 || >=17.0.0"
  },
  "author": "Cube Dev, Inc.",
  "license": "Apache-2.0",
  "devDependencies": {
    "@cubejs-backend/linter": "^0.35.0",
    "@types/fs-extra": "^9.0.8",
    "@types/jest": "^27",
    "@types/request-promise": "^4.1.46",
    "jest": "^27",
    "typescript": "~5.2.2"
  },
  "dependencies": {
    "@cubejs-backend/dotenv": "^9.0.2",
<<<<<<< HEAD
    "@cubejs-backend/shared": "^0.35.2",
=======
    "@cubejs-backend/shared": "^0.35.67",
>>>>>>> 33b13832
    "chokidar": "^3.5.1",
    "env-var": "^6.3.0",
    "fs-extra": "^9.1.0",
    "jsonwebtoken": "^8.5.1",
    "request": "^2.88.2",
    "request-promise": "^4.2.5"
  },
  "publishConfig": {
    "access": "public"
  },
  "eslintConfig": {
    "extends": "../cubejs-linter"
  },
  "jest": {
    "testEnvironment": "node",
    "collectCoverage": false,
    "coverageDirectory": "coverage/",
    "collectCoverageFrom": [
      "dist/src/**/*.js",
      "dist/src/**/*.ts"
    ],
    "coveragePathIgnorePatterns": [
      ".*\\.d\\.ts"
    ]
  }
}<|MERGE_RESOLUTION|>--- conflicted
+++ resolved
@@ -1,10 +1,6 @@
 {
   "name": "@cubejs-backend/cloud",
-<<<<<<< HEAD
-  "version": "0.35.2",
-=======
   "version": "0.35.67",
->>>>>>> 33b13832
   "description": "Cube Cloud package",
   "main": "dist/src/index.js",
   "typings": "dist/src/index.d.ts",
@@ -36,11 +32,7 @@
   },
   "dependencies": {
     "@cubejs-backend/dotenv": "^9.0.2",
-<<<<<<< HEAD
-    "@cubejs-backend/shared": "^0.35.2",
-=======
     "@cubejs-backend/shared": "^0.35.67",
->>>>>>> 33b13832
     "chokidar": "^3.5.1",
     "env-var": "^6.3.0",
     "fs-extra": "^9.1.0",
