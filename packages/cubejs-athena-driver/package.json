{
  "name": "@cubejs-backend/athena-driver",
  "description": "Cube.js Athena database driver",
  "author": "Cube Dev, Inc.",
  "version": "0.29.25",
  "repository": {
    "type": "git",
    "url": "https://github.com/cube-js/cube.js.git",
    "directory": "packages/cubejs-athena-driver"
  },
  "engines": {
    "node": "^12.0.0 || ^14.0.0 || >=16.0.0"
  },
  "scripts": {
    "build": "rm -rf dist && npm run tsc",
    "tsc": "tsc",
    "watch": "tsc -w",
    "test": "yarn integration",
    "integration": "jest --verbose dist/test",
    "lint": "eslint src/* --ext .ts",
    "lint:fix": "eslint --fix src/* --ext .ts"
  },
  "files": [
    "dist/src",
    "index.js"
  ],
  "main": "index.js",
  "types": "dist/src/index.d.ts",
  "dependencies": {
    "@aws-sdk/client-athena": "^3.22.0",
<<<<<<< HEAD
    "@aws-sdk/client-s3": "^3.49.0",
    "@aws-sdk/s3-request-presigner": "^3.49.0",
    "@cubejs-backend/query-orchestrator": "^0.29.24",
=======
    "@cubejs-backend/query-orchestrator": "^0.29.25",
>>>>>>> 75545e8f
    "@cubejs-backend/shared": "^0.29.23",
    "sqlstring": "^2.3.1"
  },
  "devDependencies": {
    "@cubejs-backend/linter": "^0.29.23",
    "@cubejs-backend/testing": "^0.29.24",
    "@types/ramda": "^0.27.40",
    "typescript": "~4.1.5"
  },
  "publishConfig": {
    "access": "public"
  },
  "eslintConfig": {
    "extends": "../cubejs-linter"
  },
  "license": "Apache-2.0"
}<|MERGE_RESOLUTION|>--- conflicted
+++ resolved
@@ -28,13 +28,9 @@
   "types": "dist/src/index.d.ts",
   "dependencies": {
     "@aws-sdk/client-athena": "^3.22.0",
-<<<<<<< HEAD
     "@aws-sdk/client-s3": "^3.49.0",
     "@aws-sdk/s3-request-presigner": "^3.49.0",
-    "@cubejs-backend/query-orchestrator": "^0.29.24",
-=======
     "@cubejs-backend/query-orchestrator": "^0.29.25",
->>>>>>> 75545e8f
     "@cubejs-backend/shared": "^0.29.23",
     "sqlstring": "^2.3.1"
   },
