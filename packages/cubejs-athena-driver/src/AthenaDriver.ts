import * as AWS from '@aws-sdk/client-athena';
<<<<<<< HEAD
import * as stream from 'stream';
import { BaseDriver, DriverInterface, QueryOptions, StreamTableData } from '@cubejs-backend/query-orchestrator';
import { assertNonNullable, checkNonNullable, getEnv, pausePromise, Required } from '@cubejs-backend/shared';
=======
import { BaseDriver, DriverInterface, QueryOptions } from '@cubejs-backend/query-orchestrator';
import { checkNonNullable, getEnv, pausePromise, Required } from '@cubejs-backend/shared';
>>>>>>> 7a25492b
import * as SqlString from 'sqlstring';
import { AthenaClientConfig } from '@aws-sdk/client-athena/dist-types/AthenaClient';

interface AthenaDriverOptions extends AthenaClientConfig {
  readOnly?: boolean
  accessKeyId?: string
  secretAccessKey?: string
  workGroup?: string
  S3OutputLocation?: string
  pollTimeout?: number
  pollMaxInterval?: number
}

type AthenaDriverOptionsInitialized = Required<AthenaDriverOptions, 'pollTimeout' | 'pollMaxInterval'>;
<<<<<<< HEAD

export interface AthenaQueryId {
  QueryExecutionId: string;
}

interface AthenaTable {
  schema: string
  name: string
}

interface AthenaColumn {
  name: string
  type: string
  attributes: string[]
}

type AthenaSchema = Record<string, Record<string, AthenaColumn[]>>;

function applyParams(query: string, params: any[]): string {
  return SqlString.format(query, params);
}

export class AthenaDriver extends BaseDriver implements DriverInterface {
  private config: AthenaDriverOptionsInitialized;

=======

interface AthenaQueryId {
  QueryExecutionId: string;
}

interface AthenaTable {
  schema: string
  name: string
}

interface AthenaColumn {
  name: string
  type: string
  attributes: string[]
}

type AthenaSchema = Record<string, Record<string, AthenaColumn[]>>;

function applyParams(query: string, params: any[]): string {
  return SqlString.format(query, params);
}

export class AthenaDriver extends BaseDriver implements DriverInterface {
  private config: AthenaDriverOptionsInitialized;

>>>>>>> 7a25492b
  private athena: AWS.Athena;

  public constructor(config: AthenaDriverOptions = {}) {
    super();

    const accessKeyId = config.accessKeyId || process.env.CUBEJS_AWS_KEY;
    const secretAccessKey = config.secretAccessKey || process.env.CUBEJS_AWS_SECRET;

    this.config = {
      credentials: accessKeyId && secretAccessKey ? { accessKeyId, secretAccessKey } : undefined,
<<<<<<< HEAD
      region: process.env.CUBEJS_AWS_REGION,
=======
      region: config.region || process.env.CUBEJS_AWS_REGION,
>>>>>>> 7a25492b
      S3OutputLocation: config.S3OutputLocation || process.env.CUBEJS_AWS_S3_OUTPUT_LOCATION,
      workGroup: config.workGroup || process.env.CUBEJS_AWS_ATHENA_WORKGROUP || 'primary',
      ...config,
      pollTimeout: (config.pollTimeout || getEnv('dbPollTimeout') || getEnv('dbQueryTimeout')) * 1000,
      pollMaxInterval: (config.pollMaxInterval || getEnv('dbPollMaxInterval')) * 1000,
    };

    this.athena = new AWS.Athena(this.config);
  }

  public readOnly(): boolean {
    return !!this.config.readOnly;
  }

  public async testConnection() {
    await this.athena.getWorkGroup({
      WorkGroup: this.config.workGroup
    });
  }

<<<<<<< HEAD
  public async query<R = unknown>(query: string, values: unknown[], options?: QueryOptions): Promise<R[]> {
    const qid = await this.startQuery(query, values);
    await this.waitForSuccess(qid);
    const rows: R[] = [];
    for await (const row of this.lazyRowIterator<R>(qid, query)) {
      rows.push(row);
=======
  protected async awaitForJobStatus<R = unknown>(qid: AthenaQueryId, query: string, options: any): Promise<R[] | null> {
    const queryExecution = await this.athena.getQueryExecution(qid);

    const status = queryExecution.QueryExecution?.Status?.State;
    if (status === 'FAILED') {
      throw new Error(queryExecution.QueryExecution?.Status?.StateChangeReason);
    }

    if (status === 'CANCELLED') {
      throw new Error('Query has been cancelled');
>>>>>>> 7a25492b
    }
    return rows;
  }

<<<<<<< HEAD
  public async stream(query: string, values: unknown[]): Promise<StreamTableData> {
    const qid = await this.startQuery(query, values);
    await this.waitForSuccess(qid);
    const rowStream = stream.Readable.from(this.lazyRowIterator(qid, query));
    return {
      rowStream
    };
  }

  public async tablesSchema(): Promise<AthenaSchema> {
    const tablesSchema = await super.tablesSchema();
    const viewsSchema = await this.viewsSchema(tablesSchema);
=======
    if (
      status === 'SUCCEEDED'
    ) {
      const allRows: AWS.Row[] = [];
      let columnInfo: { Name: string }[] | undefined;

      this.reportQueryUsage({
        dataScannedInBytes: queryExecution.QueryExecution?.Statistics?.DataScannedInBytes
      }, options);

      for (
        let results: AWS.GetQueryResultsCommandOutput | undefined = await this.athena.getQueryResults(qid);
        results;
        results = results.NextToken
          ? (await this.athena.getQueryResults({ ...qid, NextToken: results.NextToken }))
          : undefined
      ) {
        const rows = results.ResultSet?.Rows ?? [];
        allRows.push(...(allRows.length > 0 ? rows : rows.slice(1)));
        if (!columnInfo) {
          columnInfo = /SHOW COLUMNS/.test(query) // Fix for getColumns method
            ? [{ Name: 'column' }]
            : results.ResultSet?.ResultSetMetadata?.ColumnInfo?.map(info => ({ Name: checkNonNullable('Name', info.Name) }));
        }
      }

      return allRows.map(r => {
        const fields: Record<string, any> = {};
        checkNonNullable('ColumnInfo', columnInfo)
          .forEach((c, i) => {
            fields[c.Name] = r.Data?.[i].VarCharValue;
          });
        return fields;
      }) as unknown as R[];
    }
>>>>>>> 7a25492b

    return this.mergeSchemas([tablesSchema, viewsSchema]);
  }

<<<<<<< HEAD
  protected async startQuery(query: string, values: unknown[]): Promise<AthenaQueryId> {
=======
  public async query<R = unknown>(query: string, values: unknown[], options?: QueryOptions): Promise<R[]> {
>>>>>>> 7a25492b
    const queryString = applyParams(
      query,
      (values || []).map(s => (typeof s === 'string' ? {
        toSqlString: () => SqlString.escape(s).replace(/\\\\([_%])/g, '\\$1').replace(/\\'/g, '\'\'')
      } : s))
    );

    const { QueryExecutionId } = await this.athena.startQueryExecution({
      QueryString: queryString,
      WorkGroup: this.config.workGroup,
      ResultConfiguration: {
        OutputLocation: this.config.S3OutputLocation
      }
    });
    const qid = { QueryExecutionId: checkNonNullable('StartQueryExecution', QueryExecutionId) };

    return { QueryExecutionId: checkNonNullable('StartQueryExecution', QueryExecutionId) };
  }

  protected async checkStatus(qid: AthenaQueryId): Promise<boolean> {
    const queryExecution = await this.athena.getQueryExecution(qid);

    const status = queryExecution.QueryExecution?.Status?.State;
    if (status === 'FAILED') {
      throw new Error(queryExecution.QueryExecution?.Status?.StateChangeReason);
    }

    if (status === 'CANCELLED') {
      throw new Error('Query has been cancelled');
    }

    return status === 'SUCCEEDED';
  }

  protected async waitForSuccess(qid: AthenaQueryId): Promise<void> {
    const startedTime = Date.now();
    for (let i = 0; Date.now() - startedTime <= this.config.pollTimeout; i++) {
<<<<<<< HEAD
      if (await this.checkStatus(qid)) {
        return;
=======
      const result: R[] | null = await this.awaitForJobStatus(qid, query, options);
      if (result) {
        return result;
>>>>>>> 7a25492b
      }
      await pausePromise(
        Math.min(this.config.pollMaxInterval, 500 * i)
      );
    }
    throw new Error(
      `Athena job timeout reached ${this.config.pollTimeout}ms`
    );
  }

<<<<<<< HEAD
  protected async* lazyRowIterator<R extends unknown>(qid: AthenaQueryId, query: string): AsyncGenerator<R> {
    let isFirstBatch = true;
    let columnInfo: { Name: string }[] = [];
    for (
      let results: AWS.GetQueryResultsCommandOutput | undefined = await this.athena.getQueryResults(qid);
      results;
      results = results.NextToken
        ? (await this.athena.getQueryResults({ ...qid, NextToken: results.NextToken }))
        : undefined
    ) {
      let rows = results.ResultSet?.Rows ?? [];
      if (isFirstBatch) {
        isFirstBatch = false;
        // Athena returns the columns names in first row, skip it.
        rows = rows.slice(1);
        columnInfo = /SHOW COLUMNS/.test(query) // Fix for getColumns method
          ? [{ Name: 'column' }]
          : checkNonNullable('ColumnInfo', results.ResultSet?.ResultSetMetadata?.ColumnInfo)
            .map(info => ({ Name: checkNonNullable('Name', info.Name) }));
      }
=======
  public async tablesSchema(): Promise<AthenaSchema> {
    const tablesSchema = await super.tablesSchema();
    const viewsSchema = await this.viewsSchema(tablesSchema);
>>>>>>> 7a25492b

      for (const row of rows) {
        const fields: Record<string, any> = {};
        columnInfo
          .forEach((c, j) => {
            fields[c.Name] = row.Data?.[j].VarCharValue;
          });
        yield fields as R;
      }
    }
  }

<<<<<<< HEAD
  protected async viewsSchema(tablesSchema: AthenaSchema): Promise<AthenaSchema> {
=======
  private async viewsSchema(tablesSchema: AthenaSchema): Promise<AthenaSchema> {
>>>>>>> 7a25492b
    const isView = (table: AthenaTable) => !tablesSchema[table.schema]
      || !tablesSchema[table.schema][table.name];

    const allTables = await this.getAllTables();
    const arrViewsSchema = await Promise.all(
      allTables
        .filter(isView)
        .map(table => this.getColumns(table))
    );

    return this.mergeSchemas(arrViewsSchema);
  }

  protected async getAllTables(): Promise<AthenaTable[]> {
    const data = await this.query(
      `
        SELECT table_schema AS schema, table_name AS name
        FROM information_schema.tables
        WHERE tables.table_schema NOT IN ('information_schema', 'mysql', 'performance_schema', 'sys')
      `,
      []
    );

    return data as AthenaTable[];
  }

  protected async getColumns(table: AthenaTable): Promise<AthenaSchema> {
    const data: { column: string }[] = await this.query(`SHOW COLUMNS IN \`${table.schema}\`.\`${table.name}\``, []);

    return {
      [table.schema]: {
        [table.name]: data.map(({ column }) => {
          const [name, type] = column.split('\t');
          return { name, type, attributes: [] };
        })
      }
    };
  }

  protected mergeSchemas(arrSchemas: AthenaSchema[]): AthenaSchema {
    const result: AthenaSchema = {};

    arrSchemas.forEach(schemas => {
      Object.keys(schemas).forEach(schema => {
        Object.keys(schemas[schema]).forEach((name) => {
          if (!result[schema]) result[schema] = {};
          if (!result[schema][name]) result[schema][name] = schemas[schema][name];
        });
      });
    });

    return result;
  }
}<|MERGE_RESOLUTION|>--- conflicted
+++ resolved
@@ -1,12 +1,7 @@
 import * as AWS from '@aws-sdk/client-athena';
-<<<<<<< HEAD
 import * as stream from 'stream';
 import { BaseDriver, DriverInterface, QueryOptions, StreamTableData } from '@cubejs-backend/query-orchestrator';
 import { assertNonNullable, checkNonNullable, getEnv, pausePromise, Required } from '@cubejs-backend/shared';
-=======
-import { BaseDriver, DriverInterface, QueryOptions } from '@cubejs-backend/query-orchestrator';
-import { checkNonNullable, getEnv, pausePromise, Required } from '@cubejs-backend/shared';
->>>>>>> 7a25492b
 import * as SqlString from 'sqlstring';
 import { AthenaClientConfig } from '@aws-sdk/client-athena/dist-types/AthenaClient';
 
@@ -21,7 +16,6 @@
 }
 
 type AthenaDriverOptionsInitialized = Required<AthenaDriverOptions, 'pollTimeout' | 'pollMaxInterval'>;
-<<<<<<< HEAD
 
 export interface AthenaQueryId {
   QueryExecutionId: string;
@@ -47,33 +41,6 @@
 export class AthenaDriver extends BaseDriver implements DriverInterface {
   private config: AthenaDriverOptionsInitialized;
 
-=======
-
-interface AthenaQueryId {
-  QueryExecutionId: string;
-}
-
-interface AthenaTable {
-  schema: string
-  name: string
-}
-
-interface AthenaColumn {
-  name: string
-  type: string
-  attributes: string[]
-}
-
-type AthenaSchema = Record<string, Record<string, AthenaColumn[]>>;
-
-function applyParams(query: string, params: any[]): string {
-  return SqlString.format(query, params);
-}
-
-export class AthenaDriver extends BaseDriver implements DriverInterface {
-  private config: AthenaDriverOptionsInitialized;
-
->>>>>>> 7a25492b
   private athena: AWS.Athena;
 
   public constructor(config: AthenaDriverOptions = {}) {
@@ -84,11 +51,7 @@
 
     this.config = {
       credentials: accessKeyId && secretAccessKey ? { accessKeyId, secretAccessKey } : undefined,
-<<<<<<< HEAD
-      region: process.env.CUBEJS_AWS_REGION,
-=======
       region: config.region || process.env.CUBEJS_AWS_REGION,
->>>>>>> 7a25492b
       S3OutputLocation: config.S3OutputLocation || process.env.CUBEJS_AWS_S3_OUTPUT_LOCATION,
       workGroup: config.workGroup || process.env.CUBEJS_AWS_ATHENA_WORKGROUP || 'primary',
       ...config,
@@ -109,30 +72,16 @@
     });
   }
 
-<<<<<<< HEAD
   public async query<R = unknown>(query: string, values: unknown[], options?: QueryOptions): Promise<R[]> {
     const qid = await this.startQuery(query, values);
     await this.waitForSuccess(qid);
     const rows: R[] = [];
     for await (const row of this.lazyRowIterator<R>(qid, query)) {
       rows.push(row);
-=======
-  protected async awaitForJobStatus<R = unknown>(qid: AthenaQueryId, query: string, options: any): Promise<R[] | null> {
-    const queryExecution = await this.athena.getQueryExecution(qid);
-
-    const status = queryExecution.QueryExecution?.Status?.State;
-    if (status === 'FAILED') {
-      throw new Error(queryExecution.QueryExecution?.Status?.StateChangeReason);
-    }
-
-    if (status === 'CANCELLED') {
-      throw new Error('Query has been cancelled');
->>>>>>> 7a25492b
     }
     return rows;
   }
 
-<<<<<<< HEAD
   public async stream(query: string, values: unknown[]): Promise<StreamTableData> {
     const qid = await this.startQuery(query, values);
     await this.waitForSuccess(qid);
@@ -145,52 +94,11 @@
   public async tablesSchema(): Promise<AthenaSchema> {
     const tablesSchema = await super.tablesSchema();
     const viewsSchema = await this.viewsSchema(tablesSchema);
-=======
-    if (
-      status === 'SUCCEEDED'
-    ) {
-      const allRows: AWS.Row[] = [];
-      let columnInfo: { Name: string }[] | undefined;
-
-      this.reportQueryUsage({
-        dataScannedInBytes: queryExecution.QueryExecution?.Statistics?.DataScannedInBytes
-      }, options);
-
-      for (
-        let results: AWS.GetQueryResultsCommandOutput | undefined = await this.athena.getQueryResults(qid);
-        results;
-        results = results.NextToken
-          ? (await this.athena.getQueryResults({ ...qid, NextToken: results.NextToken }))
-          : undefined
-      ) {
-        const rows = results.ResultSet?.Rows ?? [];
-        allRows.push(...(allRows.length > 0 ? rows : rows.slice(1)));
-        if (!columnInfo) {
-          columnInfo = /SHOW COLUMNS/.test(query) // Fix for getColumns method
-            ? [{ Name: 'column' }]
-            : results.ResultSet?.ResultSetMetadata?.ColumnInfo?.map(info => ({ Name: checkNonNullable('Name', info.Name) }));
-        }
-      }
-
-      return allRows.map(r => {
-        const fields: Record<string, any> = {};
-        checkNonNullable('ColumnInfo', columnInfo)
-          .forEach((c, i) => {
-            fields[c.Name] = r.Data?.[i].VarCharValue;
-          });
-        return fields;
-      }) as unknown as R[];
-    }
->>>>>>> 7a25492b
 
     return this.mergeSchemas([tablesSchema, viewsSchema]);
   }
 
-<<<<<<< HEAD
   protected async startQuery(query: string, values: unknown[]): Promise<AthenaQueryId> {
-=======
-  public async query<R = unknown>(query: string, values: unknown[], options?: QueryOptions): Promise<R[]> {
->>>>>>> 7a25492b
     const queryString = applyParams(
       query,
       (values || []).map(s => (typeof s === 'string' ? {
@@ -205,7 +113,6 @@
         OutputLocation: this.config.S3OutputLocation
       }
     });
-    const qid = { QueryExecutionId: checkNonNullable('StartQueryExecution', QueryExecutionId) };
 
     return { QueryExecutionId: checkNonNullable('StartQueryExecution', QueryExecutionId) };
   }
@@ -228,14 +135,8 @@
   protected async waitForSuccess(qid: AthenaQueryId): Promise<void> {
     const startedTime = Date.now();
     for (let i = 0; Date.now() - startedTime <= this.config.pollTimeout; i++) {
-<<<<<<< HEAD
       if (await this.checkStatus(qid)) {
         return;
-=======
-      const result: R[] | null = await this.awaitForJobStatus(qid, query, options);
-      if (result) {
-        return result;
->>>>>>> 7a25492b
       }
       await pausePromise(
         Math.min(this.config.pollMaxInterval, 500 * i)
@@ -246,7 +147,6 @@
     );
   }
 
-<<<<<<< HEAD
   protected async* lazyRowIterator<R extends unknown>(qid: AthenaQueryId, query: string): AsyncGenerator<R> {
     let isFirstBatch = true;
     let columnInfo: { Name: string }[] = [];
@@ -267,11 +167,6 @@
           : checkNonNullable('ColumnInfo', results.ResultSet?.ResultSetMetadata?.ColumnInfo)
             .map(info => ({ Name: checkNonNullable('Name', info.Name) }));
       }
-=======
-  public async tablesSchema(): Promise<AthenaSchema> {
-    const tablesSchema = await super.tablesSchema();
-    const viewsSchema = await this.viewsSchema(tablesSchema);
->>>>>>> 7a25492b
 
       for (const row of rows) {
         const fields: Record<string, any> = {};
@@ -284,11 +179,7 @@
     }
   }
 
-<<<<<<< HEAD
   protected async viewsSchema(tablesSchema: AthenaSchema): Promise<AthenaSchema> {
-=======
-  private async viewsSchema(tablesSchema: AthenaSchema): Promise<AthenaSchema> {
->>>>>>> 7a25492b
     const isView = (table: AthenaTable) => !tablesSchema[table.schema]
       || !tablesSchema[table.schema][table.name];
 
