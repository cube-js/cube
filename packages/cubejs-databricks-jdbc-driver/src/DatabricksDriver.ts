/**
 * @copyright Cube Dev, Inc.
 * @license Apache-2.0
 * @fileoverview The `DatabricksDriver` and related types declaration.
 */

import {
  getEnv,
  assertDataSource,
} from '@cubejs-backend/shared';
import {
<<<<<<< HEAD
  DriverCapabilities,
  QueryColumnsResult,
  QueryOptions,
  QuerySchemasResult,
  QueryTablesResult,
  UnloadOptions,
  GenericDataBaseType,
  TableColumn,
  DatabaseStructure,
} from '@cubejs-backend/base-driver';
=======
  BlobServiceClient,
  StorageSharedKeyCredential,
  ContainerSASPermissions,
  SASProtocol,
  generateBlobSASQueryParameters,
  BlobSASSignatureValues,
} from '@azure/storage-blob';
import { ClientSecretCredential } from '@azure/identity';
import { DriverCapabilities, QueryColumnsResult, QueryOptions, QuerySchemasResult, QueryTablesResult, UnloadOptions, GenericDataBaseType } from '@cubejs-backend/base-driver';
>>>>>>> 63a3856c
import {
  JDBCDriver,
  JDBCDriverConfiguration,
} from '@cubejs-backend/jdbc-driver';
import { DatabricksQuery } from './DatabricksQuery';
import { resolveJDBCDriver, extractUidFromJdbcUrl } from './helpers';

export type DatabricksDriverConfiguration = JDBCDriverConfiguration &
  {
    /**
     * Driver read-only mode flag.
     */
    readOnly?: boolean,

    /**
     * Export bucket type.
     */
    bucketType?: string,

    /**
     * Export bucket path.
     */
    exportBucket?: string,

    /**
     * Export bucket DBFS mount directory.
     */
    exportBucketMountDir?: string,

    /**
     * Poll interval.
     */
    pollInterval?: number,

    /**
     * The export bucket CSV file escape symbol.
     */
    exportBucketCsvEscapeSymbol?: string,

    /**
     * Export bucket AWS account key.
     */
    awsKey?: string,

    /**
     * Export bucket AWS account secret.
     */
    awsSecret?: string,

    /**
     * Export bucket AWS account region.
     */
    awsRegion?: string,

    /**
     * Export bucket Azure account key.
     */
    azureKey?: string,

    /**
     * Databricks catalog name.
     * https://www.databricks.com/product/unity-catalog
     */
    catalog?: string,

    /**
     * Databricks security token (PWD).
     */
    token?: string,

    /**
     * Azure tenant id
     */
    azureTenantId?: string,

    /**
     * Azure service principal client id
     */
    azureClientId?: string,

    /**
     * Azure service principal client sceret
     */
    azureClientSecret?: string,
  };

type ShowTableRow = {
  database: string,
  tableName: string,
  isTemporary: boolean,
};

type ShowDatabasesRow = {
  databaseName: string,
};

type ColumnInfo = {
  name: any;
  type: GenericDataBaseType;
};

const DatabricksToGenericType: Record<string, string> = {
  binary: 'hll_datasketches',
  'decimal(10,0)': 'bigint',
};

/**
 * Databricks driver class.
 */
export class DatabricksDriver extends JDBCDriver {
  /**
   * Show warning message flag.
   */
  private showSparkProtocolWarn: boolean;

  /**
   * Driver Configuration.
   */
  protected readonly config: DatabricksDriverConfiguration;

  public static dialectClass() {
    return DatabricksQuery;
  }

  /**
   * Returns default concurrency value.
   */
  public static getDefaultConcurrency(): number {
    return 2;
  }

  /**
   * Class constructor.
   */
  public constructor(
    conf: Partial<DatabricksDriverConfiguration> & {
      /**
       * Data source name.
       */
      dataSource?: string,

      /**
       * Max pool size value for the [cube]<-->[db] pool.
       */
      maxPoolSize?: number,

      /**
       * Time to wait for a response from a connection after validation
       * request before determining it as not valid. Default - 10000 ms.
       */
      testConnectionTimeout?: number,
    } = {},
  ) {
    const dataSource =
      conf.dataSource ||
      assertDataSource('default');

    let showSparkProtocolWarn = false;
    let url: string =
      conf?.url ||
      getEnv('databrickUrl', { dataSource }) ||
      getEnv('jdbcUrl', { dataSource });
    if (url.indexOf('jdbc:spark://') !== -1) {
      showSparkProtocolWarn = true;
      url = url.replace('jdbc:spark://', 'jdbc:databricks://');
    }

    const config: DatabricksDriverConfiguration = {
      ...conf,
      url,
      dbType: 'databricks',
      drivername: 'com.databricks.client.jdbc.Driver',
      customClassPath: undefined,
      properties: {
        UID: extractUidFromJdbcUrl(url),
        // PWD-parameter passed to the connection string has higher priority,
        // so we can set this one to an empty string to avoid a Java error.
        PWD:
          conf?.token ||
          getEnv('databrickToken', { dataSource }) ||
          '',
        UserAgentEntry: 'CubeDev_Cube',
      },
      catalog:
        conf?.catalog ||
        getEnv('databricksCatalog', { dataSource }),
      database: getEnv('dbName', { required: false, dataSource }),
      // common export bucket config
      bucketType:
        conf?.bucketType ||
        getEnv('dbExportBucketType', { supported: ['s3', 'azure'], dataSource }),
      exportBucket:
        conf?.exportBucket ||
        getEnv('dbExportBucket', { dataSource }),
      exportBucketMountDir:
        conf?.exportBucketMountDir ||
        getEnv('dbExportBucketMountDir', { dataSource }),
      pollInterval: (
        conf?.pollInterval ||
        getEnv('dbPollMaxInterval', { dataSource })
      ) * 1000,
      // AWS export bucket config
      awsKey:
        conf?.awsKey ||
        getEnv('dbExportBucketAwsKey', { dataSource }),
      awsSecret:
        conf?.awsSecret ||
        getEnv('dbExportBucketAwsSecret', { dataSource }),
      awsRegion:
        conf?.awsRegion ||
        getEnv('dbExportBucketAwsRegion', { dataSource }),
      // Azure export bucket
      azureKey:
        conf?.azureKey ||
        getEnv('dbExportBucketAzureKey', { dataSource }),
      exportBucketCsvEscapeSymbol:
        getEnv('dbExportBucketCsvEscapeSymbol', { dataSource }),
      // Azure service principal
      azureTenantId:
        conf?.azureTenantId ||
        getEnv('dbExportBucketAzureTenantId', { dataSource }),
      azureClientId:
        conf?.azureClientId ||
        getEnv('dbExportBucketAzureClientId', { dataSource }),
      azureClientSecret:
        conf?.azureClientSecret ||
        getEnv('dbExportBucketAzureClientSecret', { dataSource }),
    };
    if (config.readOnly === undefined) {
      // we can set readonly to true if there is no bucket config provided
      config.readOnly = !config.exportBucket;
    }

    super(config);
    this.config = config;
    this.showSparkProtocolWarn = showSparkProtocolWarn;
  }

  /**
   * @override
   */
  public readOnly() {
    return !!this.config.readOnly;
  }

  /**
   * @override
   */
  public capabilities(): DriverCapabilities {
    return {
      unloadWithoutTempTable: true,
      incrementalSchemaLoading: true
    };
  }

  /**
   * @override
   */
  public setLogger(logger: any) {
    super.setLogger(logger);
    this.showDeprecations();
  }

  /**
   * @override
   */
  public async loadPreAggregationIntoTable(
    preAggregationTableName: string,
    loadSql: string,
    params: unknown[],
    _options: any,
  ) {
    if (this.config.catalog) {
      const [schema] = preAggregationTableName.split('.');
      return super.loadPreAggregationIntoTable(
        preAggregationTableName,
        loadSql.replace(
          new RegExp(`(?<=\\s)${schema}\\.(?=[^\\s]+)`, 'g'),
          `${this.config.catalog}.${schema}.`
        ),
        params,
        _options,
      );
    } else {
      return super.loadPreAggregationIntoTable(
        preAggregationTableName,
        loadSql,
        params,
        _options,
      );
    }
  }

  /**
   * @override
   */
  public async query<R = unknown>(
    query: string,
    values: unknown[],
  ): Promise<R[]> {
    if (this.config.catalog) {
      const preAggSchemaName = this.getPreAggrSchemaName();
      return super.query(
        query.replace(
          new RegExp(`(?<=\\s)${preAggSchemaName}\\.(?=[^\\s]+)`, 'g'),
          `${this.config.catalog}.${preAggSchemaName}.`
        ),
        values,
      );
    } else {
      return super.query(query, values);
    }
  }

  /**
   * Returns pre-aggregation schema name.
   */
  protected getPreAggrSchemaName(): string {
    const schema = getEnv('preAggregationsSchema');
    if (schema) {
      return schema;
    } else {
      const devMode =
        process.env.NODE_ENV !== 'production' || getEnv('devMode');
      return devMode
        ? 'dev_pre_aggregations'
        : 'prod_pre_aggregations';
    }
  }

  /**
   * @override
   */
  public dropTable(tableName: string, options?: QueryOptions): Promise<unknown> {
    const tableFullName = `${
      this.config?.catalog ? `${this.config.catalog}.` : ''
    }${tableName}`;
    return super.dropTable(tableFullName, options);
  }

  private showDeprecations() {
    if (this.config.url) {
      const result = this.config.url
        .split(';')
        .find(node => /^PWD/i.test(node))
        ?.split('=')[1];

      if (result) {
        this.logger('PWD Parameter Deprecation in connection string', {
          warning:
            'PWD parameter is deprecated and will be ignored in future releases. ' +
            'Please migrate to the CUBEJS_DB_DATABRICKS_TOKEN environment variable.'
        });
      }
    }
    if (this.showSparkProtocolWarn) {
      this.logger('jdbc:spark protocol deprecation', {
        warning:
          'The `jdbc:spark` protocol is deprecated and will be ignored in future releases. ' +
          'Please migrate your CUBEJS_DB_DATABRICKS_URL environment variable to the ' +
          '`jdbc:databricks` protocol.'
      });
    }
  }

  /**
   * @override
   */
  protected async getCustomClassPath() {
    return resolveJDBCDriver();
  }

  /**
   * Execute create schema query.
   */
  public async createSchemaIfNotExists(schemaName: string) {
    await this.query(
      `CREATE SCHEMA IF NOT EXISTS ${
        this.getSchemaFullName(schemaName)
      }`,
      [],
    );
  }

  /**
   * Returns the list of the tables for the specified schema.
   */
  public async getTablesQuery(schemaName: string): Promise<{ 'table_name': string }[]> {
    const response = await this.query(
      `SHOW TABLES IN ${this.getSchemaFullName(schemaName)}`,
      [],
    );
    return response.map((row: any) => ({
      table_name: row.tableName,
    }));
  }

  /**
   * Returns tables meta data object.
   */
  public override async tablesSchema(): Promise<DatabaseStructure> {
    const tables = await this.getTables();

    const metadata: DatabaseStructure = {};

    await Promise.all(tables.map(async ({ database, tableName }) => {
      if (!(database in metadata)) {
        metadata[database] = {};
      }

      const columns = await this.tableColumnTypes(`${database}.${tableName}`);
      metadata[database][tableName] = columns;
    }));

    return metadata;
  }

  /**
   * Returns list of accessible tables.
   */
  private async getTables(): Promise<ShowTableRow[]> {
    if (this.config.database) {
      return <any> this.query<ShowTableRow>(
        `SHOW TABLES IN ${
          this.getSchemaFullName(this.config.database)
        }`,
        [],
      );
    }

    const databases = await this.query<ShowDatabasesRow>(
      `SHOW DATABASES${
        this.config?.catalog
          ? ` IN ${this.quoteIdentifier(this.config.catalog)}`
          : ''
      }`,
      [],
    );

    const tables = await Promise.all(
      databases.map(async ({ databaseName }) => this.query<ShowTableRow>(
        `SHOW TABLES IN ${this.getSchemaFullName(databaseName)}`,
        []
      ))
    );

    return tables.flat();
  }

  public override async getSchemas(): Promise<QuerySchemasResult[]> {
    const databases = await this.query<ShowDatabasesRow>(
      `SHOW DATABASES${
        this.config?.catalog
          ? ` IN ${this.quoteIdentifier(this.config.catalog)}`
          : ''
      }`,
      [],
    );

    return databases.map(({ databaseName }) => ({
      schema_name: databaseName,
    }));
  }

  public override async getTablesForSpecificSchemas(schemas: QuerySchemasResult[]): Promise<QueryTablesResult[]> {
    const tables = await Promise.all(
      // eslint-disable-next-line camelcase
      schemas.map(async ({ schema_name }) => this.query<ShowTableRow>(
        `SHOW TABLES IN ${this.getSchemaFullName(schema_name)}`,
        []
      ))
    );

    return tables.flat().map(({ database, tableName }) => ({
      table_name: tableName,
      schema_name: database,
    }));
  }

  public override async getColumnsForSpecificTables(tables: QueryTablesResult[]): Promise<QueryColumnsResult[]> {
    const columns = await Promise.all(
      // eslint-disable-next-line camelcase
      tables.map(async ({ schema_name, table_name }) => {
        const tableFullName = `${
          this.config?.catalog
            ? `${this.config.catalog}.`
            : ''
        // eslint-disable-next-line camelcase
        }${schema_name}.${table_name}`;
        const columnTypes = await this.tableColumnTypes(tableFullName);
        return columnTypes.map(({ name, type }) => ({
          column_name: name,
          data_type: type,
          // eslint-disable-next-line camelcase
          table_name,
          // eslint-disable-next-line camelcase
          schema_name,
        }));
      })
    );

    return columns.flat();
  }

  /**
   * Returns table columns types.
   */
  public override async tableColumnTypes(table: string): Promise<TableColumn[]> {
    let tableFullName = '';
    const tableArray = table.split('.');

    if (tableArray.length === 3) {
      tableFullName = `${
        this.quoteIdentifier(tableArray[0])
      }.${
        this.quoteIdentifier(tableArray[1])
      }.${
        this.quoteIdentifier(tableArray[2])
      }`;
    } else if (tableArray.length === 2 && this.config?.catalog) {
      tableFullName = `${
        this.quoteIdentifier(this.config.catalog)
      }.${
        this.quoteIdentifier(tableArray[0])
      }.${
        this.quoteIdentifier(tableArray[1])
      }`;
    } else {
      tableFullName = `${
        this.quoteIdentifier(tableArray[0])
      }.${
        this.quoteIdentifier(tableArray[1])
      }`;
    }

    const result = [];
    const response: any[] = await this.query(`DESCRIBE ${tableFullName}`, []);

    for (const column of response) {
      // Databricks describe additional info by default after empty line.
      if (column.col_name === '') {
        break;
      }
      result.push({
        name: column.col_name,
        type: this.toGenericType(column.data_type),
        attributes: [],
      });
    }

    return result;
  }

  /**
   * Returns query columns types.
   */
  public async queryColumnTypes(
    sql: string,
    params?: unknown[]
  ): Promise<ColumnInfo[]> {
    const result = [];

    // eslint-disable-next-line camelcase
    const response = await this.query<{col_name: string; data_type: string}>(
      `DESCRIBE QUERY ${sql}`,
      params || []
    );

    for (const column of response) {
      // Databricks describe additional info by default after empty line.
      if (column.col_name === '') {
        break;
      }

      result.push({ name: column.col_name, type: this.toGenericType(column.data_type) });
    }

    return result;
  }

  /**
   * Returns schema full name.
   */
  private getSchemaFullName(schema: string): string {
    if (this.config?.catalog) {
      return `${
        this.quoteIdentifier(this.config.catalog)
      }.${
        this.quoteIdentifier(schema)
      }`;
    } else {
      return `${this.quoteIdentifier(schema)}`;
    }
  }

  /**
   * Returns quoted string.
   */
  protected quoteIdentifier(identifier: string): string {
    if (identifier.startsWith('`') && identifier.endsWith('`')) {
      return identifier;
    }
    return `\`${identifier}\``;
  }

  /**
   * Returns the JS type by the Databricks type.
   */
  protected toGenericType(columnType: string): string {
    return DatabricksToGenericType[columnType.toLowerCase()] || super.toGenericType(columnType);
  }

  /**
   * Determines whether export bucket feature is configured or not.
   */
  public async isUnloadSupported() {
    return this.config.exportBucket !== undefined;
  }

  /**
   * Returns to the Cubestore an object with links to unloaded to an
   * export bucket data.
   */
  public async unload(tableName: string, options: UnloadOptions) {
    if (!['azure', 's3'].includes(this.config.bucketType as string)) {
      throw new Error(`Unsupported export bucket type: ${
        this.config.bucketType
      }`);
    }
    const tableFullName = `${
      this.config.catalog
        ? `${this.config.catalog}.`
        : ''
    }${tableName}`;
    const types = options.query
      ? await this.unloadWithSql(
        tableFullName,
        options.query.sql,
        options.query.params,
      )
      : await this.unloadWithTable(tableFullName);
    const csvFile = await this.getCsvFiles(tableFullName);
    return {
      exportBucketCsvEscapeSymbol: this.config.exportBucketCsvEscapeSymbol,
      csvFile,
      types,
      csvNoHeader: true,
    };
  }

  /**
   * Unload data from a SQL query to an export bucket.
   */
  private async unloadWithSql(tableFullName: string, sql: string, params: unknown[]) {
    const types = await this.queryColumnTypes(sql, params);

    await this.createExternalTableFromSql(tableFullName, sql, params, types);

    return types;
  }

  /**
   * Unload data from a temp table to an export bucket.
   */
  private async unloadWithTable(tableFullName: string) {
    const types = await this.tableColumnTypes(tableFullName);

    await this.createExternalTableFromTable(tableFullName, types);

    return types;
  }

  /**
   * Returns an array of signed URLs of unloaded csv files.
   */
  private async getCsvFiles(
    tableName: string,
  ): Promise<string[]> {
    // this.config.exportBucket includes schema
    // so it looks like:
    // s3://real-bucket-name
    // wasbs://real-container-name@account.blob.core.windows.net
    // The extractors in BaseDriver expect just clean bucket name
    const url = new URL(this.config.exportBucket || '');

    switch (this.config.bucketType) {
      case 'azure':
        return this.extractFilesFromAzure(
          { azureKey: this.config.azureKey || '' },
          // Databricks uses different bucket address form, so we need to transform it
          // to the one understandable by extractFilesFromAzure implementation
          `${url.host}/${url.username}`,
          tableName,
        );
      case 's3':
        return this.extractUnloadedFilesFromS3(
          {
            credentials: {
              accessKeyId: this.config.awsKey || '',
              secretAccessKey: this.config.awsSecret || '',
            },
            region: this.config.awsRegion || '',
          },
          url.host,
          tableName,
        );
      default:
        throw new Error(`Unsupported export bucket type: ${
          this.config.bucketType
        }`);
    }
<<<<<<< HEAD
=======
    return res;
  }

  /**
   * Returns Azure signed URLs of unloaded scv files.
   */
  private async getSignedAzureUrls(
    pathname: string,
  ): Promise<string[]> {
    const csvFile: string[] = [];
    const [container, account] =
      pathname.split('wasbs://')[1].split('.blob')[0].split('@');
    const foldername =
      pathname.split(`${this.config.exportBucket}/`)[1];
    const expr = new RegExp(`${foldername}\\/.*\\.csv$`, 'i');

    let credential: StorageSharedKeyCredential | ClientSecretCredential;
    if (this.config.azureKey !== undefined) {
      credential = new StorageSharedKeyCredential(
        account,
        this.config.azureKey as string,
      );
    } else {
      credential = new ClientSecretCredential(
        this.config.azureTenantId as string,
        this.config.azureClientId as string,
        this.config.azureClientSecret as string,
      );
    }
    const blobClient = new BlobServiceClient(
      `https://${account}.blob.core.windows.net`,
      credential,
    );
    const containerClient = blobClient.getContainerClient(container);
    const blobsList = containerClient.listBlobsFlat({ prefix: foldername });
    for await (const blob of blobsList) {
      if (blob.name && expr.test(blob.name)) {
        const startsOnDate = new Date(new Date().valueOf());
        const expiresOnDate = new Date(new Date().valueOf() + 1000 * 60 * 60);
        const signatureValues: BlobSASSignatureValues = {
          containerName: container,
          blobName: blob.name,
          permissions: ContainerSASPermissions.parse('r'),
          startsOn: startsOnDate,
          expiresOn: expiresOnDate,
          protocol: SASProtocol.Https,
          version: '2020-08-04',
        };

        let sas: string;
        if (credential instanceof StorageSharedKeyCredential) {
          sas = generateBlobSASQueryParameters(
            signatureValues,
            credential,
          ).toString();
        } else if (credential instanceof ClientSecretCredential) {
          sas = generateBlobSASQueryParameters(
            signatureValues,
            await blobClient.getUserDelegationKey(
              startsOnDate,
              expiresOnDate,
            ),
            account
          ).toString();
        } else {
          const credentialType = typeof credential;
          throw new Error(`Unexpected credentials type: ${credentialType}`);
        }

        csvFile.push(`https://${
          account
        }.blob.core.windows.net/${
          container
        }/${blob.name}?${sas}`);
      }
    }
    if (csvFile.length === 0) {
      throw new Error('No CSV files were exported to the specified bucket. ' +
        'Please check your export bucket configuration.');
    }
    return csvFile;
  }

  /**
   * Returns S3 signed URLs of unloaded scv files.
   */
  private async getSignedS3Urls(
    pathname: string,
  ): Promise<string[]> {
    const client = new S3({
      credentials: {
        accessKeyId: this.config.awsKey as string,
        secretAccessKey: this.config.awsSecret as string,
      },
      region: this.config.awsRegion,
    });

    const url = new URL(pathname);
    const list = await client.listObjectsV2({
      Bucket: url.host,
      Prefix: url.pathname.slice(1),
    });

    if (list.Contents === undefined) {
      throw new Error(`No content in specified path: ${pathname}`);
    }

    const csvFile = await Promise.all(
      list.Contents
        .filter(file => file.Key && /.csv$/i.test(file.Key))
        .map(async (file) => {
          const command = new GetObjectCommand({
            Bucket: url.host,
            Key: file.Key,
          });
          return getSignedUrl(client, command, { expiresIn: 3600 });
        })
    );
    if (csvFile.length === 0) {
      throw new Error('No CSV files were exported to the specified bucket. ' +
        'Please check your export bucket configuration.');
    }

    return csvFile;
>>>>>>> 63a3856c
  }

  protected generateTableColumnsForExport(columns: ColumnInfo[]): string {
    const wrapped = columns.map((c) => {
      if (c.type === 'hll_datasketches') {
        // [UNSUPPORTED_DATA_TYPE_FOR_DATASOURCE] The CSV datasource doesn't support type \"BINARY\". SQLSTATE: 0A000
        return `base64(${c.name})`;
      } else {
        return c.name;
      }
    });

    return wrapped.join(', ');
  }

  /**
   * Saves specified query to the configured bucket. This requires Databricks
   * cluster to be configured.
   *
   * For Azure blob storage you need to configure account access key in
   * Cluster -> Configuration -> Advanced options
   * (https://docs.databricks.com/data/data-sources/azure/azure-storage.html#access-azure-blob-storage-directly)
   *
   * `fs.azure.account.key.<storage-account-name>.blob.core.windows.net <storage-account-access-key>`
   *
   * For S3 bucket storage you need to configure AWS access key and secret in
   * Cluster -> Configuration -> Advanced options
   * (https://docs.databricks.com/data/data-sources/aws/amazon-s3.html#access-s3-buckets-directly)
   *
   * `fs.s3a.access.key <aws-access-key>`
   * `fs.s3a.secret.key <aws-secret-key>`
   */
  private async createExternalTableFromSql(tableFullName: string, sql: string, params: unknown[], columns: ColumnInfo[]) {
    let select = sql;

    if (columns.find((column) => column.type === 'hll_datasketches')) {
      select = `SELECT ${this.generateTableColumnsForExport(columns)} FROM (${sql})`;
    }

    try {
      await this.query(
        `
        CREATE TABLE ${tableFullName}
        USING CSV LOCATION '${this.config.exportBucketMountDir || this.config.exportBucket}/${tableFullName}.csv'
        OPTIONS (escape = '"')
        AS (${select});
        `,
        params,
      );
    } finally {
      await this.query(`DROP TABLE IF EXISTS ${tableFullName};`, []);
    }
  }

  /**
   * Saves specified table to the configured bucket. This requires Databricks
   * cluster to be configured.
   *
   * For Azure blob storage you need to configure account access key in
   * Cluster -> Configuration -> Advanced options
   * (https://docs.databricks.com/data/data-sources/azure/azure-storage.html#access-azure-blob-storage-directly)
   *
   * `fs.azure.account.key.<storage-account-name>.blob.core.windows.net <storage-account-access-key>`
   *
   * For S3 bucket storage you need to configure AWS access key and secret in
   * Cluster -> Configuration -> Advanced options
   * (https://docs.databricks.com/data/data-sources/aws/amazon-s3.html#access-s3-buckets-directly)
   *
   * `fs.s3a.access.key <aws-access-key>`
   * `fs.s3a.secret.key <aws-secret-key>`
   */
  private async createExternalTableFromTable(tableFullName: string, columns: ColumnInfo[]) {
    try {
      await this.query(
        `
        CREATE TABLE _${tableFullName}
        USING CSV LOCATION '${this.config.exportBucketMountDir || this.config.exportBucket}/${tableFullName}.csv'
        OPTIONS (escape = '"')
        AS SELECT ${this.generateTableColumnsForExport(columns)} FROM ${tableFullName}
        `,
        [],
      );
    } finally {
      await this.query(`DROP TABLE IF EXISTS _${tableFullName};`, []);
    }
  }
}<|MERGE_RESOLUTION|>--- conflicted
+++ resolved
@@ -9,7 +9,6 @@
   assertDataSource,
 } from '@cubejs-backend/shared';
 import {
-<<<<<<< HEAD
   DriverCapabilities,
   QueryColumnsResult,
   QueryOptions,
@@ -20,17 +19,6 @@
   TableColumn,
   DatabaseStructure,
 } from '@cubejs-backend/base-driver';
-=======
-  BlobServiceClient,
-  StorageSharedKeyCredential,
-  ContainerSASPermissions,
-  SASProtocol,
-  generateBlobSASQueryParameters,
-  BlobSASSignatureValues,
-} from '@azure/storage-blob';
-import { ClientSecretCredential } from '@azure/identity';
-import { DriverCapabilities, QueryColumnsResult, QueryOptions, QuerySchemasResult, QueryTablesResult, UnloadOptions, GenericDataBaseType } from '@cubejs-backend/base-driver';
->>>>>>> 63a3856c
 import {
   JDBCDriver,
   JDBCDriverConfiguration,
@@ -102,17 +90,17 @@
     token?: string,
 
     /**
-     * Azure tenant id
+     * Azure tenant Id
      */
     azureTenantId?: string,
 
     /**
-     * Azure service principal client id
+     * Azure service principal client Id
      */
     azureClientId?: string,
 
     /**
-     * Azure service principal client sceret
+     * Azure service principal client secret
      */
     azureClientSecret?: string,
   };
@@ -716,159 +704,37 @@
     // The extractors in BaseDriver expect just clean bucket name
     const url = new URL(this.config.exportBucket || '');
 
-    switch (this.config.bucketType) {
-      case 'azure':
-        return this.extractFilesFromAzure(
-          { azureKey: this.config.azureKey || '' },
-          // Databricks uses different bucket address form, so we need to transform it
-          // to the one understandable by extractFilesFromAzure implementation
-          `${url.host}/${url.username}`,
-          tableName,
-        );
-      case 's3':
-        return this.extractUnloadedFilesFromS3(
-          {
-            credentials: {
-              accessKeyId: this.config.awsKey || '',
-              secretAccessKey: this.config.awsSecret || '',
-            },
-            region: this.config.awsRegion || '',
+    if (this.config.bucketType === 'azure') {
+      const {
+        azureKey,
+        azureClientId: clientId,
+        azureTenantId: tenantId,
+        azureClientSecret: clientSecret
+      } = this.config;
+      return this.extractFilesFromAzure(
+        { azureKey, clientId, tenantId, clientSecret },
+        // Databricks uses different bucket address form, so we need to transform it
+        // to the one understandable by extractFilesFromAzure implementation
+        `${url.host}/${url.username}`,
+        tableName,
+      );
+    } else if (this.config.bucketType === 's3') {
+      return this.extractUnloadedFilesFromS3(
+        {
+          credentials: {
+            accessKeyId: this.config.awsKey || '',
+            secretAccessKey: this.config.awsSecret || '',
           },
-          url.host,
-          tableName,
-        );
-      default:
-        throw new Error(`Unsupported export bucket type: ${
-          this.config.bucketType
-        }`);
-    }
-<<<<<<< HEAD
-=======
-    return res;
-  }
-
-  /**
-   * Returns Azure signed URLs of unloaded scv files.
-   */
-  private async getSignedAzureUrls(
-    pathname: string,
-  ): Promise<string[]> {
-    const csvFile: string[] = [];
-    const [container, account] =
-      pathname.split('wasbs://')[1].split('.blob')[0].split('@');
-    const foldername =
-      pathname.split(`${this.config.exportBucket}/`)[1];
-    const expr = new RegExp(`${foldername}\\/.*\\.csv$`, 'i');
-
-    let credential: StorageSharedKeyCredential | ClientSecretCredential;
-    if (this.config.azureKey !== undefined) {
-      credential = new StorageSharedKeyCredential(
-        account,
-        this.config.azureKey as string,
+          region: this.config.awsRegion || '',
+        },
+        url.host,
+        tableName,
       );
     } else {
-      credential = new ClientSecretCredential(
-        this.config.azureTenantId as string,
-        this.config.azureClientId as string,
-        this.config.azureClientSecret as string,
-      );
-    }
-    const blobClient = new BlobServiceClient(
-      `https://${account}.blob.core.windows.net`,
-      credential,
-    );
-    const containerClient = blobClient.getContainerClient(container);
-    const blobsList = containerClient.listBlobsFlat({ prefix: foldername });
-    for await (const blob of blobsList) {
-      if (blob.name && expr.test(blob.name)) {
-        const startsOnDate = new Date(new Date().valueOf());
-        const expiresOnDate = new Date(new Date().valueOf() + 1000 * 60 * 60);
-        const signatureValues: BlobSASSignatureValues = {
-          containerName: container,
-          blobName: blob.name,
-          permissions: ContainerSASPermissions.parse('r'),
-          startsOn: startsOnDate,
-          expiresOn: expiresOnDate,
-          protocol: SASProtocol.Https,
-          version: '2020-08-04',
-        };
-
-        let sas: string;
-        if (credential instanceof StorageSharedKeyCredential) {
-          sas = generateBlobSASQueryParameters(
-            signatureValues,
-            credential,
-          ).toString();
-        } else if (credential instanceof ClientSecretCredential) {
-          sas = generateBlobSASQueryParameters(
-            signatureValues,
-            await blobClient.getUserDelegationKey(
-              startsOnDate,
-              expiresOnDate,
-            ),
-            account
-          ).toString();
-        } else {
-          const credentialType = typeof credential;
-          throw new Error(`Unexpected credentials type: ${credentialType}`);
-        }
-
-        csvFile.push(`https://${
-          account
-        }.blob.core.windows.net/${
-          container
-        }/${blob.name}?${sas}`);
-      }
-    }
-    if (csvFile.length === 0) {
-      throw new Error('No CSV files were exported to the specified bucket. ' +
-        'Please check your export bucket configuration.');
-    }
-    return csvFile;
-  }
-
-  /**
-   * Returns S3 signed URLs of unloaded scv files.
-   */
-  private async getSignedS3Urls(
-    pathname: string,
-  ): Promise<string[]> {
-    const client = new S3({
-      credentials: {
-        accessKeyId: this.config.awsKey as string,
-        secretAccessKey: this.config.awsSecret as string,
-      },
-      region: this.config.awsRegion,
-    });
-
-    const url = new URL(pathname);
-    const list = await client.listObjectsV2({
-      Bucket: url.host,
-      Prefix: url.pathname.slice(1),
-    });
-
-    if (list.Contents === undefined) {
-      throw new Error(`No content in specified path: ${pathname}`);
-    }
-
-    const csvFile = await Promise.all(
-      list.Contents
-        .filter(file => file.Key && /.csv$/i.test(file.Key))
-        .map(async (file) => {
-          const command = new GetObjectCommand({
-            Bucket: url.host,
-            Key: file.Key,
-          });
-          return getSignedUrl(client, command, { expiresIn: 3600 });
-        })
-    );
-    if (csvFile.length === 0) {
-      throw new Error('No CSV files were exported to the specified bucket. ' +
-        'Please check your export bucket configuration.');
-    }
-
-    return csvFile;
->>>>>>> 63a3856c
+      throw new Error(`Unsupported export bucket type: ${
+        this.config.bucketType
+      }`);
+    }
   }
 
   protected generateTableColumnsForExport(columns: ColumnInfo[]): string {
