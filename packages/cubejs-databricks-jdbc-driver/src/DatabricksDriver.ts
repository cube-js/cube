--- conflicted
+++ resolved
@@ -11,13 +11,8 @@
   generateBlobSASQueryParameters,
 } from '@azure/storage-blob';
 import {
-<<<<<<< HEAD
   DownloadTableCSVData, DriverCapabilities,
 } from '@cubejs-backend/query-orchestrator';
-=======
-  DownloadTableCSVData,
-} from '@cubejs-backend/base-driver';
->>>>>>> 29989978
 import {
   JDBCDriver,
   JDBCDriverConfiguration,
