{
  "name": "@cubejs-backend/databricks-jdbc-driver",
  "description": "Cube.js Databricks database driver",
  "author": "Cube Dev, Inc.",
  "version": "1.1.15",
  "license": "Apache-2.0",
  "repository": {
    "type": "git",
    "url": "https://github.com/cube-js/cube.git",
    "directory": "packages/cubejs-databricks-driver"
  },
  "engines": {
    "node": "^14.0.0 || ^16.0.0 || >=17.0.0"
  },
  "main": "dist/src/index.js",
  "typings": "dist/src/index.d.ts",
  "scripts": {
    "build": "rm -rf dist && npm run tsc",
    "tsc": "tsc",
    "watch": "tsc -w",
    "test": "npm run unit",
    "unit": "jest dist/test --forceExit",
    "lint": "eslint src/* --ext .ts",
    "lint:fix": "eslint --fix src/* --ext .ts",
    "postinstall": "node bin/post-install"
  },
  "files": [
    "README.md",
    "dist/src/*",
    "bin"
  ],
  "dependencies": {
<<<<<<< HEAD
    "@cubejs-backend/base-driver": "1.1.12",
    "@cubejs-backend/jdbc-driver": "1.1.12",
    "@cubejs-backend/schema-compiler": "1.1.15",
    "@cubejs-backend/shared": "1.1.12",
=======
    "@aws-sdk/client-s3": "^3.49.0",
    "@aws-sdk/s3-request-presigner": "^3.49.0",
    "@azure/storage-blob": "^12.9.0",
    "@azure/identity": "^3.4.1",
    "@cubejs-backend/base-driver": "^0.35.81",
    "@cubejs-backend/jdbc-driver": "^0.35.81",
    "@cubejs-backend/schema-compiler": "^0.35.81",
    "@cubejs-backend/shared": "^0.35.67",
     "inquirer": "^8.0.0",
>>>>>>> 63a3856c
    "node-fetch": "^2.6.1",
    "ramda": "^0.27.2",
    "source-map-support": "^0.5.19",
    "uuid": "^8.3.2"
  },
  "devDependencies": {
    "@cubejs-backend/linter": "^1.0.0",
    "@types/generic-pool": "^3.1.9",
    "@types/jest": "^27",
    "@types/node": "^18",
    "@types/ramda": "^0.27.34",
    "@types/uuid": "^8.3.4",
    "jest": "^27",
    "typescript": "~5.2.2"
  },
  "publishConfig": {
    "access": "public"
  },
  "eslintConfig": {
    "extends": "../cubejs-linter"
  },
  "jest": {
    "testEnvironment": "node"
  }
}<|MERGE_RESOLUTION|>--- conflicted
+++ resolved
@@ -30,22 +30,10 @@
     "bin"
   ],
   "dependencies": {
-<<<<<<< HEAD
     "@cubejs-backend/base-driver": "1.1.12",
     "@cubejs-backend/jdbc-driver": "1.1.12",
     "@cubejs-backend/schema-compiler": "1.1.15",
     "@cubejs-backend/shared": "1.1.12",
-=======
-    "@aws-sdk/client-s3": "^3.49.0",
-    "@aws-sdk/s3-request-presigner": "^3.49.0",
-    "@azure/storage-blob": "^12.9.0",
-    "@azure/identity": "^3.4.1",
-    "@cubejs-backend/base-driver": "^0.35.81",
-    "@cubejs-backend/jdbc-driver": "^0.35.81",
-    "@cubejs-backend/schema-compiler": "^0.35.81",
-    "@cubejs-backend/shared": "^0.35.67",
-     "inquirer": "^8.0.0",
->>>>>>> 63a3856c
     "node-fetch": "^2.6.1",
     "ramda": "^0.27.2",
     "source-map-support": "^0.5.19",
