--- conflicted
+++ resolved
@@ -33,16 +33,10 @@
     "@aws-sdk/client-s3": "^3.49.0",
     "@aws-sdk/s3-request-presigner": "^3.49.0",
     "@azure/storage-blob": "^12.9.0",
-<<<<<<< HEAD
     "@azure/identity": "^3.2.3",
-    "@cubejs-backend/base-driver": "^0.34.11",
-    "@cubejs-backend/jdbc-driver": "^0.34.11",
-    "@cubejs-backend/schema-compiler": "^0.34.11",
-=======
     "@cubejs-backend/base-driver": "^0.34.12",
     "@cubejs-backend/jdbc-driver": "^0.34.12",
     "@cubejs-backend/schema-compiler": "^0.34.12",
->>>>>>> 3493971a
     "@cubejs-backend/shared": "^0.34.1",
     "inquirer": "^8.0.0",
     "node-fetch": "^2.6.1",
