{
  "name": "@cubejs-backend/databricks-jdbc-driver",
  "description": "Cube.js Databricks database driver",
  "author": "Cube Dev, Inc.",
  "version": "0.33.41",
  "license": "Apache-2.0",
  "repository": {
    "type": "git",
    "url": "https://github.com/cube-js/cube.git",
    "directory": "packages/cubejs-databricks-driver"
  },
  "engines": {
    "node": "^14.0.0 || ^16.0.0 || >=17.0.0"
  },
  "main": "dist/src/index.js",
  "typings": "dist/src/index.d.ts",
  "scripts": {
    "build": "rm -rf dist && npm run tsc",
    "tsc": "tsc",
    "watch": "tsc -w",
    "test": "npm run unit",
    "unit": "jest dist/test --forceExit",
    "lint": "eslint src/* --ext .ts",
    "lint:fix": "eslint --fix src/* --ext .ts",
    "postinstall": "node bin/post-install"
  },
  "files": [
    "README.md",
    "dist/src/*",
    "bin"
  ],
  "dependencies": {
    "@aws-sdk/client-s3": "^3.49.0",
    "@aws-sdk/s3-request-presigner": "^3.49.0",
    "@azure/storage-blob": "^12.9.0",
<<<<<<< HEAD
    "@azure/identity": "^3.2.3",
    "@cubejs-backend/base-driver": "^0.33.39",
    "@cubejs-backend/jdbc-driver": "^0.33.39",
    "@cubejs-backend/schema-compiler": "^0.33.39",
    "@cubejs-backend/shared": "^0.33.39",
=======
    "@cubejs-backend/base-driver": "^0.33.41",
    "@cubejs-backend/jdbc-driver": "^0.33.41",
    "@cubejs-backend/schema-compiler": "^0.33.41",
    "@cubejs-backend/shared": "^0.33.41",
>>>>>>> c67182b9
    "inquirer": "^8.0.0",
    "node-fetch": "^2.6.1",
    "ramda": "^0.27.2",
    "source-map-support": "^0.5.19",
    "uuid": "^8.3.2"
  },
  "devDependencies": {
    "@cubejs-backend/linter": "^0.33.0",
    "@types/generic-pool": "^3.1.9",
    "@types/inquirer": "^7.3.1",
    "@types/jest": "^26.0.20",
    "@types/node": "^14",
    "@types/ramda": "^0.27.34",
    "@types/uuid": "^8.3.4",
    "jest": "^26.6.3",
    "typescript": "~4.9.5"
  },
  "publishConfig": {
    "access": "public"
  },
  "eslintConfig": {
    "extends": "../cubejs-linter"
  },
  "jest": {
    "testEnvironment": "node"
  }
}<|MERGE_RESOLUTION|>--- conflicted
+++ resolved
@@ -33,18 +33,11 @@
     "@aws-sdk/client-s3": "^3.49.0",
     "@aws-sdk/s3-request-presigner": "^3.49.0",
     "@azure/storage-blob": "^12.9.0",
-<<<<<<< HEAD
     "@azure/identity": "^3.2.3",
-    "@cubejs-backend/base-driver": "^0.33.39",
-    "@cubejs-backend/jdbc-driver": "^0.33.39",
-    "@cubejs-backend/schema-compiler": "^0.33.39",
-    "@cubejs-backend/shared": "^0.33.39",
-=======
     "@cubejs-backend/base-driver": "^0.33.41",
     "@cubejs-backend/jdbc-driver": "^0.33.41",
     "@cubejs-backend/schema-compiler": "^0.33.41",
     "@cubejs-backend/shared": "^0.33.41",
->>>>>>> c67182b9
     "inquirer": "^8.0.0",
     "node-fetch": "^2.6.1",
     "ramda": "^0.27.2",
