--- conflicted
+++ resolved
@@ -33,18 +33,11 @@
     "@aws-sdk/client-s3": "^3.49.0",
     "@aws-sdk/s3-request-presigner": "^3.49.0",
     "@azure/storage-blob": "^12.9.0",
-<<<<<<< HEAD
     "@azure/identity": "^3.2.3",
-    "@cubejs-backend/base-driver": "^0.33.58",
-    "@cubejs-backend/jdbc-driver": "^0.33.58",
-    "@cubejs-backend/schema-compiler": "^0.33.58",
-    "@cubejs-backend/shared": "^0.33.57",
-=======
     "@cubejs-backend/base-driver": "^0.34.0",
     "@cubejs-backend/jdbc-driver": "^0.34.0",
     "@cubejs-backend/schema-compiler": "^0.34.0",
     "@cubejs-backend/shared": "^0.34.0",
->>>>>>> e92e15c8
     "inquirer": "^8.0.0",
     "node-fetch": "^2.6.1",
     "ramda": "^0.27.2",
