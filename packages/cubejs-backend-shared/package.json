{
  "name": "@cubejs-backend/shared",
<<<<<<< HEAD
  "version": "0.35.2",
=======
  "version": "0.35.67",
>>>>>>> 33b13832
  "description": "Shared code for Cube.js backend packages",
  "main": "dist/src/index.js",
  "typings": "dist/src/index.d.ts",
  "scripts": {
    "build": "rm -rf dist && npm run tsc",
    "tsc": "tsc",
    "watch": "tsc -w",
    "lint": "eslint src/* --ext .ts",
    "lint:fix": "eslint --fix src/* --ext .ts",
    "unit": "jest --coverage dist/test"
  },
  "files": [
    "README.md",
    "dist/src/*"
  ],
  "engines": {
    "node": "^14.0.0 || ^16.0.0 || >=17.0.0"
  },
  "author": "Cube Dev, Inc.",
  "license": "Apache-2.0",
  "devDependencies": {
    "@cubejs-backend/linter": "^0.35.0",
    "@types/bytes": "^3.1.0",
    "@types/cli-progress": "^3.9.1",
    "@types/decompress": "^4.2.3",
    "@types/jest": "^27",
    "@types/node": "^12",
    "@types/node-fetch": "^2.5.8",
    "@types/shelljs": "^0.8.5",
    "@types/throttle-debounce": "^2.1.0",
    "jest": "^27",
    "typescript": "~5.2.2"
  },
  "dependencies": {
    "@oclif/color": "^0.1.2",
    "bytes": "^3.1.0",
    "cli-progress": "^3.9.0",
    "cross-spawn": "^7.0.3",
    "decompress": "^4.2.1",
    "env-var": "^6.3.0",
    "fs-extra": "^9.1.0",
    "http-proxy-agent": "^4.0.1",
    "moment-range": "^4.0.1",
    "moment-timezone": "^0.5.33",
    "node-fetch": "^2.6.1",
    "shelljs": "^0.8.5",
    "throttle-debounce": "^3.0.1",
    "uuid": "^8.3.2"
  },
  "publishConfig": {
    "access": "public"
  },
  "eslintConfig": {
    "extends": "../cubejs-linter"
  },
  "resolutions": {
    "colors": "1.4.0"
  },
  "jest": {
    "testEnvironment": "node",
    "collectCoverage": false,
    "coverageDirectory": "coverage/",
    "collectCoverageFrom": [
      "dist/src/**/*.js",
      "dist/src/**/*.ts"
    ],
    "coveragePathIgnorePatterns": [
      ".*\\.d\\.ts"
    ]
  }
}<|MERGE_RESOLUTION|>--- conflicted
+++ resolved
@@ -1,10 +1,6 @@
 {
   "name": "@cubejs-backend/shared",
-<<<<<<< HEAD
-  "version": "0.35.2",
-=======
   "version": "0.35.67",
->>>>>>> 33b13832
   "description": "Shared code for Cube.js backend packages",
   "main": "dist/src/index.js",
   "typings": "dist/src/index.d.ts",
