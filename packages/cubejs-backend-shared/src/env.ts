--- conflicted
+++ resolved
@@ -1613,8 +1613,7 @@
     ]
   ),
 
-<<<<<<< HEAD
-  duckdbExtensions: ({
+duckdbExtensions: ({
     dataSource
   }: {
     dataSource: string,
@@ -1627,11 +1626,9 @@
     }
     return [];
   },
-=======
   /** ***************************************************************
    * Presto Driver                                                  *
    **************************************************************** */
->>>>>>> 1beba2d3
 
   /**
    * Presto catalog.
