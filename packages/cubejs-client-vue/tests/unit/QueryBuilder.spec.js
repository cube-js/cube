--- conflicted
+++ resolved
@@ -921,10 +921,6 @@
   });
 
   describe('builder computed', () => {
-<<<<<<< HEAD
-    describe('orderMembers', () => {
-      it('does not contain time dimension if granularity is set to none', async () => {
-=======
     describe('validatedQuery', () => {
       it('correctly updates pivot config after chart type change', async () => {
         const expectedPivotForTable = {
@@ -941,7 +937,6 @@
           joinDateRange: false,
         };
 
->>>>>>> e7043bb4
         const cube = createCubejsApi();
         jest
           .spyOn(cube, 'request')
@@ -958,7 +953,45 @@
               }],
             },
           },
-<<<<<<< HEAD
+          scopedSlots: {
+            builder: function ({ updateChartType }) {
+              return this.$createElement('input', {
+                on: { change: () => updateChartType('line')}
+              });
+            },
+          },
+        });
+
+        await flushPromises();
+
+        wrapper.vm.addMember('dimensions', 'Orders.status'); // to trigger first heuristics
+        await wrapper.vm.$nextTick();
+        expect(wrapper.vm.pivotConfig).toEqual(expectedPivotForTable);
+        expect(wrapper.vm.chartType).toBe('table');
+        wrapper.find('input').trigger('change');
+        await wrapper.vm.$nextTick();
+        expect(wrapper.vm.pivotConfig).toEqual(expectedPivotForLine);
+        expect(wrapper.vm.chartType).toBe('line');
+      });
+    });
+    describe('orderMembers', () => {
+      it('does not contain time dimension if granularity is set to none', async () => {
+        const cube = createCubejsApi();
+        jest
+          .spyOn(cube, 'request')
+          .mockImplementation(fetchMock(load))
+          .mockImplementationOnce(fetchMock(meta));
+
+        const wrapper = mount(QueryBuilder, {
+          propsData: {
+            cubejsApi: cube,
+            query: {
+              measures: ['Orders.count'],
+              timeDimensions: [{
+                dimension: 'Orders.createdAt',
+              }],
+            },
+          },
         });
 
         await flushPromises();
@@ -991,20 +1024,12 @@
                 dimension: 'Orders.createdAt',
                 granularity: 'day',
               }],
-=======
-          scopedSlots: {
-            builder: function ({ updateChartType }) {
-              return this.$createElement('input', {
-                on: { change: () => updateChartType('line')}
-              });
->>>>>>> e7043bb4
             },
           },
         });
 
         await flushPromises();
 
-<<<<<<< HEAD
         expect(wrapper.vm.orderMembers.length).toBe(2);
         expect(wrapper.vm.orderMembers).toEqual(
           expect.arrayContaining([
@@ -1020,16 +1045,6 @@
             })
           ])
         );
-=======
-        wrapper.vm.addMember('dimensions', 'Orders.status'); // to trigger first heuristics
-        await wrapper.vm.$nextTick();
-        expect(wrapper.vm.pivotConfig).toEqual(expectedPivotForTable);
-        expect(wrapper.vm.chartType).toBe('table');
-        wrapper.find('input').trigger('change');
-        await wrapper.vm.$nextTick();
-        expect(wrapper.vm.pivotConfig).toEqual(expectedPivotForLine);
-        expect(wrapper.vm.chartType).toBe('line');
->>>>>>> e7043bb4
       });
     });
   });
