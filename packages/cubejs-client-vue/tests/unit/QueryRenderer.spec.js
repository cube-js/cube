import { shallowMount, mount } from '@vue/test-utils';
import flushPromises from 'flush-promises';

import QueryRenderer from '../../src/QueryRenderer';
import fetchMock, { load, single } from './__mocks__/responses';
import { createCubejsApi } from './utils';

describe('QueryRenderer.vue', () => {
  describe('Loads single query from api', () => {
    it('Loads empty state', () => {
      const cube = createCubejsApi();
      jest.spyOn(cube, 'request').mockImplementation(fetchMock(load));

      const wrapper = shallowMount(QueryRenderer, {
        propsData: {
          query: {},
          cubejsApi: cube,
        },
        slots: {
          empty: `<div>i'm empty</div>`,
        },
      });

      expect(wrapper.text()).toContain(`i'm empty`);
      expect(cube.request.mock.calls.length).toBe(0);
    });

    it('Loads error state', async () => {
      const cube = createCubejsApi();
      jest.spyOn(cube, 'request').mockImplementation(fetchMock({ error: 'error message' }, 400));

      const wrapper = shallowMount(QueryRenderer, {
        propsData: {
          query: {
            measures: ['Stories.count'],
          },
          cubejsApi: cube,
        },
        scopedSlots: {
          error: `<div>{{props.error}}</div>`,
        },
      });

      await flushPromises();

      expect(wrapper.text()).toContain('error message');
      expect(cube.request.mock.calls.length).toBe(1);
    });

    it('Loads resultSet', async () => {
      const cube = createCubejsApi();
      jest.spyOn(cube, 'request').mockImplementation(fetchMock(load));

      const wrapper = shallowMount(QueryRenderer, {
        propsData: {
          query: {
            measures: ['Stories.count'],
          },
          cubejsApi: cube,
        },
        scopedSlots: {
          default: `<div>Result set is loaded</div>`,
        },
      });

      await flushPromises();

      expect(wrapper.text()).toContain('Result set is loaded');
      expect(cube.request.mock.calls.length).toBe(1);
    });

<<<<<<< HEAD
    // todo: fix
    // it('Rerender on query nested property change', async () => {
    //   const cube = CubejsApi('token');
    //   jest.spyOn(cube, 'request').mockImplementation(fetchMock(single));
    //
    //   const parent = mount({
    //     components: {
    //       QueryRenderer,
    //     },
    //     template: `
    //       <div>
    //         <query-renderer :cubejs-api="cubejsApi" :query="query" v-slot="{ query }">
    //           <span class="query">{{query}}</span>
    //         </query-renderer>
    //       </div>
    //     `,
    //     data() {
    //       return {
    //         cubejsApi: cube,
    //         query: {
    //           measures: ['Stories.count'],
    //           dimensions: [],
    //           filters: [],
    //           segments: [],
    //           timeDimensions: [],
    //         },
    //       };
    //     },
    //   });
    //
    //   await flushPromises();
    //
    //   expect(cube.request.mock.calls.length).toBe(1);
    //   expect(parent.find('.query').element.textContent).toContain('Stories.count');
    //
    //   // await parent.setData({
    //   //   query: {
    //   //     measures: ['Users.count'],
    //   //   },
    //   // });
    //
    //   // parent.vm.query.measures = ['Users.count'];
    //   // await flushPromises();
    //
    //   expect(cube.request.mock.calls.length).toBe(2);
    //   expect(parent.find('.query').element.textContent).toContain('Users.count');
    //
    //   parent.vm.query.measures.push('Users.count');
    //   await flushPromises();
    //
    //   expect(cube.request.mock.calls.length).toBe(3);
    //   expect(parent.find('.query').element.textContent).toContain('Users.count');
    //
    //   parent.vm.query.timeDimensions.push({
    //     dimension: 'Users.count',
    //     dateRange: 'last 6 days',
    //     granularity: 'week',
    //   });
    //   await flushPromises();
    //
    //   expect(cube.request.mock.calls.length).toBe(4);
    //   expect(parent.find('.query').element.textContent).toContain('week');
    // });
=======
    it('Rerender on query nested property change', async () => {
      const cube = createCubejsApi();
      jest.spyOn(cube, 'request').mockImplementation(fetchMock(single));

      const parent = mount({
        components: {
          QueryRenderer,
        },
        template: `
          <div>
            <query-renderer :cubejs-api="cubejsApi" :query="query" v-slot="{ query }">
              <span class="query">{{query}}</span>
            </query-renderer>
          </div>
        `,
        data() {
          return {
            cubejsApi: cube ,
            query: {
              measures: ['Stories.count'],
              dimensions: [],
              filters: [],
              segments: [],
              timeDimensions: [],
            },
          };
        },
      });

      await flushPromises();

      expect(cube.request.mock.calls.length).toBe(1);
      expect(parent.find('.query').element.textContent).toContain('Stories.count');

      parent.vm.query.measures = ['Users.count'];
      await flushPromises();

      expect(cube.request.mock.calls.length).toBe(2);
      expect(parent.find('.query').element.textContent).toContain('Users.count');

      parent.vm.query.measures.push('Users.count');
      await flushPromises();

      expect(cube.request.mock.calls.length).toBe(3);
      expect(parent.find('.query').element.textContent).toContain('Users.count');

      parent.vm.query.timeDimensions.push({ dimension: 'Users.count', dateRange: 'last 6 days', granularity: 'week' });
      await flushPromises();

      expect(cube.request.mock.calls.length).toBe(4);
      expect(parent.find('.query').element.textContent).toContain('week');
    });
>>>>>>> 489dc12d
  });
});<|MERGE_RESOLUTION|>--- conflicted
+++ resolved
@@ -2,7 +2,7 @@
 import flushPromises from 'flush-promises';
 
 import QueryRenderer from '../../src/QueryRenderer';
-import fetchMock, { load, single } from './__mocks__/responses';
+import fetchMock, { load } from './__mocks__/responses';
 import { createCubejsApi } from './utils';
 
 describe('QueryRenderer.vue', () => {
@@ -69,10 +69,9 @@
       expect(cube.request.mock.calls.length).toBe(1);
     });
 
-<<<<<<< HEAD
     // todo: fix
     // it('Rerender on query nested property change', async () => {
-    //   const cube = CubejsApi('token');
+    //   const cube = createCubejsApi();
     //   jest.spyOn(cube, 'request').mockImplementation(fetchMock(single));
     //
     //   const parent = mount({
@@ -133,59 +132,5 @@
     //   expect(cube.request.mock.calls.length).toBe(4);
     //   expect(parent.find('.query').element.textContent).toContain('week');
     // });
-=======
-    it('Rerender on query nested property change', async () => {
-      const cube = createCubejsApi();
-      jest.spyOn(cube, 'request').mockImplementation(fetchMock(single));
-
-      const parent = mount({
-        components: {
-          QueryRenderer,
-        },
-        template: `
-          <div>
-            <query-renderer :cubejs-api="cubejsApi" :query="query" v-slot="{ query }">
-              <span class="query">{{query}}</span>
-            </query-renderer>
-          </div>
-        `,
-        data() {
-          return {
-            cubejsApi: cube ,
-            query: {
-              measures: ['Stories.count'],
-              dimensions: [],
-              filters: [],
-              segments: [],
-              timeDimensions: [],
-            },
-          };
-        },
-      });
-
-      await flushPromises();
-
-      expect(cube.request.mock.calls.length).toBe(1);
-      expect(parent.find('.query').element.textContent).toContain('Stories.count');
-
-      parent.vm.query.measures = ['Users.count'];
-      await flushPromises();
-
-      expect(cube.request.mock.calls.length).toBe(2);
-      expect(parent.find('.query').element.textContent).toContain('Users.count');
-
-      parent.vm.query.measures.push('Users.count');
-      await flushPromises();
-
-      expect(cube.request.mock.calls.length).toBe(3);
-      expect(parent.find('.query').element.textContent).toContain('Users.count');
-
-      parent.vm.query.timeDimensions.push({ dimension: 'Users.count', dateRange: 'last 6 days', granularity: 'week' });
-      await flushPromises();
-
-      expect(cube.request.mock.calls.length).toBe(4);
-      expect(parent.find('.query').element.textContent).toContain('week');
-    });
->>>>>>> 489dc12d
   });
 });