--- conflicted
+++ resolved
@@ -142,10 +142,6 @@
     },
   },
   watch: {
-<<<<<<< HEAD
-    cubejsApi() {
-      this.load();
-=======
     loading(loading) {
       if (loading === false) {
         this.$emit('queryLoad', {
@@ -153,7 +149,9 @@
           resultSet: this.resultSet
         });
       }
->>>>>>> 20dc1b1d
+    },
+    cubejsApi() {
+      this.load();
     },
     query: {
       deep: true,
@@ -163,11 +161,7 @@
           Object.keys(prevQuery?.order || {})
         );
 
-<<<<<<< HEAD
         if ((!equals(query, prevQuery) || hasOrderChanged)) {
-=======
-        if (isQueryPresent(query) && (!equals(query, prevQuery) || hasOrderChanged)) {
->>>>>>> 20dc1b1d
           this.load();
         }
       },
