{
  "name": "@cubejs-client/vue",
  "version": "0.27.14",
  "engines": {},
  "repository": {
    "type": "git",
    "url": "https://github.com/cube-js/cube.js.git",
    "directory": "packages/cubejs-client-vue"
  },
  "description": "Vue.js components for cube.js",
  "author": "Ricardo Tapia",
  "scripts": {
    "serve": "vue-cli-service serve",
    "lint": "vue-cli-service lint",
    "test": "vue-cli-service test:unit",
    "unit": "npm run test:unit",
    "test:unit": "vue-cli-service test:unit",
    "test:unit:watch": "vue-cli-service test:unit --watch --require tests/setup.js"
  },
  "main": "dist/cubejs-client-vue.js",
  "module": "dist/cubejs-client-vue.esm.js",
  "files": [
    "dist",
    "src"
  ],
  "dependencies": {
<<<<<<< HEAD
    "@cubejs-client/core": "^0.27.6",
    "@vue/compiler-sfc": "^3.0.11",
=======
    "@cubejs-client/core": "^0.27.14",
>>>>>>> 5a68ba76
    "core-js": "^3.6.5",
    "flush-promises": "^1.0.2",
    "ramda": "^0.27.0",
    "vue-loader": "^16.2.0"
  },
  "devDependencies": {
    "@vue/cli-plugin-babel": "^3.5.0",
    "@vue/cli-plugin-eslint": "^4.2.3",
    "@vue/cli-plugin-unit-jest": "^4.2.3",
    "@vue/cli-service": "^4.2.3",
    "@vue/test-utils": "^2.0.0-0",
    "vue-jest": "^5.0.0-0",
    "babel-core": "7.0.0-bridge.0",
    "babel-eslint": "^10.1.0",
    "babel-jest": "^23.6.0",
    "eslint": "^7.21.0",
    "eslint-plugin-vue": "^6.2.1",
    "vue": "^3.0.11"
  },
  "eslintConfig": {
    "root": true,
    "env": {
      "node": true
    },
    "extends": [
      "plugin:vue/essential",
      "eslint:recommended"
    ],
    "rules": {},
    "parserOptions": {
      "parser": "babel-eslint"
    }
  },
  "postcss": {
    "plugins": {
      "autoprefixer": {}
    }
  },
  "browserslist": [
    "> 1%",
    "last 2 versions",
    "not ie <= 8"
  ],
  "license": "MIT",
  "publishConfig": {
    "access": "public"
  }
}<|MERGE_RESOLUTION|>--- conflicted
+++ resolved
@@ -24,12 +24,8 @@
     "src"
   ],
   "dependencies": {
-<<<<<<< HEAD
-    "@cubejs-client/core": "^0.27.6",
+    "@cubejs-client/core": "^0.27.14",
     "@vue/compiler-sfc": "^3.0.11",
-=======
-    "@cubejs-client/core": "^0.27.14",
->>>>>>> 5a68ba76
     "core-js": "^3.6.5",
     "flush-promises": "^1.0.2",
     "ramda": "^0.27.0",
