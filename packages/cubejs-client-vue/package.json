{
  "name": "@cubejs-client/vue",
  "version": "0.26.53",
  "engines": {},
  "repository": {
    "type": "git",
    "url": "https://github.com/cube-js/cube.js.git",
    "directory": "packages/cubejs-client-vue"
  },
  "description": "Vue.js components for cube.js",
  "author": "Ricardo Tapia",
  "scripts": {
    "serve": "vue-cli-service serve",
    "lint": "vue-cli-service lint",
    "test": "vue-cli-service test:unit",
    "unit": "npm run test:unit",
    "test:unit": "vue-cli-service test:unit",
    "test:unit:watch": "vue-cli-service test:unit --watch --require tests/setup.js"
  },
  "main": "dist/cubejs-client-vue.js",
  "module": "dist/cubejs-client-vue.esm.js",
  "files": [
    "dist",
    "src"
  ],
  "dependencies": {
<<<<<<< HEAD
    "@cubejs-client/core": "^0.24.4",
=======
    "@cubejs-client/core": "^0.26.45",
>>>>>>> a1b42017
    "core-js": "^3.6.5",
    "ramda": "^0.27.0"
  },
  "devDependencies": {
    "@vue/cli-plugin-babel": "^3.5.0",
    "@vue/cli-plugin-eslint": "^4.2.3",
    "@vue/cli-plugin-unit-jest": "^4.2.3",
    "@vue/cli-service": "^4.2.3",
    "@vue/test-utils": "1.1.3",
    "babel-core": "7.0.0-bridge.0",
    "babel-eslint": "^10.1.0",
    "babel-jest": "^23.6.0",
    "eslint": "^7.21.0",
    "eslint-plugin-vue": "^6.2.1",
    "vue": "^2.6.6",
    "vue-template-compiler": "^2.5.21"
  },
  "eslintConfig": {
    "root": true,
    "env": {
      "node": true
    },
    "extends": [
      "plugin:vue/essential",
      "eslint:recommended"
    ],
    "rules": {},
    "parserOptions": {
      "parser": "babel-eslint"
    }
  },
  "postcss": {
    "plugins": {
      "autoprefixer": {}
    }
  },
  "browserslist": [
    "> 1%",
    "last 2 versions",
    "not ie <= 8"
  ],
  "license": "MIT",
  "publishConfig": {
    "access": "public"
  }
}<|MERGE_RESOLUTION|>--- conflicted
+++ resolved
@@ -24,11 +24,7 @@
     "src"
   ],
   "dependencies": {
-<<<<<<< HEAD
-    "@cubejs-client/core": "^0.24.4",
-=======
     "@cubejs-client/core": "^0.26.45",
->>>>>>> a1b42017
     "core-js": "^3.6.5",
     "ramda": "^0.27.0"
   },
