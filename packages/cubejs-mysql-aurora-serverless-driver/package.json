--- conflicted
+++ resolved
@@ -2,11 +2,7 @@
   "name": "@cubejs-backend/mysql-aurora-serverless-driver",
   "description": "Cube.js Aurora Serverless Mysql database driver",
   "author": "Cube Dev, Inc.",
-<<<<<<< HEAD
-  "version": "0.35.2",
-=======
   "version": "0.35.67",
->>>>>>> 33b13832
   "repository": {
     "type": "git",
     "url": "https://github.com/cube-js/cube.git",
@@ -25,13 +21,8 @@
     "lint": "eslint driver/*.js test/*.js"
   },
   "dependencies": {
-<<<<<<< HEAD
-    "@cubejs-backend/base-driver": "^0.35.2",
-    "@cubejs-backend/shared": "^0.35.2",
-=======
     "@cubejs-backend/base-driver": "^0.35.67",
     "@cubejs-backend/shared": "^0.35.67",
->>>>>>> 33b13832
     "@types/mysql": "^2.15.15",
     "aws-sdk": "^2.787.0",
     "data-api-client": "^1.1.0"
