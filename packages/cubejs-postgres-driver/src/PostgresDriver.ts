--- conflicted
+++ resolved
@@ -154,11 +154,7 @@
     JOIN information_schema.constraint_column_usage AS ccu USING (constraint_schema, constraint_name)
     JOIN information_schema.columns AS columns ON columns.table_schema = tc.constraint_schema
       AND tc.table_name = columns.table_name AND ccu.column_name = columns.column_name
-<<<<<<< HEAD
-    WHERE constraint_type = 'PRIMARY KEY' AND columns.table_schema NOT IN ('information_schema', 'mysql', 'performance_schema', 'sys', 'INFORMATION_SCHEMA')${conditionString ? ` AND (${conditionString})` : ''}`;
-=======
     WHERE constraint_type = 'PRIMARY KEY' AND columns.table_schema NOT IN ('pg_catalog', 'information_schema', 'mysql', 'performance_schema', 'sys', 'INFORMATION_SCHEMA')${conditionString ? ` AND (${conditionString})` : ''}`;
->>>>>>> 33b13832
   }
 
   protected foreignKeysQuery(conditionString?: string): string | null {
@@ -176,11 +172,7 @@
         ON columns.constraint_name = tc.constraint_name
       WHERE
          constraint_type = 'FOREIGN KEY'
-<<<<<<< HEAD
-         AND ${this.getColumnNameForSchemaName()} NOT IN ('information_schema', 'mysql', 'performance_schema', 'sys', 'INFORMATION_SCHEMA')
-=======
          AND ${this.getColumnNameForSchemaName()} NOT IN ('pg_catalog', 'information_schema', 'mysql', 'performance_schema', 'sys', 'INFORMATION_SCHEMA')
->>>>>>> 33b13832
          ${conditionString ? ` AND (${conditionString})` : ''}
     `;
   }
