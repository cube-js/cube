{
  "name": "@cubejs-backend/postgres-driver",
  "description": "Cube.js Postgres database driver",
  "author": "Cube Dev, Inc.",
<<<<<<< HEAD
  "version": "0.35.22",
=======
  "version": "0.35.79",
>>>>>>> 33b13832
  "repository": {
    "type": "git",
    "url": "https://github.com/cube-js/cube.git",
    "directory": "packages/cubejs-postgres-driver"
  },
  "engines": {
    "node": "^14.0.0 || ^16.0.0 || >=17.0.0"
  },
  "files": [
    "dist/src",
    "index.js"
  ],
  "main": "index.js",
  "typings": "dist/src/index.d.ts",
  "scripts": {
    "build": "rm -rf dist && npm run tsc",
    "tsc": "tsc",
    "watch": "tsc -w",
    "integration": "npm run integration:postgres",
    "integration:postgres": "jest --verbose dist/test",
    "lint": "eslint src/* --ext .ts",
    "lint:fix": "eslint --fix src/* --ext .ts"
  },
  "dependencies": {
<<<<<<< HEAD
    "@cubejs-backend/base-driver": "^0.35.2",
    "@cubejs-backend/shared": "^0.35.2",
=======
    "@cubejs-backend/base-driver": "^0.35.67",
    "@cubejs-backend/shared": "^0.35.67",
>>>>>>> 33b13832
    "@types/pg": "^8.6.0",
    "@types/pg-query-stream": "^1.0.3",
    "moment": "^2.24.0",
    "pg": "^8.6.0",
    "pg-query-stream": "^4.1.0"
  },
  "license": "Apache-2.0",
  "devDependencies": {
    "@cubejs-backend/linter": "^0.35.0",
<<<<<<< HEAD
    "@cubejs-backend/testing-shared": "^0.35.22",
    "testcontainers": "^8.4.0",
=======
    "@cubejs-backend/testing-shared": "^0.35.79",
    "testcontainers": "^10.10.4",
>>>>>>> 33b13832
    "typescript": "~5.2.2"
  },
  "publishConfig": {
    "access": "public"
  },
  "jest": {
    "testEnvironment": "node"
  },
  "eslintConfig": {
    "extends": "../cubejs-linter"
  }
}<|MERGE_RESOLUTION|>--- conflicted
+++ resolved
@@ -2,11 +2,7 @@
   "name": "@cubejs-backend/postgres-driver",
   "description": "Cube.js Postgres database driver",
   "author": "Cube Dev, Inc.",
-<<<<<<< HEAD
-  "version": "0.35.22",
-=======
   "version": "0.35.79",
->>>>>>> 33b13832
   "repository": {
     "type": "git",
     "url": "https://github.com/cube-js/cube.git",
@@ -31,13 +27,8 @@
     "lint:fix": "eslint --fix src/* --ext .ts"
   },
   "dependencies": {
-<<<<<<< HEAD
-    "@cubejs-backend/base-driver": "^0.35.2",
-    "@cubejs-backend/shared": "^0.35.2",
-=======
     "@cubejs-backend/base-driver": "^0.35.67",
     "@cubejs-backend/shared": "^0.35.67",
->>>>>>> 33b13832
     "@types/pg": "^8.6.0",
     "@types/pg-query-stream": "^1.0.3",
     "moment": "^2.24.0",
@@ -47,13 +38,8 @@
   "license": "Apache-2.0",
   "devDependencies": {
     "@cubejs-backend/linter": "^0.35.0",
-<<<<<<< HEAD
-    "@cubejs-backend/testing-shared": "^0.35.22",
-    "testcontainers": "^8.4.0",
-=======
     "@cubejs-backend/testing-shared": "^0.35.79",
     "testcontainers": "^10.10.4",
->>>>>>> 33b13832
     "typescript": "~5.2.2"
   },
   "publishConfig": {
