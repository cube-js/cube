--- conflicted
+++ resolved
@@ -2,11 +2,7 @@
   "name": "@cubejs-backend/server",
   "description": "Cube.js all-in-one server",
   "author": "Cube Dev, Inc.",
-<<<<<<< HEAD
-  "version": "0.35.22",
-=======
   "version": "0.35.79",
->>>>>>> 33b13832
   "types": "index.d.ts",
   "repository": {
     "type": "git",
@@ -44,19 +40,11 @@
     "jest:shapshot": "jest --updateSnapshot test"
   },
   "dependencies": {
-<<<<<<< HEAD
-    "@cubejs-backend/cubestore-driver": "^0.35.22",
-    "@cubejs-backend/dotenv": "^9.0.2",
-    "@cubejs-backend/native": "^0.35.21",
-    "@cubejs-backend/server-core": "^0.35.22",
-    "@cubejs-backend/shared": "^0.35.2",
-=======
     "@cubejs-backend/cubestore-driver": "^0.35.78",
     "@cubejs-backend/dotenv": "^9.0.2",
     "@cubejs-backend/native": "^0.35.79",
     "@cubejs-backend/server-core": "^0.35.79",
     "@cubejs-backend/shared": "^0.35.67",
->>>>>>> 33b13832
     "@oclif/color": "^1.0.0",
     "@oclif/command": "^1.8.13",
     "@oclif/config": "^1.18.2",
@@ -74,11 +62,7 @@
   },
   "devDependencies": {
     "@cubejs-backend/linter": "^0.35.0",
-<<<<<<< HEAD
-    "@cubejs-backend/query-orchestrator": "^0.35.22",
-=======
     "@cubejs-backend/query-orchestrator": "^0.35.78",
->>>>>>> 33b13832
     "@oclif/dev-cli": "^1.23.1",
     "@types/body-parser": "^1.19.0",
     "@types/cors": "^2.8.8",
