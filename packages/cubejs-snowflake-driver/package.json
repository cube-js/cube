{
  "name": "@cubejs-backend/snowflake-driver",
  "description": "Cube.js Snowflake database driver",
  "author": "Cube Dev, Inc.",
  "version": "1.3.77",
  "repository": {
    "type": "git",
    "url": "https://github.com/cube-js/cube.git",
    "directory": "packages/cubejs-snowflake-driver"
  },
  "engines": {
    "node": "^14.0.0 || ^16.0.0 || >=17.0.0"
  },
  "files": [
    "dist/src",
    "index.js"
  ],
  "main": "index.js",
  "typings": "dist/src/index.d.ts",
  "scripts": {
    "build": "rm -rf dist && npm run tsc",
    "tsc": "tsc",
    "watch": "tsc -w",
    "lint": "eslint src/* --ext .ts",
    "lint:fix": "eslint --fix src/* --ext .ts"
  },
  "dependencies": {
<<<<<<< HEAD
    "@aws-sdk/client-s3": "^3.726.0",
    "@cubejs-backend/base-driver": "1.3.76",
    "@cubejs-backend/shared": "1.3.76",
=======
    "@cubejs-backend/base-driver": "1.3.77",
    "@cubejs-backend/shared": "1.3.77",
>>>>>>> 6b57ba6a
    "date-fns-timezone": "^0.1.4",
    "snowflake-sdk": "^2.2.0"
  },
  "license": "Apache-2.0",
  "publishConfig": {
    "access": "public"
  },
  "eslintConfig": {
    "extends": "../cubejs-linter"
  },
  "devDependencies": {
    "@cubejs-backend/linter": "1.3.77",
    "typescript": "~5.2.2"
  }
}<|MERGE_RESOLUTION|>--- conflicted
+++ resolved
@@ -25,14 +25,9 @@
     "lint:fix": "eslint --fix src/* --ext .ts"
   },
   "dependencies": {
-<<<<<<< HEAD
     "@aws-sdk/client-s3": "^3.726.0",
-    "@cubejs-backend/base-driver": "1.3.76",
-    "@cubejs-backend/shared": "1.3.76",
-=======
     "@cubejs-backend/base-driver": "1.3.77",
     "@cubejs-backend/shared": "1.3.77",
->>>>>>> 6b57ba6a
     "date-fns-timezone": "^0.1.4",
     "snowflake-sdk": "^2.2.0"
   },
