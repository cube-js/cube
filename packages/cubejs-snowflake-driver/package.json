{
  "name": "@cubejs-backend/snowflake-driver",
  "description": "Cube.js Snowflake database driver",
  "author": "Cube Dev, Inc.",
  "version": "1.3.76",
  "repository": {
    "type": "git",
    "url": "https://github.com/cube-js/cube.git",
    "directory": "packages/cubejs-snowflake-driver"
  },
  "engines": {
    "node": "^14.0.0 || ^16.0.0 || >=17.0.0"
  },
  "files": [
    "dist/src",
    "index.js"
  ],
  "main": "index.js",
  "typings": "dist/src/index.d.ts",
  "scripts": {
    "build": "rm -rf dist && npm run tsc",
    "tsc": "tsc",
    "watch": "tsc -w",
    "lint": "eslint src/* --ext .ts",
    "lint:fix": "eslint --fix src/* --ext .ts"
  },
  "dependencies": {
<<<<<<< HEAD
    "@aws-sdk/client-s3": "^3.726.0",
    "@cubejs-backend/base-driver": "1.3.75",
    "@cubejs-backend/shared": "1.3.75",
=======
    "@cubejs-backend/base-driver": "1.3.76",
    "@cubejs-backend/shared": "1.3.76",
>>>>>>> 4acf2185
    "date-fns-timezone": "^0.1.4",
    "snowflake-sdk": "^2.2.0"
  },
  "license": "Apache-2.0",
  "publishConfig": {
    "access": "public"
  },
  "eslintConfig": {
    "extends": "../cubejs-linter"
  },
  "devDependencies": {
    "@cubejs-backend/linter": "1.3.76",
    "typescript": "~5.2.2"
  }
}<|MERGE_RESOLUTION|>--- conflicted
+++ resolved
@@ -25,14 +25,9 @@
     "lint:fix": "eslint --fix src/* --ext .ts"
   },
   "dependencies": {
-<<<<<<< HEAD
     "@aws-sdk/client-s3": "^3.726.0",
-    "@cubejs-backend/base-driver": "1.3.75",
-    "@cubejs-backend/shared": "1.3.75",
-=======
     "@cubejs-backend/base-driver": "1.3.76",
     "@cubejs-backend/shared": "1.3.76",
->>>>>>> 4acf2185
     "date-fns-timezone": "^0.1.4",
     "snowflake-sdk": "^2.2.0"
   },
