--- conflicted
+++ resolved
@@ -2,11 +2,7 @@
   "name": "@cubejs-backend/mysql-driver",
   "description": "Cube.js Mysql database driver",
   "author": "Cube Dev, Inc.",
-<<<<<<< HEAD
-  "version": "0.35.22",
-=======
   "version": "0.35.79",
->>>>>>> 33b13832
   "repository": {
     "type": "git",
     "url": "https://github.com/cube-js/cube.git",
@@ -31,24 +27,15 @@
     "lint:fix": "eslint --fix src/* test/* --ext .ts,.js"
   },
   "dependencies": {
-<<<<<<< HEAD
-    "@cubejs-backend/base-driver": "^0.35.2",
-    "@cubejs-backend/shared": "^0.35.2",
-=======
     "@cubejs-backend/base-driver": "^0.35.67",
     "@cubejs-backend/shared": "^0.35.67",
->>>>>>> 33b13832
     "@types/mysql": "^2.15.21",
     "generic-pool": "^3.6.0",
     "mysql": "^2.18.1"
   },
   "devDependencies": {
     "@cubejs-backend/linter": "^0.35.0",
-<<<<<<< HEAD
-    "@cubejs-backend/testing-shared": "^0.35.22",
-=======
     "@cubejs-backend/testing-shared": "^0.35.79",
->>>>>>> 33b13832
     "@types/generic-pool": "^3.1.9",
     "@types/jest": "^27",
     "jest": "^27",
