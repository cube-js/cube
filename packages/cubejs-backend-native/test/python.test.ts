--- conflicted
+++ resolved
@@ -86,7 +86,6 @@
     expect(await config.contextToApiScopes()).toEqual(['meta', 'data', 'jobs']);
   });
 
-<<<<<<< HEAD
   test('scheduled_refresh_time_zones', async () => {
     if (!config.scheduledRefreshTimeZones) {
       throw new Error('scheduledRefreshTimeZones was not defined in config.py');
@@ -117,7 +116,8 @@
         }
       },
     ]);
-=======
+  });
+
   test('extend_context', async () => {
     if (!config.extendContext) {
       throw new Error('extendContext was not defined in config.py');
@@ -141,7 +141,6 @@
         user_id: 42
       },
     });
->>>>>>> 95021f27
   });
 
   test('repository factory', async () => {
