import { Client } from 'pg';
import { isCI } from '@cubejs-backend/shared';
<<<<<<< HEAD
=======
import { Writable } from 'stream';
>>>>>>> 33b13832

import * as native from '../js';
import metaFixture from './meta';
import { FakeRowStream } from './response-fake';

const logger = jest.fn(({ event }) => {
  if (
    !event.error.includes(
      'load - strange response, success which contains error'
    )
  ) {
    expect(event.apiType).toEqual('sql');
    expect(event.protocol).toEqual('postgres');
  }
  console.log(event);
});

// native.setupLogger(
//   logger,
//   'trace',
// );

function interfaceMethods() {
  return {
    load: jest.fn(async ({ request, session, query }) => {
      console.log('[js] load', {
        request,
        session,
        query,
      });

      expect(session).toEqual({
        user: expect.toBeTypeOrNull(String),
        superuser: expect.any(Boolean),
        securityContext: { foo: 'bar' },
      });

      // It's just an emulation that ApiGateway returns error
      return {
<<<<<<< HEAD
        error: 'This error should be passed back to PostgreSQL client'
=======
        error: 'This error should be passed back to PostgreSQL client',
>>>>>>> 33b13832
      };
    }),
    sqlApiLoad: jest.fn(async ({ request, session, query, streaming }) => {
      console.log('[js] load', {
        request,
        session,
        query,
        streaming,
      });

      if (streaming) {
        return {
          stream: new FakeRowStream(query),
        };
      }

      expect(session).toEqual({
        user: expect.toBeTypeOrNull(String),
        superuser: expect.any(Boolean),
        securityContext: { foo: 'bar' },
      });

      // It's just an emulation that ApiGateway returns error
      return {
<<<<<<< HEAD
        error: 'This error should be passed back to PostgreSQL client'
=======
        error: 'This error should be passed back to PostgreSQL client',
>>>>>>> 33b13832
      };
    }),
    sql: jest.fn(async ({ request, session, query }) => {
      console.log('[js] sql', {
        request,
        session,
        query,
      });

      // It's just an emulation that ApiGateway returns error
      return {
<<<<<<< HEAD
        error: 'This error should be passed back to PostgreSQL client'
=======
        error: 'This error should be passed back to PostgreSQL client',
>>>>>>> 33b13832
      };
    }),
    stream: jest.fn(async ({ request, session, query }) => {
      console.log('[js] stream', {
        request,
        session,
        query,
      });

      return {
        stream: new FakeRowStream(query),
      };
    }),
    meta: jest.fn(async () => metaFixture),
    sqlGenerators: jest.fn(async ({ request, session }) => {
      console.log('[js] sqlGenerators', {
        request,
        session,
      });

      return {
        cubeNameToDataSource: {},
        dataSourceToSqlGenerator: {},
      };
    }),
    checkAuth: jest.fn(async ({ request, user }) => {
      console.log('[js] checkAuth', {
        request,
        user,
      });

      if (user === 'allowed_user') {
        return {
          password: 'password_for_allowed_user',
          superuser: false,
          securityContext: { foo: 'bar' },
        };
      }

      if (user === 'admin') {
        return {
          password: 'password_for_admin',
          superuser: true,
          securityContext: { foo: 'admin' },
        };
      }

      throw new Error('Please specify user');
    }),
    logLoadEvent: ({
      event,
      properties,
    }: {
      event: string;
      properties: any;
    }) => {
      console.log(
        `Load event: ${JSON.stringify({ type: event, ...properties })}`
      );
    },
  };
}

describe('SQLInterface', () => {
  jest.setTimeout(60 * 1000);

  it('SHOW FULL TABLES FROM `db`', async () => {
    const methods = interfaceMethods();
    const { checkAuth, meta } = methods;

    const instance = await native.registerInterface({
<<<<<<< HEAD
      // nonce: '12345678910111213141516'.substring(0, 20),
      port: 4545,
      pgPort: 5555,
      checkAuth,
      load,
      sqlApiLoad,
      sql,
      meta,
      stream,
      logLoadEvent,
      sqlGenerators,
=======
      pgPort: 5555,
      ...methods,
>>>>>>> 33b13832
      canSwitchUserForSession: (_payload) => true,
    });
    console.log(instance);

    try {
<<<<<<< HEAD
      const testConnectionFailed = async (/** input */ { user, password }: { user?: string, password?: string }) => {
=======
      const testConnectionFailed = async (
        /** input */ { user, password }: { user?: string; password?: string }
      ) => {
>>>>>>> 33b13832
        const client = new Client({
          host: '127.0.0.1',
          database: 'test',
          port: 5555,
          ssl: false,
          user,
          password,
        });

        try {
          await client.connect();

          throw new Error('must throw error');
        } catch (e: any) {
<<<<<<< HEAD
          expect(e.message).toContain('password authentication failed for user');
=======
          expect(e.message).toContain(
            'password authentication failed for user'
          );
>>>>>>> 33b13832
        }

        console.log(checkAuth.mock.calls);
        expect(checkAuth.mock.calls.length).toEqual(1);
        expect(checkAuth.mock.calls[0][0]).toEqual({
          request: {
            id: expect.any(String),
            meta: null,
          },
          user: user || null,
<<<<<<< HEAD
          password: password || (isCI() && process.platform === 'win32' ? 'root' : ''),
=======
          password:
            password || (isCI() && process.platform === 'win32' ? 'root' : ''),
>>>>>>> 33b13832
        });
      };

      await testConnectionFailed({
        user: 'random user',
<<<<<<< HEAD
        password: undefined
=======
        password: undefined,
>>>>>>> 33b13832
      });
      checkAuth.mockClear();

      await testConnectionFailed({
        user: 'allowed_user',
        password: undefined,
      });
      checkAuth.mockClear();

      await testConnectionFailed({
        user: 'allowed_user',
        password: 'wrong_password',
      });
      checkAuth.mockClear();

      const connection = new Client({
        host: '127.0.0.1',
        database: 'test',
        port: 5555,
        user: 'allowed_user',
        password: 'password_for_allowed_user',
      });
      await connection.connect();

      {
        const result = await connection.query(
          'SELECT table_name, table_type FROM information_schema.tables WHERE table_schema = \'public\' ORDER BY table_name DESC'
        );
        console.log(result);

        expect(result.rows).toEqual([
          {
            table_name: 'Logs',
            table_type: 'BASE TABLE',
          },
          {
            table_name: 'KibanaSampleDataEcommerce',
            table_type: 'BASE TABLE',
          },
        ]);
      }

      expect(checkAuth.mock.calls.length).toEqual(1);
      expect(checkAuth.mock.calls[0][0]).toEqual({
        request: {
          id: expect.any(String),
          meta: null,
        },
        user: 'allowed_user',
        password: 'password_for_allowed_user',
      });

      // @ts-ignore
      expect(meta.mock.calls[0][0]).toEqual({
        request: {
          id: expect.any(String),
          meta: null,
        },
        session: {
          user: 'allowed_user',
          superuser: false,
          securityContext: { foo: 'bar' },
        },
        onlyCompilerId: true,
      });

      try {
        // limit is used to router query to load method instead of stream
        await connection.query(
          'select * from KibanaSampleDataEcommerce LIMIT 1000'
        );

        throw new Error('Error was not passed from transport to the client');
      } catch (e: any) {
        expect(e.code).toEqual('XX000');
<<<<<<< HEAD
        expect(e.message).toContain('This error should be passed back to PostgreSQL client');
      }

      if (process.env.CUBESQL_STREAM_MODE === 'true') {
        const result = await connection.query('select id, order_date from KibanaSampleDataEcommerce order by order_date desc limit 50001');
=======
        expect(e.message).toContain(
          'This error should be passed back to PostgreSQL client'
        );
      }

      if (process.env.CUBESQL_STREAM_MODE === 'true') {
        const result = await connection.query(
          'select id, order_date from KibanaSampleDataEcommerce order by order_date desc limit 50001'
        );
>>>>>>> 33b13832
        expect(result.rows.length).toEqual(50001);
        expect(result.rows[0].id).toEqual(0);
        expect(result.rows[50000].id).toEqual(50000);
      }

      {
<<<<<<< HEAD
        const result = await connection.query('SELECT CAST(\'2020-12-25 22:48:48.000\' AS timestamp) as column1');
        console.log(result);

        expect(result.rows).toEqual([{ column1: new Date('2020-12-25T22:48:48.000Z') }]);
=======
        const result = await connection.query(
          'SELECT CAST(\'2020-12-25 22:48:48.000\' AS timestamp) as column1'
        );
        console.log(result);

        expect(result.rows).toEqual([
          { column1: new Date('2020-12-25T22:48:48.000Z') },
        ]);
>>>>>>> 33b13832
      }

      await connection.end();
    } finally {
      await native.shutdownInterface(instance, 'fast');
    }
  });

  it('streams cube sql over http', async () => {
    if (process.env.CUBESQL_STREAM_MODE === 'true') {
      const instance = await native.registerInterface({
        pgPort: 5555,
        ...interfaceMethods(),
        canSwitchUserForSession: (_payload) => true,
      });

      let buf = '';
      let rows = 0;
      const write = jest.fn((chunk, _, callback) => {
        const lines = (buf + chunk.toString('utf-8')).split('\n');
        buf = lines.pop() || '';

        rows = lines
          .filter((it) => it.trim().length)
          .map((it) => {
            const json = JSON.parse(it);
            expect(json.error).toBeUndefined();

            return json.data?.length || 0;
          })
          .reduce((a, b) => a + b, rows);

        callback();
      });

      if (buf.length > 0) {
        rows += JSON.parse(buf).data.length;
      }

      const cubeSqlStream = new Writable({
        write,
      });

      const onDrain = jest.fn();
      cubeSqlStream.on('drain', onDrain);

      await native.execSql(
        instance,
        'SELECT order_date FROM KibanaSampleDataEcommerce LIMIT 100000;',
        cubeSqlStream
      );

      expect(rows).toBe(100000);

      await native.shutdownInterface(instance, 'fast');
    } else {
      expect(process.env.CUBESQL_STREAM_MODE).toBeFalsy();
    }
  });
});<|MERGE_RESOLUTION|>--- conflicted
+++ resolved
@@ -1,9 +1,6 @@
 import { Client } from 'pg';
 import { isCI } from '@cubejs-backend/shared';
-<<<<<<< HEAD
-=======
 import { Writable } from 'stream';
->>>>>>> 33b13832
 
 import * as native from '../js';
 import metaFixture from './meta';
@@ -43,11 +40,7 @@
 
       // It's just an emulation that ApiGateway returns error
       return {
-<<<<<<< HEAD
-        error: 'This error should be passed back to PostgreSQL client'
-=======
         error: 'This error should be passed back to PostgreSQL client',
->>>>>>> 33b13832
       };
     }),
     sqlApiLoad: jest.fn(async ({ request, session, query, streaming }) => {
@@ -72,11 +65,7 @@
 
       // It's just an emulation that ApiGateway returns error
       return {
-<<<<<<< HEAD
-        error: 'This error should be passed back to PostgreSQL client'
-=======
         error: 'This error should be passed back to PostgreSQL client',
->>>>>>> 33b13832
       };
     }),
     sql: jest.fn(async ({ request, session, query }) => {
@@ -88,11 +77,7 @@
 
       // It's just an emulation that ApiGateway returns error
       return {
-<<<<<<< HEAD
-        error: 'This error should be passed back to PostgreSQL client'
-=======
         error: 'This error should be passed back to PostgreSQL client',
->>>>>>> 33b13832
       };
     }),
     stream: jest.fn(async ({ request, session, query }) => {
@@ -164,34 +149,16 @@
     const { checkAuth, meta } = methods;
 
     const instance = await native.registerInterface({
-<<<<<<< HEAD
-      // nonce: '12345678910111213141516'.substring(0, 20),
-      port: 4545,
-      pgPort: 5555,
-      checkAuth,
-      load,
-      sqlApiLoad,
-      sql,
-      meta,
-      stream,
-      logLoadEvent,
-      sqlGenerators,
-=======
       pgPort: 5555,
       ...methods,
->>>>>>> 33b13832
       canSwitchUserForSession: (_payload) => true,
     });
     console.log(instance);
 
     try {
-<<<<<<< HEAD
-      const testConnectionFailed = async (/** input */ { user, password }: { user?: string, password?: string }) => {
-=======
       const testConnectionFailed = async (
         /** input */ { user, password }: { user?: string; password?: string }
       ) => {
->>>>>>> 33b13832
         const client = new Client({
           host: '127.0.0.1',
           database: 'test',
@@ -206,13 +173,9 @@
 
           throw new Error('must throw error');
         } catch (e: any) {
-<<<<<<< HEAD
-          expect(e.message).toContain('password authentication failed for user');
-=======
           expect(e.message).toContain(
             'password authentication failed for user'
           );
->>>>>>> 33b13832
         }
 
         console.log(checkAuth.mock.calls);
@@ -223,22 +186,14 @@
             meta: null,
           },
           user: user || null,
-<<<<<<< HEAD
-          password: password || (isCI() && process.platform === 'win32' ? 'root' : ''),
-=======
           password:
             password || (isCI() && process.platform === 'win32' ? 'root' : ''),
->>>>>>> 33b13832
         });
       };
 
       await testConnectionFailed({
         user: 'random user',
-<<<<<<< HEAD
-        password: undefined
-=======
         password: undefined,
->>>>>>> 33b13832
       });
       checkAuth.mockClear();
 
@@ -314,13 +269,6 @@
         throw new Error('Error was not passed from transport to the client');
       } catch (e: any) {
         expect(e.code).toEqual('XX000');
-<<<<<<< HEAD
-        expect(e.message).toContain('This error should be passed back to PostgreSQL client');
-      }
-
-      if (process.env.CUBESQL_STREAM_MODE === 'true') {
-        const result = await connection.query('select id, order_date from KibanaSampleDataEcommerce order by order_date desc limit 50001');
-=======
         expect(e.message).toContain(
           'This error should be passed back to PostgreSQL client'
         );
@@ -330,19 +278,12 @@
         const result = await connection.query(
           'select id, order_date from KibanaSampleDataEcommerce order by order_date desc limit 50001'
         );
->>>>>>> 33b13832
         expect(result.rows.length).toEqual(50001);
         expect(result.rows[0].id).toEqual(0);
         expect(result.rows[50000].id).toEqual(50000);
       }
 
       {
-<<<<<<< HEAD
-        const result = await connection.query('SELECT CAST(\'2020-12-25 22:48:48.000\' AS timestamp) as column1');
-        console.log(result);
-
-        expect(result.rows).toEqual([{ column1: new Date('2020-12-25T22:48:48.000Z') }]);
-=======
         const result = await connection.query(
           'SELECT CAST(\'2020-12-25 22:48:48.000\' AS timestamp) as column1'
         );
@@ -351,7 +292,6 @@
         expect(result.rows).toEqual([
           { column1: new Date('2020-12-25T22:48:48.000Z') },
         ]);
->>>>>>> 33b13832
       }
 
       await connection.end();
