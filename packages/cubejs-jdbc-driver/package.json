--- conflicted
+++ resolved
@@ -2,11 +2,7 @@
   "name": "@cubejs-backend/jdbc-driver",
   "description": "Cube.js JDBC database driver",
   "author": "Cube Dev, Inc.",
-<<<<<<< HEAD
-  "version": "0.35.2",
-=======
   "version": "0.35.67",
->>>>>>> 33b13832
   "repository": {
     "type": "git",
     "url": "https://github.com/cube-js/cube.git",
@@ -29,11 +25,7 @@
     "index.js"
   ],
   "dependencies": {
-<<<<<<< HEAD
-    "@cubejs-backend/base-driver": "^0.35.2",
-=======
     "@cubejs-backend/base-driver": "^0.35.67",
->>>>>>> 33b13832
     "generic-pool": "^3.1.7",
     "node-java-maven": "^0.1.2",
     "sqlstring": "^2.3.0"
@@ -51,11 +43,7 @@
   },
   "devDependencies": {
     "@cubejs-backend/linter": "^0.35.0",
-<<<<<<< HEAD
-    "@cubejs-backend/shared": "^0.35.2",
-=======
     "@cubejs-backend/shared": "^0.35.67",
->>>>>>> 33b13832
     "@types/generic-pool": "^3.1.9",
     "@types/node": "^16",
     "@types/sqlstring": "^2.3.0",
