{
  "name": "@cubejs-backend/mongobi-driver",
  "description": "Cube.js MongoBI driver",
  "author": "krunalsabnis@gmail.com",
<<<<<<< HEAD
  "version": "0.35.2",
=======
  "version": "0.35.67",
>>>>>>> 33b13832
  "repository": {
    "type": "git",
    "url": "https://github.com/cube-js/cube.git",
    "directory": "packages/cubejs-mongobi-driver"
  },
  "engines": {
    "node": "^14.0.0 || ^16.0.0 || >=17.0.0"
  },
  "files": [
    "dist/src",
    "index.js"
  ],
  "main": "index.js",
  "typings": "dist/src/index.d.ts",
  "scripts": {
    "build": "rm -rf dist && npm run tsc",
    "tsc": "tsc",
    "watch": "tsc -w",
    "lint": "eslint src/* --ext .ts",
    "lint:fix": "eslint --fix src/* --ext .ts",
    "integration": "jest dist/test",
    "integration:mongobi": "jest dist/test"
  },
  "dependencies": {
<<<<<<< HEAD
    "@cubejs-backend/base-driver": "^0.35.2",
    "@cubejs-backend/shared": "^0.35.2",
=======
    "@cubejs-backend/base-driver": "^0.35.67",
    "@cubejs-backend/shared": "^0.35.67",
>>>>>>> 33b13832
    "@types/node": "^16",
    "generic-pool": "^3.6.0",
    "moment": "^2.29.1",
    "mysql2": "^2.3.3"
  },
  "license": "Apache-2.0",
  "publishConfig": {
    "access": "public"
  },
  "devDependencies": {
    "@cubejs-backend/linter": "^0.35.0",
    "@types/generic-pool": "^3.1.9",
    "testcontainers": "^10.10.4",
    "typescript": "~5.2.2"
  },
  "jest": {
    "testEnvironment": "node"
  },
  "eslintConfig": {
    "extends": "../cubejs-linter"
  }
}<|MERGE_RESOLUTION|>--- conflicted
+++ resolved
@@ -2,11 +2,7 @@
   "name": "@cubejs-backend/mongobi-driver",
   "description": "Cube.js MongoBI driver",
   "author": "krunalsabnis@gmail.com",
-<<<<<<< HEAD
-  "version": "0.35.2",
-=======
   "version": "0.35.67",
->>>>>>> 33b13832
   "repository": {
     "type": "git",
     "url": "https://github.com/cube-js/cube.git",
@@ -31,13 +27,8 @@
     "integration:mongobi": "jest dist/test"
   },
   "dependencies": {
-<<<<<<< HEAD
-    "@cubejs-backend/base-driver": "^0.35.2",
-    "@cubejs-backend/shared": "^0.35.2",
-=======
     "@cubejs-backend/base-driver": "^0.35.67",
     "@cubejs-backend/shared": "^0.35.67",
->>>>>>> 33b13832
     "@types/node": "^16",
     "generic-pool": "^3.6.0",
     "moment": "^2.29.1",
