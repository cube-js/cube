--- conflicted
+++ resolved
@@ -2,11 +2,7 @@
   "name": "@cubejs-backend/maven",
   "description": "Cube.js Maven Wrapper for java dependencies downloading",
   "author": "Cube Dev, Inc.",
-<<<<<<< HEAD
-  "version": "0.35.2",
-=======
   "version": "0.35.67",
->>>>>>> 33b13832
   "license": "Apache-2.0",
   "repository": {
     "type": "git",
@@ -35,11 +31,7 @@
     "dist/src/*"
   ],
   "dependencies": {
-<<<<<<< HEAD
-    "@cubejs-backend/shared": "^0.35.2",
-=======
     "@cubejs-backend/shared": "^0.35.67",
->>>>>>> 33b13832
     "source-map-support": "^0.5.19",
     "xmlbuilder2": "^2.4.0"
   },
