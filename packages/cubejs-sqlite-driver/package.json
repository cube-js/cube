{
  "name": "@cubejs-backend/sqlite-driver",
  "description": "Cube.js Sqlite database driver",
  "author": "Cube Dev, Inc.",
<<<<<<< HEAD
  "version": "0.35.2",
=======
  "version": "0.35.67",
>>>>>>> 33b13832
  "repository": {
    "type": "git",
    "url": "https://github.com/cube-js/cube.git",
    "directory": "packages/cubejs-sqlite-driver"
  },
  "engines": {
    "node": "^14.0.0 || ^16.0.0 || >=17.0.0"
  },
  "main": "driver/SqliteDriver.js",
  "typings": "driver/index.d.ts",
  "scripts": {
    "lint": "eslint **/*.js"
  },
  "dependencies": {
<<<<<<< HEAD
    "@cubejs-backend/base-driver": "^0.35.2",
    "@cubejs-backend/shared": "^0.35.2",
    "sqlite3": "^5.1.6"
  },
  "license": "Apache-2.0",
  "devDependencies": {
    "@cubejs-backend/linter": "^0.35.0",
    "mocha": "^8.0.1",
    "should": "^13.2.3"
=======
    "@cubejs-backend/base-driver": "^0.35.67",
    "@cubejs-backend/shared": "^0.35.67",
    "sqlite3": "^5.1.7"
  },
  "license": "Apache-2.0",
  "devDependencies": {
    "@cubejs-backend/linter": "^0.35.0"
>>>>>>> 33b13832
  },
  "publishConfig": {
    "access": "public"
  },
  "eslintConfig": {
    "extends": "../cubejs-linter"
  }
}<|MERGE_RESOLUTION|>--- conflicted
+++ resolved
@@ -2,11 +2,7 @@
   "name": "@cubejs-backend/sqlite-driver",
   "description": "Cube.js Sqlite database driver",
   "author": "Cube Dev, Inc.",
-<<<<<<< HEAD
-  "version": "0.35.2",
-=======
   "version": "0.35.67",
->>>>>>> 33b13832
   "repository": {
     "type": "git",
     "url": "https://github.com/cube-js/cube.git",
@@ -21,17 +17,6 @@
     "lint": "eslint **/*.js"
   },
   "dependencies": {
-<<<<<<< HEAD
-    "@cubejs-backend/base-driver": "^0.35.2",
-    "@cubejs-backend/shared": "^0.35.2",
-    "sqlite3": "^5.1.6"
-  },
-  "license": "Apache-2.0",
-  "devDependencies": {
-    "@cubejs-backend/linter": "^0.35.0",
-    "mocha": "^8.0.1",
-    "should": "^13.2.3"
-=======
     "@cubejs-backend/base-driver": "^0.35.67",
     "@cubejs-backend/shared": "^0.35.67",
     "sqlite3": "^5.1.7"
@@ -39,7 +24,6 @@
   "license": "Apache-2.0",
   "devDependencies": {
     "@cubejs-backend/linter": "^0.35.0"
->>>>>>> 33b13832
   },
   "publishConfig": {
     "access": "public"
