{
  "name": "@cubejs-backend/query-orchestrator",
  "description": "Cube.js Query Orchestrator and Cache",
  "author": "Cube Dev, Inc.",
  "version": "0.30.46",
  "repository": {
    "type": "git",
    "url": "https://github.com/cube-js/cube.js.git",
    "directory": "packages/cubejs-query-orchestrator"
  },
  "engines": {
    "node": "^12.0.0 || ^14.0.0 || >=16.0.0"
  },
  "main": "dist/src/index.js",
  "typings": "dist/src/index.d.ts",
  "scripts": {
    "build": "rm -rf dist && npm run tsc",
    "tsc": "tsc",
    "watch": "tsc -w",
    "test": "npm run unit && npm run integration",
    "unit": "jest --runInBand --coverage --verbose dist/test/unit",
    "integration": "npm run integration:redis dist/test/integration",
    "integration:redis": "jest --runInBand --verbose dist/test/integration",
    "lint": "eslint src/* test/* --ext .ts,.js",
    "lint:fix": "eslint --fix src/* test/* --ext .ts,.js"
  },
  "files": [
    "README.md",
    "driver/*",
    "orchestrator/*",
    "dist/src/*"
  ],
  "dependencies": {
<<<<<<< HEAD
    "@cubejs-backend/shared": "^0.30.43",
    "csv-write-stream": "^2.0.0",
    "csv-parse": "^5.3.0",
=======
    "@cubejs-backend/shared": "^0.30.46",
    "csv-write-stream": "^2.0.0",
>>>>>>> 4ae826b4
    "es5-ext": "0.10.53",
    "generic-pool": "^3.7.1",
    "ioredis": "^4.27.8",
    "lru-cache": "^6.0.0",
    "moment-range": "^4.0.2",
    "moment-timezone": "^0.5.33",
    "ramda": "^0.27.0",
    "redis": "^3.0.2"
  },
  "devDependencies": {
    "@cubejs-backend/linter": "^0.30.0",
    "@types/generic-pool": "^3.1.9",
    "@types/ioredis": "^4.19.3",
    "@types/jest": "^26.0.15",
    "@types/node": "^12",
    "@types/ramda": "^0.27.32",
    "@types/redis": "^2.8.28",
    "jest": "^26.6.3",
    "typescript": "~4.1.5"
  },
  "license": "Apache-2.0",
  "eslintConfig": {
    "extends": "../cubejs-linter"
  },
  "jest": {
    "collectCoverage": false,
    "coverageDirectory": "coverage/",
    "collectCoverageFrom": [
      "dist/src/**/*.js",
      "dist/src/**/*.ts"
    ],
    "coveragePathIgnorePatterns": [
      ".*\\.d\\.ts"
    ]
  },
  "resolutions": {
    "es5-ext": "0.10.53",
    "minimist": "^1.2.6"
  }
}<|MERGE_RESOLUTION|>--- conflicted
+++ resolved
@@ -31,14 +31,8 @@
     "dist/src/*"
   ],
   "dependencies": {
-<<<<<<< HEAD
-    "@cubejs-backend/shared": "^0.30.43",
-    "csv-write-stream": "^2.0.0",
-    "csv-parse": "^5.3.0",
-=======
     "@cubejs-backend/shared": "^0.30.46",
     "csv-write-stream": "^2.0.0",
->>>>>>> 4ae826b4
     "es5-ext": "0.10.53",
     "generic-pool": "^3.7.1",
     "ioredis": "^4.27.8",
