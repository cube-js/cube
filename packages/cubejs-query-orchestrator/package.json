{
  "name": "@cubejs-backend/query-orchestrator",
  "description": "Cube.js Query Orchestrator and Cache",
  "author": "Cube Dev, Inc.",
  "version": "0.30.45",
  "repository": {
    "type": "git",
    "url": "https://github.com/cube-js/cube.js.git",
    "directory": "packages/cubejs-query-orchestrator"
  },
  "engines": {
    "node": "^12.0.0 || ^14.0.0 || >=16.0.0"
  },
  "main": "dist/src/index.js",
  "typings": "dist/src/index.d.ts",
  "scripts": {
    "build": "rm -rf dist && npm run tsc",
    "tsc": "tsc",
    "watch": "tsc -w",
    "test": "npm run unit && npm run integration",
    "unit": "jest --runInBand --coverage --verbose dist/test/unit",
    "integration": "npm run integration:redis dist/test/integration",
    "integration:redis": "jest --runInBand --verbose dist/test/integration",
    "lint": "eslint src/* test/* --ext .ts,.js",
    "lint:fix": "eslint --fix src/* test/* --ext .ts,.js"
  },
  "files": [
    "README.md",
    "driver/*",
    "orchestrator/*",
    "dist/src/*"
  ],
  "dependencies": {
<<<<<<< HEAD
    "@cubejs-backend/shared": "^0.30.43",
    "csv-write-stream": "^2.0.0",
    "csv-parse": "^5.3.0",
=======
    "@cubejs-backend/shared": "^0.30.45",
>>>>>>> 473398d0
    "es5-ext": "0.10.53",
    "generic-pool": "^3.7.1",
    "ioredis": "^4.27.8",
    "lru-cache": "^6.0.0",
    "moment-range": "^4.0.2",
    "moment-timezone": "^0.5.33",
    "ramda": "^0.27.0",
    "redis": "^3.0.2"
  },
  "devDependencies": {
    "@cubejs-backend/linter": "^0.30.0",
    "@types/generic-pool": "^3.1.9",
    "@types/ioredis": "^4.19.3",
    "@types/jest": "^26.0.15",
    "@types/node": "^12",
    "@types/ramda": "^0.27.32",
    "@types/redis": "^2.8.28",
    "jest": "^26.6.3",
    "typescript": "~4.1.5"
  },
  "license": "Apache-2.0",
  "eslintConfig": {
    "extends": "../cubejs-linter"
  },
  "jest": {
    "collectCoverage": false,
    "coverageDirectory": "coverage/",
    "collectCoverageFrom": [
      "dist/src/**/*.js",
      "dist/src/**/*.ts"
    ],
    "coveragePathIgnorePatterns": [
      ".*\\.d\\.ts"
    ]
  },
  "resolutions": {
    "es5-ext": "0.10.53"
  }
}<|MERGE_RESOLUTION|>--- conflicted
+++ resolved
@@ -31,13 +31,8 @@
     "dist/src/*"
   ],
   "dependencies": {
-<<<<<<< HEAD
-    "@cubejs-backend/shared": "^0.30.43",
+    "@cubejs-backend/shared": "^0.30.45",
     "csv-write-stream": "^2.0.0",
-    "csv-parse": "^5.3.0",
-=======
-    "@cubejs-backend/shared": "^0.30.45",
->>>>>>> 473398d0
     "es5-ext": "0.10.53",
     "generic-pool": "^3.7.1",
     "ioredis": "^4.27.8",
