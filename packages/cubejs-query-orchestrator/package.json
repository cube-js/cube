--- conflicted
+++ resolved
@@ -32,13 +32,9 @@
     "dist/src/*"
   ],
   "dependencies": {
-<<<<<<< HEAD
-    "@cubejs-backend/shared": "^0.25.6",
+    "@cubejs-backend/shared": "^0.25.15",
     "aws-sdk": "^2.802.0",
     "dynamodb-toolbox": "^0.3.1",
-=======
-    "@cubejs-backend/shared": "^0.25.15",
->>>>>>> 2a7b4108
     "generic-pool": "^3.7.1",
     "ramda": "^0.27.0",
     "redis": "^3.0.2"
