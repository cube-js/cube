import crypto from 'crypto';
import csvWriter from 'csv-write-stream';
import { LRUCache } from 'lru-cache';
import { pipeline } from 'stream';
<<<<<<< HEAD
import { EventEmitterInterface } from '@cubejs-backend/event-emitter';
import { getEnv, MaybeCancelablePromise, streamToArray } from '@cubejs-backend/shared';
=======
import { AsyncDebounce, getEnv, MaybeCancelablePromise, streamToArray } from '@cubejs-backend/shared';
>>>>>>> 828de180
import { CubeStoreCacheDriver, CubeStoreDriver } from '@cubejs-backend/cubestore-driver';
import {
  BaseDriver,
  InlineTables,
  CacheDriverInterface,
  TableStructure,
  DriverInterface, QueryKey,
} from '@cubejs-backend/base-driver';

import { QueryQueue, QueryQueueOptions } from './QueryQueue';
import { ContinueWaitError } from './ContinueWaitError';
import { LocalCacheDriver } from './LocalCacheDriver';
import { DriverFactory, DriverFactoryByDataSource } from './DriverFactory';
import { LoadPreAggregationResult, PreAggregationDescription } from './PreAggregations';
import { getCacheHash } from './utils';
import { CacheAndQueryDriverType, MetadataOperationType } from './QueryOrchestrator';

type QueryOptions = {
  external?: boolean;
  renewalThreshold?: number;
  updateWindowSeconds?: number;
  renewalThresholdOutsideUpdateWindow?: number;
  incremental?: boolean;
};

export type QueryWithParams = [
  sql: string,
  params: string[],
  options?: QueryOptions
];

export type LoadRefreshKeyOptions = {
  requestId?: string;
  skipRefreshKeyWaitForRenew?: boolean;
  dataSource: string
};

export type Query = {
  requestId?: string;
  requestContext?: any;
  cube?: string;
  dataSource: string;
  preAggregations?: PreAggregationDescription[];
  groupedPartitionPreAggregations?: PreAggregationDescription[][];
  preAggregationsLoadCacheByDataSource?: any;
  renewQuery?: boolean;
  forceNoCache?: boolean;
  securityContext?: any;
  compilerCacheFn?: <T>(subKey: string[], cacheFn: () => T) => T;
};

export type QueryBody = {
  dataSource?: string;
  cube?: string;
  persistent?: boolean;
  query?: string;
  values?: string[];
  continueWait?: boolean;
  renewQuery?: boolean;
  requestId?: string;
  requestContext?: any;
  external?: boolean;
  isJob?: boolean;
  forceNoCache?: boolean;
  preAggregations?: PreAggregationDescription[];
  groupedPartitionPreAggregations?: PreAggregationDescription[][];
  aliasNameToMember?: {
    [alias: string]: string;
  };
  preAggregationsLoadCacheByDataSource?: {
    [key: string]: any;
  };
  [key: string]: any;
};

/**
 * Temp (partition/lambda) table definition.
 */
export type TempTable = LoadPreAggregationResult;

/**
 * Pre-aggregation table (stored in the first element) to temp table
 * definition (stored in the second element) link.
 */
export type PreAggTableToTempTable = [
  string, // common table name (without suffix)
  TempTable,
];

export type PreAggTableToTempTableNames = [string, { targetTableName: string; }];

export type CacheKeyItem = string | string[] | QueryWithParams | QueryWithParams[] | undefined;

export type CacheKey =
  [CacheKeyItem, CacheKeyItem] |
  [CacheKeyItem, CacheKeyItem, CacheKeyItem] |
  [CacheKeyItem, CacheKeyItem, CacheKeyItem, CacheKeyItem];

type CacheEntry = {
  time: number;
  result: any;
  renewalKey: string;
};

export interface QueryCacheOptions {
  refreshKeyRenewalThreshold?: number;
  externalQueueOptions?: any;
  externalDriverFactory?: DriverFactory;
  backgroundRenew?: Boolean;
  queueOptions?: (dataSource: string) => Promise<{
    concurrency: number;
    continueWaitTimeout?: number;
    executionTimeout?: number;
    orphanedTimeout?: number;
    heartBeatInterval?: number;
  }>;
  cubeStoreDriverFactory?: () => Promise<CubeStoreDriver>,
  continueWaitTimeout?: number;
  cacheAndQueueDriver: CacheAndQueryDriverType;
  maxInMemoryCacheEntries?: number;
  skipExternalCacheAndQueue?: boolean;
}

export class QueryCache {
  protected readonly cacheDriver: CacheDriverInterface;

  protected queue: { [dataSource: string]: QueryQueue } = {};

  protected externalQueue: QueryQueue | null = null;

  protected memoryCache: LRUCache<string, CacheEntry>;

  public constructor(
    protected readonly cachePrefix: string,
    protected readonly driverFactory: DriverFactoryByDataSource,
    protected readonly logger: any,
<<<<<<< HEAD
    protected readonly eventEmitter: EventEmitterInterface,
    public readonly options: QueryCacheOptions = {}
=======
    public readonly options: QueryCacheOptions
>>>>>>> 828de180
  ) {
    switch (options.cacheAndQueueDriver || 'memory') {
      case 'memory':
        this.cacheDriver = new LocalCacheDriver();
        break;
      case 'cubestore':
        if (!options.cubeStoreDriverFactory) {
          throw new Error('cubeStoreDriverFactory is a required option for Cube Store cache driver');
        }

        this.cacheDriver = new CubeStoreCacheDriver(
          options.cubeStoreDriverFactory
        );
        break;
      default:
        throw new Error(`Unknown cache driver: ${options.cacheAndQueueDriver}`);
    }

    this.memoryCache = new LRUCache<string, CacheEntry>({
      max: options.maxInMemoryCacheEntries || 10000
    });
  }

  /**
   * Returns cache driver instance.
   */
  public getCacheDriver(): CacheDriverInterface {
    return this.cacheDriver;
  }

  public getKey(catalog: string, key: string): string {
    return `${this.cachePrefix}#${catalog}:${key}`;
  }

  /**
   * Generates from the `queryBody` the final `sql` query and push it to
   * the queue. Returns promise which will be resolved by the different
   * objects, depend on the original `queryBody` object. For the
   * persistent queries returns the `stream.Writable` instance.
   *
   * @throw Error
   */
  public async cachedQueryResult(
    queryBody: QueryBody,
    preAggregationsTablesToTempTables: PreAggTableToTempTable[],
  ) {
    const replacePreAggregationTableNames =
      (queryAndParams: string | QueryWithParams) => (
        QueryCache.replacePreAggregationTableNames(
          queryAndParams,
          preAggregationsTablesToTempTables,
        )
      );

    const query = replacePreAggregationTableNames(queryBody.query);

    const inlineTables = preAggregationsTablesToTempTables.flatMap(
      ([_, preAggregation]) => (
        preAggregation.lambdaTable ? [preAggregation.lambdaTable] : []
      )
    );

    let queuePriority = 10;

    if (Number.isInteger(queryBody.queuePriority)) {
      queuePriority = queryBody.queuePriority;
    }

    const forceNoCache = queryBody.forceNoCache || false;

    const { values } = queryBody;

    const cacheKeyQueries = this
      .cacheKeyQueriesFrom(queryBody)
      .map(replacePreAggregationTableNames);

    const renewalThreshold = queryBody.cacheKeyQueries?.renewalThreshold;

    const expireSecs = this.getExpireSecs(queryBody);

    const cacheKey = QueryCache.queryCacheKey(queryBody);

    if (
      !cacheKeyQueries ||
      queryBody.external && this.options.skipExternalCacheAndQueue ||
      queryBody.persistent
    ) {
      if (queryBody.persistent) {
        // stream will be returned here
        return this.queryWithRetryAndRelease(query, values, {
          cacheKey,
          priority: queuePriority,
          external: queryBody.external,
          requestId: queryBody.requestId,
          persistent: queryBody.persistent,
          dataSource: queryBody.dataSource,
          useCsvQuery: queryBody.useCsvQuery,
          lambdaTypes: queryBody.lambdaTypes,
          aliasNameToMember: queryBody.aliasNameToMember,
        });
      } else {
        return {
          data: await this.queryWithRetryAndRelease(
            query,
            values,
            {
              cacheKey: [query, values],
              external: queryBody.external,
              requestId: queryBody.requestId,
              dataSource: queryBody.dataSource,
              persistent: queryBody.persistent,
              inlineTables,
            }
          ),
        };
      }
    }

    if (queryBody.renewQuery) {
      this.logger('Requested renew', { cacheKey, requestId: queryBody.requestId });
      return this.renewQuery(
        query,
        values,
        cacheKeyQueries,
        expireSecs,
        cacheKey,
        renewalThreshold,
        {
          external: queryBody.external,
          requestId: queryBody.requestId,
          dataSource: queryBody.dataSource,
          persistent: queryBody.persistent,
        }
      );
    }

    if (!this.options.backgroundRenew) {
      const resultPromise = this.renewQuery(
        query,
        values,
        cacheKeyQueries,
        expireSecs,
        cacheKey,
        renewalThreshold,
        {
          external: queryBody.external,
          requestId: queryBody.requestId,
          dataSource: queryBody.dataSource,
          persistent: queryBody.persistent,
          skipRefreshKeyWaitForRenew: true,
        }
      );

      this.startRenewCycle(
        query,
        values,
        cacheKeyQueries,
        expireSecs,
        cacheKey,
        renewalThreshold,
        {
          external: queryBody.external,
          requestId: queryBody.requestId,
          dataSource: queryBody.dataSource,
          persistent: queryBody.persistent,
        }
      );

      return resultPromise;
    }

    this.logger('Background fetch', { cacheKey, requestId: queryBody.requestId });

    const mainPromise = this.cacheQueryResult(
      query,
      values,
      cacheKey,
      expireSecs,
      {
        priority: queuePriority,
        forceNoCache,
        external: queryBody.external,
        requestId: queryBody.requestId,
        dataSource: queryBody.dataSource,
        persistent: queryBody.persistent,
      }
    );

    if (!forceNoCache) {
      this.startRenewCycle(
        query,
        values,
        cacheKeyQueries,
        expireSecs,
        cacheKey,
        renewalThreshold,
        {
          external: queryBody.external,
          requestId: queryBody.requestId,
          dataSource: queryBody.dataSource,
          persistent: queryBody.persistent,
        }
      );
    }

    return {
      data: await mainPromise,
      lastRefreshTime: await this.lastRefreshTime(cacheKey)
    };
  }

  private getExpireSecs(queryBody: QueryBody): number {
    return queryBody.expireSecs || 24 * 3600;
  }

  private cacheKeyQueriesFrom(queryBody: QueryBody): QueryWithParams[] {
    return queryBody.cacheKeyQueries?.queries ||
      queryBody.cacheKeyQueries ||
      [];
  }

  public static queryCacheKey(queryBody: QueryBody): CacheKey {
    const key: CacheKey = [
      queryBody.query,
      queryBody.values,
      (queryBody.preAggregations || []).map(p => p.loadSql)
    ];
    if (queryBody.invalidate) {
      key.push(queryBody.invalidate);
    }
    // @ts-ignore
    key.persistent = queryBody.persistent;
    return key;
  }

  protected static replaceAll(replaceThis, withThis, inThis) {
    withThis = withThis.replace(/\$/g, '$$$$');
    return inThis.replace(
      new RegExp(replaceThis.replace(/([/,!\\^${}[\]().*+?|<>\-&])/g, '\\$&'), 'g'),
      withThis
    );
  }

  public static replacePreAggregationTableNames(
    queryAndParams: string | QueryWithParams,
    preAggregationsTablesToTempTables: PreAggTableToTempTableNames[],
  ): string | QueryWithParams {
    const [keyQuery, params, queryOptions] = Array.isArray(queryAndParams)
      ? queryAndParams
      : [queryAndParams, []];
    const replacedKeyQuery: string = preAggregationsTablesToTempTables.reduce(
      (query, [tableName, { targetTableName }]) => (
        QueryCache.replaceAll(tableName, targetTableName, query)
      ),
      keyQuery
    );
    return Array.isArray(queryAndParams)
      ? [replacedKeyQuery, params, queryOptions]
      : replacedKeyQuery;
  }

  /**
   * Determines queue type, resolves `QueryQueue` instance and runs the
   * `executeInQueue` method passing incoming `query` into it. Resolves
   * promise with the `executeInQueue` method result for the not persistent
   * queries and with the `stream.Writable` instance for the persistent.
   */
  public async queryWithRetryAndRelease(
    query: string | QueryWithParams,
    values: string[],
    {
      cacheKey,
      dataSource,
      external,
      priority,
      requestId,
      spanId,
      inlineTables,
      useCsvQuery,
      lambdaTypes,
      persistent,
      aliasNameToMember,
    }: {
      cacheKey: CacheKey,
      dataSource: string,
      external: boolean,
      priority?: number,
      requestId?: string,
      spanId?: string,
      inlineTables?: InlineTables,
      useCsvQuery?: boolean,
      lambdaTypes?: TableStructure,
      persistent?: boolean,
      aliasNameToMember?: { [alias: string]: string },
    }
  ) {
    const queue = external
      ? this.getExternalQueue()
      : await this.getQueue(dataSource);

    const _query = {
      queryKey: cacheKey,
      query,
      values,
      requestId,
      inlineTables,
      useCsvQuery,
      lambdaTypes,
    };

    const opt = {
      stageQueryKey: cacheKey,
      requestId,
      spanId,
    };

    if (!persistent) {
      return queue.executeInQueue('query', cacheKey as QueryKey, _query, priority, opt);
    } else {
      return queue.executeInQueue('stream', cacheKey as QueryKey, {
        ..._query,
        aliasNameToMember,
      }, priority, opt);
    }
  }

  public async getQueue(dataSource = 'default') {
    if (!this.queue[dataSource]) {
      const queueOptions = await this.options.queueOptions(dataSource);
      if (!this.queue[dataSource]) {
        this.queue[dataSource] = QueryCache.createQueue(
          `SQL_QUERY_${this.cachePrefix}_${dataSource}`,
          () => this.driverFactory(dataSource),
          (client, req) => {
            this.logger('Executing SQL', { ...req });
            if (req.useCsvQuery) {
              return this.csvQuery(client, req);
            } else {
              return client.query(req.query, req.values, req);
            }
          },
          {
            logger: this.logger,
            cacheAndQueueDriver: this.options.cacheAndQueueDriver,
            cubeStoreDriverFactory: this.options.cubeStoreDriverFactory,
            // Centralized continueWaitTimeout that can be overridden in queueOptions
            continueWaitTimeout: this.options.continueWaitTimeout,
            ...queueOptions,
          }
        );
      }
    }
    return this.queue[dataSource];
  }

  protected async csvQuery(client, q) {
    const headers = q.lambdaTypes.map(c => c.name);
    const writer = csvWriter({
      headers,
      sendHeaders: false,
    });
    let tableData;
    try {
      if (client.stream) {
        tableData = await client.stream(q.query, q.values, q);
        const errors = [];
        await pipeline(tableData.rowStream, writer, (err) => {
          if (err) {
            errors.push(err);
          }
        });
        if (errors.length > 0) {
          throw new Error(`Lambda query errors ${errors.join(', ')}`);
        }
      } else {
        tableData = await client.downloadQueryResults(q.query, q.values, q);
        tableData.rows.forEach(
          row => writer.write(row)
        );
        writer.end();
      }
    } finally {
      if (tableData?.release) {
        await tableData.release();
      }
    }
    const lines = await streamToArray(writer);
    const rowCount = lines.length;
    const csvRows = lines.join('');
    return {
      types: q.lambdaTypes,
      csvRows,
      rowCount,
    };
  }

  public getExternalQueue() {
    if (!this.externalQueue) {
      this.externalQueue = QueryCache.createQueue(
        `SQL_QUERY_EXT_${this.cachePrefix}`,
        this.options.externalDriverFactory,
        (client, q) => {
          this.logger('Executing SQL', {
            ...q
          });
          return client.query(q.query, q.values, q);
        },
        {
          logger: this.logger,
          cacheAndQueueDriver: this.options.cacheAndQueueDriver,
          cubeStoreDriverFactory: this.options.cubeStoreDriverFactory,
          // Centralized continueWaitTimeout that can be overridden in queueOptions
          continueWaitTimeout: this.options.continueWaitTimeout,
          skipQueue: this.options.skipExternalCacheAndQueue,
          ...this.options.externalQueueOptions
        }
      );
    }
    return this.externalQueue;
  }

  public static createQueue(
    redisPrefix: string,
    clientFactory: DriverFactory,
    executeFn: (client: BaseDriver, req: any) => any,
    options: Omit<QueryQueueOptions, 'queryHandlers' | 'cancelHandlers'>
  ): QueryQueue {
    const queue: any = new QueryQueue(redisPrefix, {
      queryHandlers: {
        metadata: async (req, _setCancelHandle) => {
          const client = await clientFactory();
          const { operation } = req;
          const params = req.params || {};

          switch (operation) {
            case MetadataOperationType.GET_SCHEMAS:
              queue.logger('Getting datasource schemas', { dataSource: req.dataSource, requestId: req.requestId });
              return client.getSchemas();
            case MetadataOperationType.GET_TABLES_FOR_SCHEMAS:
              queue.logger('Getting tables for schemas', {
                dataSource: req.dataSource,
                schemaCount: params.schemas?.length || 0,
                requestId: req.requestId
              });
              return client.getTablesForSpecificSchemas(params.schemas);
            case MetadataOperationType.GET_COLUMNS_FOR_TABLES:
              queue.logger('Getting columns for tables', {
                dataSource: req.dataSource,
                tableCount: params.tables?.length || 0,
                requestId: req.requestId
              });
              return client.getColumnsForSpecificTables(params.tables);
            default:
              throw new Error(`Unknown metadata operation: ${operation}`);
          }
        },
        query: async (req, setCancelHandle) => {
          const client = await clientFactory();

          const resultPromise = executeFn(client, req);
          let handle;
          if (resultPromise.cancel) {
            queue.cancelHandlerCounter += 1;
            handle = queue.cancelHandlerCounter;
            queue.handles[handle] = resultPromise;
            await setCancelHandle(handle);
          }
          const result = await resultPromise;
          if (handle) {
            delete queue.handles[handle];
          }
          return result;
        },
      },
      streamHandler: async (req, target) => {
        queue.logger('Streaming SQL', { ...req });
        await (new Promise((resolve, reject) => {
          let logged = false;
          Promise
            .all([clientFactory()])
            .then(([client]) => (<DriverInterface>client).stream(req.query, req.values, { highWaterMark: getEnv('dbQueryStreamHighWaterMark') }))
            .then((source) => {
              const cleanup = async (error) => {
                if (source.release) {
                  const toRelease = source.release;
                  delete source.release;
                  await toRelease();
                }
                if (error && !target.destroyed) {
                  target.destroy(error);
                }
                if (!logged && target.destroyed) {
                  logged = true;
                  if (error) {
                    queue.logger('Streaming done with error', {
                      query: req.query,
                      query_values: req.values,
                      error,
                    });
                    reject(error);
                  } else {
                    queue.logger('Streaming successfully completed', {
                      requestId: req.requestId,
                    });
                    resolve(req.requestId);
                  }
                }
              };

              source.rowStream.once('end', () => cleanup(undefined));
              source.rowStream.once('error', cleanup);
              source.rowStream.once('close', () => cleanup(undefined));

              target.once('end', () => cleanup(undefined));
              target.once('error', cleanup);
              target.once('close', () => cleanup(undefined));

              source.rowStream.pipe(target);
            })
            .catch((reason) => {
              target.emit('error', reason);
              resolve(reason);
            });
        }));
      },
      cancelHandlers: {
        metadata: async (req) => {
          if (req.cancelHandler && queue.handles[req.cancelHandler]) {
            await queue.handles[req.cancelHandler].cancel();
            delete queue.handles[req.cancelHandler];
          }
        },
        query: async (req) => {
          if (req.cancelHandler && queue.handles[req.cancelHandler]) {
            await queue.handles[req.cancelHandler].cancel();
            delete queue.handles[req.cancelHandler];
          }
        },
        stream: async (req) => {
          req.queryKey.persistent = true;
          const queryKeyHash = queue.redisHash(req.queryKey);
          if (queue.streams.has(queryKeyHash)) {
            queue.streams.get(queryKeyHash).destroy();
          }
        },
      },
      logger: (msg, params) => options.logger(msg, params),
      ...options
    });
    queue.cancelHandlerCounter = 0;
    queue.handles = {};
    return queue;
  }

  /**
   * Returns registered queries queues hash table.
   */
  public getQueues(): {[dataSource: string]: QueryQueue} {
    return this.queue;
  }

  public startRenewCycle(
    query: string | QueryWithParams,
    values: string[],
    cacheKeyQueries: (string | QueryWithParams)[],
    expireSecs: number,
    cacheKey: CacheKey,
    renewalThreshold: any,
    options: {
      requestId?: string,
      skipRefreshKeyWaitForRenew?: boolean,
      external?: boolean,
      dataSource: string,
      persistent?: boolean,
    }
  ) {
    this.renewQuery(
      query,
      values,
      cacheKeyQueries,
      expireSecs,
      cacheKey,
      renewalThreshold,
      {
        ...options,
        renewCycle: true
      },
    ).catch(e => {
      if (!(e instanceof ContinueWaitError)) {
        this.logger('Error while renew cycle', {
          query, query_values: values, error: e.stack || e, requestId: options.requestId
        });
      }
    });
  }

  public renewQuery(
    query: string | QueryWithParams,
    values: string[],
    cacheKeyQueries: (string | QueryWithParams)[],
    expireSecs: number,
    cacheKey: CacheKey,
    renewalThreshold: any,
    options: {
      requestId?: string,
      skipRefreshKeyWaitForRenew?: boolean,
      external?: boolean,
      dataSource: string,
      useCsvQuery?: boolean,
      lambdaTypes?: TableStructure,
      persistent?: boolean,
      renewCycle?: boolean,
    }
  ) {
    options = options || { dataSource: 'default' };
    return Promise.all(
      this.loadRefreshKeys(<QueryWithParams[]>cacheKeyQueries, expireSecs, options),
    )
      .catch(e => {
        if (e instanceof ContinueWaitError) {
          throw e;
        }
        this.logger('Error fetching cache key queries', { error: e.stack || e, requestId: options.requestId });
        return [];
      })
      .then(async cacheKeyQueryResults => (
        {
          data: await this.cacheQueryResult(
            query,
            values,
            cacheKey,
            expireSecs,
            {
              renewalThreshold: renewalThreshold || 6 * 60 * 60,
              renewalKey: cacheKeyQueryResults && [
                cacheKeyQueries,
                cacheKeyQueryResults,
                this.queryRedisKey([query, values]),
              ],
              waitForRenew: true,
              external: options.external,
              requestId: options.requestId,
              dataSource: options.dataSource,
              useCsvQuery: options.useCsvQuery,
              lambdaTypes: options.lambdaTypes,
              persistent: options.persistent,
              primaryQuery: true,
              renewCycle: options.renewCycle,
            }
          ),
          refreshKeyValues: cacheKeyQueryResults,
          lastRefreshTime: await this.lastRefreshTime(cacheKey)
        }
      ));
  }

  public async loadRefreshKeysFromQuery(query: QueryBody) {
    return Promise.all(
      this.loadRefreshKeys(
        this.cacheKeyQueriesFrom(query),
        this.getExpireSecs(query),
        {
          requestId: query.requestId,
          dataSource: query.dataSource,
          renewedCube: query.cube,
          requestContext: query.requestContext,
          forceNoCache: query.forceNoCache,
        }
      )
    );
  }

  public loadRefreshKeys(
    cacheKeyQueries: QueryWithParams[],
    expireSecs: number,
<<<<<<< HEAD
    options: {
      requestId?: string;
      skipRefreshKeyWaitForRenew?: boolean;
      dataSource: string;
      renewedCube?: string;
      requestContext?: any;
      forceNoCache?: boolean;
    }
  ) {
    return cacheKeyQueries.map((q) => {
      const [query, values, queryOptions]: QueryWithParams = Array.isArray(q) ? q : [q, [], {}];
      return this.cacheQueryResult(
        query,
        values,
        [query, values],
        expireSecs,
        {
          renewalThreshold: this.options.refreshKeyRenewalThreshold || queryOptions?.renewalThreshold || 2 * 60,
          renewalKey: q,
          waitForRenew: !options.skipRefreshKeyWaitForRenew,
          requestId: options.requestId,
          dataSource: options.dataSource,
          useInMemory: true,
          external: queryOptions?.external,
          renewedCube: options.renewedCube,
          requestContext: options.requestContext,
          isScheduledRefresh: true,
          forceNoCache: options.forceNoCache,
        },
      );
    });
=======
    options: LoadRefreshKeyOptions
  ) {
    return cacheKeyQueries.map((q) => this.loadRefreshKey(q, expireSecs, options));
  }

  @AsyncDebounce()
  public async loadRefreshKey(q: QueryWithParams, expireSecs: number, options: LoadRefreshKeyOptions) {
    const [query, values, queryOptions]: QueryWithParams = Array.isArray(q) ? q : [q, [], {}];

    return this.cacheQueryResult(
      query,
      values,
      [query, values],
      expireSecs,
      {
        renewalThreshold: this.options.refreshKeyRenewalThreshold || queryOptions?.renewalThreshold || 2 * 60,
        renewalKey: q,
        waitForRenew: !options.skipRefreshKeyWaitForRenew,
        requestId: options.requestId,
        dataSource: options.dataSource,
        useInMemory: true,
        external: queryOptions?.external,
      },
    );
>>>>>>> 828de180
  }

  public withLock = <T = any>(
    key: string,
    ttl: number,
    callback: () => MaybeCancelablePromise<T>,
  ) => this.cacheDriver.withLock(`lock:${key}`, callback, ttl, true);

  public async cacheQueryResult(
    query: string | QueryWithParams,
    values: string[],
    cacheKey: CacheKey,
    expiration: number,
    options: {
      renewalThreshold?: number,
      renewalKey?: any,
      priority?: number,
      external?: boolean,
      requestId?: string,
      dataSource: string,
      waitForRenew?: boolean,
      forceNoCache?: boolean,
      useInMemory?: boolean,
      useCsvQuery?: boolean,
      lambdaTypes?: TableStructure,
      persistent?: boolean,
      primaryQuery?: boolean,
      renewCycle?: boolean,
      renewedCube?: string,
      requestContext?: any,
      isScheduledRefresh?: boolean,
    }
  ) {
    const spanId = crypto.randomBytes(16).toString('hex');
    options = options || { dataSource: 'default' };
    const { renewalThreshold, primaryQuery, renewCycle } = options;
    const renewalKey = options.renewalKey && this.queryRedisKey(options.renewalKey);
    const redisKey = this.queryRedisKey(cacheKey);
    const fetchNew = () => (
      this.queryWithRetryAndRelease(query, values, {
        cacheKey,
        priority: options.priority,
        external: options.external,
        requestId: options.requestId,
        spanId,
        persistent: options.persistent,
        dataSource: options.dataSource,
        useCsvQuery: options.useCsvQuery,
        lambdaTypes: options.lambdaTypes,
      }).then(res => {
        const result = {
          time: (new Date()).getTime(),
          result: res,
          renewalKey
        };
        return this
          .cacheDriver
          .set(redisKey, result, expiration)
          .then(({ bytes }) => {
            this.logger('Renewed', { cacheKey, requestId: options.requestId, spanId, primaryQuery, renewCycle });
            this.logger('Outgoing network usage', {
              service: 'cache',
              requestId: options.requestId,
              spanId,
              bytes,
              cacheKey,
            });
            return res;
          });
      }).catch(e => {
        if (!(e instanceof ContinueWaitError)) {
          this.logger('Dropping Cache', {
            cacheKey,
            error: e.stack || e,
            requestId: options.requestId,
            spanId,
            primaryQuery,
            renewCycle
          });
          this.cacheDriver.remove(redisKey)
            .catch(err => this.logger('Error removing key', {
              cacheKey,
              spanId,
              error: err.stack || err,
              requestId: options.requestId
            }));
        }
        throw e;
      })
    );

    let res;

    const inMemoryCacheDisablePeriod = 5 * 60 * 1000;

    if (options.useInMemory) {
      const inMemoryValue = this.memoryCache.get(redisKey);
      if (inMemoryValue) {
        const renewedAgo = (new Date()).getTime() - inMemoryValue.time;
        if (
          renewalKey && (
            !renewalThreshold ||
            !inMemoryValue.time ||
            // Do not cache in memory in last 5 minutes of expiry.
            // Most likely it'll cause race condition of refreshing data with different refreshKey values.
            renewedAgo + inMemoryCacheDisablePeriod > renewalThreshold * 1000 ||
            inMemoryValue.renewalKey !== renewalKey
          ) || renewedAgo > expiration * 1000 || renewedAgo > inMemoryCacheDisablePeriod
        ) {
          this.memoryCache.delete(redisKey);
        } else {
          this.logger('Found in memory cache entry', {
            cacheKey,
            time: inMemoryValue.time,
            renewedAgo,
            renewalKey: inMemoryValue.renewalKey,
            newRenewalKey: renewalKey,
            renewalThreshold,
            requestId: options.requestId,
            spanId,
            primaryQuery,
            renewCycle
          });
          res = inMemoryValue;
        }
      }
    }

    if (!res) {
      res = await this.cacheDriver.get(redisKey);
    }

    if (options.forceNoCache) {
      // this.logger('Force no cache for', { cacheKey, requestId: options.requestId, spanId, primaryQuery, renewCycle });
      const newRes = await fetchNew();
      this.emitEventWhenUpdatedUpdated(res?.result ?? null, newRes, options);
      return newRes;
    }

    if (res) {
      const parsedResult = res;
      const renewedAgo = (new Date()).getTime() - parsedResult.time;
      this.logger('Found cache entry', {
        cacheKey,
        time: parsedResult.time,
        renewedAgo,
        renewalKey: parsedResult.renewalKey,
        newRenewalKey: renewalKey,
        renewalThreshold,
        requestId: options.requestId,
        spanId,
        primaryQuery,
        renewCycle
      });
      if (
        renewalKey && (
          !renewalThreshold ||
          !parsedResult.time ||
          renewedAgo > renewalThreshold * 1000 ||
          parsedResult.renewalKey !== renewalKey
        )
      ) {
        // RENE CHECK
        if (options.waitForRenew) {
          this.logger('Waiting for renew', { cacheKey, renewalThreshold, requestId: options.requestId, spanId, primaryQuery, renewCycle });
          const newRes = await fetchNew();
          this.emitEventWhenUpdatedUpdated(parsedResult.result, newRes, options);
          return newRes;
        } else {
          this.logger('Renewing existing key', { cacheKey, renewalThreshold, requestId: options.requestId, spanId, primaryQuery, renewCycle });
          fetchNew()
            .then(newRes => {
              this.emitEventWhenUpdatedUpdated(parsedResult.result, newRes, options);
            })
            .catch(e => {
              if (!(e instanceof ContinueWaitError)) {
                this.logger('Error renewing', { cacheKey, error: e.stack || e, requestId: options.requestId, spanId, primaryQuery, renewCycle });
              }
            });
        }
      }
      this.logger('Using cache for', { cacheKey, requestId: options.requestId, spanId, primaryQuery, renewCycle });
      if (options.useInMemory && renewedAgo + inMemoryCacheDisablePeriod <= renewalThreshold * 1000) {
        this.memoryCache.set(redisKey, parsedResult);
      }
      return parsedResult.result;
    } else {
      this.logger('Missing cache for', { cacheKey, requestId: options.requestId, spanId, primaryQuery, renewCycle });
      const newRes = await fetchNew();
      this.emitEventWhenUpdatedUpdated(null, newRes, options);
      return newRes;
    }
  }

  protected async lastRefreshTime(cacheKey) {
    const cachedValue = await this.cacheDriver.get(this.queryRedisKey(cacheKey));
    return cachedValue && new Date(cachedValue.time);
  }

  public async resultFromCacheIfExists(queryBody) {
    const cacheKey = QueryCache.queryCacheKey(queryBody);
    const cachedValue = await this.cacheDriver.get(this.queryRedisKey(cacheKey));
    if (cachedValue) {
      return {
        data: cachedValue.result,
        lastRefreshTime: new Date(cachedValue.time)
      };
    }
    return null;
  }

  public queryRedisKey(cacheKey: CacheKey): string {
    return this.getKey('SQL_QUERY_RESULT', getCacheHash(cacheKey) as any);
  }

  public async cleanup() {
    return this.cacheDriver.cleanup();
  }

  public async testConnection() {
    return this.cacheDriver.testConnection();
  }

  private emitEventWhenUpdatedUpdated(
    prevRes: unknown,
    res: unknown,
    options: {
      renewedCube?: string,
      requestContext?: any,
      isScheduledRefresh?: boolean,
    }
  ) {
    if (!options.renewedCube) {
      return;
    }

    const prevResHash = getCacheHash(JSON.stringify(prevRes));
    const resHash = getCacheHash(JSON.stringify(res));

    if (prevResHash !== resHash) {
      console.log(`Emitting Cube Renewed ${options.renewedCube} with options: ${options.requestContext?.authInfo?.tenantId}`);
      this.eventEmitter.emit('cubeRenewed', {
        renewedCube: options.renewedCube,
        requestContext: options.requestContext,
      });
    }
  }
}<|MERGE_RESOLUTION|>--- conflicted
+++ resolved
@@ -2,12 +2,8 @@
 import csvWriter from 'csv-write-stream';
 import { LRUCache } from 'lru-cache';
 import { pipeline } from 'stream';
-<<<<<<< HEAD
 import { EventEmitterInterface } from '@cubejs-backend/event-emitter';
-import { getEnv, MaybeCancelablePromise, streamToArray } from '@cubejs-backend/shared';
-=======
 import { AsyncDebounce, getEnv, MaybeCancelablePromise, streamToArray } from '@cubejs-backend/shared';
->>>>>>> 828de180
 import { CubeStoreCacheDriver, CubeStoreDriver } from '@cubejs-backend/cubestore-driver';
 import {
   BaseDriver,
@@ -42,7 +38,10 @@
 export type LoadRefreshKeyOptions = {
   requestId?: string;
   skipRefreshKeyWaitForRenew?: boolean;
-  dataSource: string
+  dataSource: string;
+  renewedCube?: string;
+  requestContext?: any;
+  forceNoCache?: boolean;
 };
 
 export type Query = {
@@ -144,12 +143,8 @@
     protected readonly cachePrefix: string,
     protected readonly driverFactory: DriverFactoryByDataSource,
     protected readonly logger: any,
-<<<<<<< HEAD
     protected readonly eventEmitter: EventEmitterInterface,
-    public readonly options: QueryCacheOptions = {}
-=======
     public readonly options: QueryCacheOptions
->>>>>>> 828de180
   ) {
     switch (options.cacheAndQueueDriver || 'memory') {
       case 'memory':
@@ -825,39 +820,6 @@
   public loadRefreshKeys(
     cacheKeyQueries: QueryWithParams[],
     expireSecs: number,
-<<<<<<< HEAD
-    options: {
-      requestId?: string;
-      skipRefreshKeyWaitForRenew?: boolean;
-      dataSource: string;
-      renewedCube?: string;
-      requestContext?: any;
-      forceNoCache?: boolean;
-    }
-  ) {
-    return cacheKeyQueries.map((q) => {
-      const [query, values, queryOptions]: QueryWithParams = Array.isArray(q) ? q : [q, [], {}];
-      return this.cacheQueryResult(
-        query,
-        values,
-        [query, values],
-        expireSecs,
-        {
-          renewalThreshold: this.options.refreshKeyRenewalThreshold || queryOptions?.renewalThreshold || 2 * 60,
-          renewalKey: q,
-          waitForRenew: !options.skipRefreshKeyWaitForRenew,
-          requestId: options.requestId,
-          dataSource: options.dataSource,
-          useInMemory: true,
-          external: queryOptions?.external,
-          renewedCube: options.renewedCube,
-          requestContext: options.requestContext,
-          isScheduledRefresh: true,
-          forceNoCache: options.forceNoCache,
-        },
-      );
-    });
-=======
     options: LoadRefreshKeyOptions
   ) {
     return cacheKeyQueries.map((q) => this.loadRefreshKey(q, expireSecs, options));
@@ -880,9 +842,12 @@
         dataSource: options.dataSource,
         useInMemory: true,
         external: queryOptions?.external,
+        renewedCube: options.renewedCube,
+        requestContext: options.requestContext,
+        isScheduledRefresh: true,
+        forceNoCache: options.forceNoCache,
       },
     );
->>>>>>> 828de180
   }
 
   public withLock = <T = any>(
