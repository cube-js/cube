--- conflicted
+++ resolved
@@ -56,15 +56,11 @@
     options.name = parsedUrl.name;
     options.db = parsedUrl.db;
     options.enableOfflineQueue = false;
-<<<<<<< HEAD
     options.maxRetriesPerRequest = 1;
     options.reconnectOnError = (e) => {
       logger('Requesting reconnect', { error: e });
-=======
-    options.reconnectOnError = (err) => {
->>>>>>> 9b98e379
       return true;
-    }
+    };
   } else {
     options.username = parsedUrl.username;
     options.password = parsedUrl.password;
