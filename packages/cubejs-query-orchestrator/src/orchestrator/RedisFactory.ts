--- conflicted
+++ resolved
@@ -40,11 +40,7 @@
     url,
   };
 
-<<<<<<< HEAD
-  if (config.CUBEJS_REDIS_TLS) {
-=======
   if (config.REDIS_TLS) {
->>>>>>> a06b23bf
     options.tls = {};
   }
 
