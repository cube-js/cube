import { reduce } from 'ramda';
import fs from 'fs';
import { isFilePath, isSslKey, isSslCert } from '@cubejs-backend/shared';

import { cancelCombinator } from './utils';
import config from '../config';

const sortByKeys = (unordered) => {
  const ordered = {};

  Object.keys(unordered).sort().forEach((key) => {
    ordered[key] = unordered[key];
  });

  return ordered;
};

const DbTypeToGenericType = {
  'timestamp without time zone': 'timestamp',
  integer: 'int',
  int8: 'int',
  int4: 'int',
  int2: 'int',
  'character varying': 'text',
  varchar: 'text',
  nvarchar: 'text',
  text: 'text',
  string: 'text',
  boolean: 'boolean',
  bigint: 'bigint',
  time: 'string',
  datetime: 'timestamp',
  date: 'date',
  'double precision': 'decimal'
};

const DB_INT_MAX = 2147483647;
const DB_INT_MIN = -2147483648;

// Order of keys is important here: from more specific to less specific
const DbTypeValueMatcher = {
  timestamp: (v) => v instanceof Date || v.toString().match(/^\d\d\d\d-\d\d-\d\dT\d\d:\d\d:\d\d/),
  date: (v) => v instanceof Date || v.toString().match(/^\d\d\d\d-\d\d-\d\d$/),
  bigint: (v) => Number.isInteger(v) && (v > DB_INT_MAX || v < DB_INT_MIN),
  int: (v) => Number.isInteger(v) || v.toString().match(/^\d+$/),
  decimal: (v) => v instanceof Number || v.toString().match(/^\d+(\.\d+)?$/),
  boolean: (v) => v === false || v === true || v.toString().toLowerCase() === 'true' || v.toString().toLowerCase() === 'false',
  string: (v) => v.length < 256,
  text: () => true
};

export class BaseDriver {
  informationSchemaQuery() {
    return `
      SELECT columns.column_name as ${this.quoteIdentifier('column_name')},
             columns.table_name as ${this.quoteIdentifier('table_name')},
             columns.table_schema as ${this.quoteIdentifier('table_schema')},
             columns.data_type as ${this.quoteIdentifier('data_type')}
      FROM information_schema.columns
      WHERE columns.table_schema NOT IN ('information_schema', 'mysql', 'performance_schema', 'sys')
   `;
  }

  getSslOptions() {
    let ssl;

    const sslOptions = [
      { name: 'ca', canBeFile: true, envKey: 'CUBEJS_DB_SSL_CA', validate: isSslCert },
      { name: 'cert', canBeFile: true, envKey: 'CUBEJS_DB_SSL_CERT', validate: isSslCert },
      { name: 'key', canBeFile: true, envKey: 'CUBEJS_DB_SSL_KEY', validate: isSslKey },
      { name: 'ciphers', envKey: 'CUBEJS_DB_SSL_CIPHERS' },
      { name: 'passphrase', envKey: 'CUBEJS_DB_SSL_PASSPHRASE' },
      { name: 'servername', envKey: 'CUBEJS_DB_SSL_SERVERNAME' },
    ];

    if (
      config.CUBEJS_DB_SSL ||
      config.CUBEJS_DB_SSL_REJECT_UNAUTHORIZED ||
      sslOptions.find(o => !!process.env[o.value])
    ) {
      ssl = sslOptions.reduce(
        (agg, { name, envKey, canBeFile, validate }) => {
          if (process.env[envKey]) {
            const value = process.env[envKey];

            if (canBeFile) {
              if (isFilePath(value)) {
                if (!fs.existsSync(value)) {
                  throw new Error(
                    `Unable to find ${name} from path: "${value}"`,
                  );
                }

                return {
                  ...agg,
                  ...{ [name]: fs.readFileSync(value) }
                };
              } else if (!validate(value)) {
                throw new Error(
                  `${envKey} is not a valid ssl key. If it's a path, please specify it correctly`,
                );
              }
            }

            return {
              ...agg,
              ...{ [name]: value }
            };
          }

          return agg;
        },
        {}
      );

<<<<<<< HEAD
      ssl.rejectUnauthorized = config.CUBEJS_DB_SSL_REJECT_UNAUTHORIZED.toLowerCase() === 'true';
=======
      ssl.rejectUnauthorized = config.CUBEJS_DB_SSL_REJECT_UNAUTHORIZED;
>>>>>>> a06b23bf
    }

    return ssl;
  }

  /**
   * @abstract
   * @return Promise<Array<unknown>>
   */
  testConnection() {
    throw new Error('Not implemented');
  }

  /**
   * @abstract
   * @param {string} query
   * @param {Array<unknown>} values
   * @return Promise<Array<unknown>>
   */
  query(query, values) {
    throw new Error('Not implemented');
  }

  async downloadQueryResults(query, values) {
    const rows = await this.query(query, values);
    if (rows.length === 0) {
      throw new Error('Unable to detect column types for pre-aggregation on empty values in readOnly mode');
    }

    const fields = Object.keys(rows[0]);

    const types = fields.map(field => ({
      name: field,
      type: Object.keys(DbTypeValueMatcher).find(
        type => !rows.filter(row => !!row[field]).find(row => !DbTypeValueMatcher[type](row[field])) &&
          rows.find(row => !!row[field])
      ) || 'text'
    }));

    return {
      rows,
      types,
    };
  }

  readOnly() {
    return false;
  }

  tablesSchema() {
    const query = this.informationSchemaQuery();

    const reduceCb = (result, i) => {
      let schema = (result[i.table_schema] || {});
      const tables = (schema[i.table_name] || []);

      tables.push({ name: i.column_name, type: i.data_type, attributes: i.key_type ? ['primaryKey'] : [] });

      tables.sort();
      schema[i.table_name] = tables;
      schema = sortByKeys(schema);
      result[i.table_schema] = schema;

      return sortByKeys(result);
    };

    return this.query(query).then(data => reduce(reduceCb, {}, data));
  }

  createSchemaIfNotExists(schemaName) {
    return this.query(
      `SELECT schema_name FROM information_schema.schemata WHERE schema_name = ${this.param(0)}`,
      [schemaName]
    ).then((schemas) => {
      if (schemas.length === 0) {
        return this.query(`CREATE SCHEMA IF NOT EXISTS ${schemaName}`);
      }
      return null;
    });
  }

  getTablesQuery(schemaName) {
    return this.query(
      `SELECT table_name FROM information_schema.tables WHERE table_schema = ${this.param(0)}`,
      [schemaName]
    );
  }

  loadPreAggregationIntoTable(preAggregationTableName, loadSql, params, options) {
    return this.query(loadSql, params, options);
  }

  dropTable(tableName, options) {
    return this.query(`DROP TABLE ${tableName}`, [], options);
  }

  param(/* paramIndex */) {
    return '?';
  }

  testConnectionTimeout() {
    return 10000;
  }

  // eslint-disable-next-line @typescript-eslint/no-unused-vars
  async downloadTable(table, options) {
    return { rows: await this.query(`SELECT * FROM ${table}`) };
  }

  async uploadTable(table, columns, tableData) {
    return this.uploadTableWithIndexes(table, columns, tableData, []);
  }

  async uploadTableWithIndexes(table, columns, tableData, indexesSql) {
    if (!tableData.rows) {
      throw new Error(`${this.constructor} driver supports only rows upload`);
    }
    await this.createTable(table, columns);
    try {
      for (let i = 0; i < tableData.rows.length; i++) {
        await this.query(
          `INSERT INTO ${table}
        (${columns.map(c => this.quoteIdentifier(c.name)).join(', ')})
        VALUES (${columns.map((c, paramIndex) => this.param(paramIndex)).join(', ')})`,
          columns.map(c => this.toColumnValue(tableData.rows[i][c.name], c.type))
        );
      }
      for (let i = 0; i < indexesSql.length; i++) {
        const [query, params] = indexesSql[i].sql;
        await this.query(query, params);
      }
    } catch (e) {
      await this.dropTable(table);
      throw e;
    }
  }

  // eslint-disable-next-line no-unused-vars
  toColumnValue(value, genericType) {
    return value;
  }

  async tableColumnTypes(table) {
    const [schema, name] = table.split('.');
    const columns = await this.query(
      `SELECT columns.column_name,
             columns.table_name,
             columns.table_schema,
             columns.data_type
      FROM information_schema.columns
      WHERE table_name = ${this.param(0)} AND table_schema = ${this.param(1)}`,
      [name, schema]
    );
    return columns.map(c => ({ name: c.column_name, type: this.toGenericType(c.data_type) }));
  }

  createTable(quotedTableName, columns) {
    const createTableSql = this.createTableSql(quotedTableName, columns);
    return this.query(createTableSql, []).catch(e => {
      e.message = `Error during create table: ${createTableSql}: ${e.message}`;
      throw e;
    });
  }

  createTableSql(quotedTableName, columns) {
    columns = columns.map(c => `${this.quoteIdentifier(c.name)} ${this.fromGenericType(c.type)}`);
    return `CREATE TABLE ${quotedTableName} (${columns.join(', ')})`;
  }

  toGenericType(columnType) {
    return DbTypeToGenericType[columnType.toLowerCase()] || columnType;
  }

  fromGenericType(columnType) {
    return columnType;
  }

  quoteIdentifier(identifier) {
    return `"${identifier}"`;
  }

  cancelCombinator(fn) {
    return cancelCombinator(fn);
  }

  setLogger(logger) {
    this.logger = logger;
  }

  reportQueryUsage(usage, queryOptions) {
    if (this.logger) {
      this.logger('SQL Query Usage', {
        ...usage,
        ...queryOptions
      });
    }
  }

  databasePoolError(error) {
    if (this.logger) {
      this.logger('Database Pool Error', {
        error: (error.stack || error).toString()
      });
    }
  }

  capabilities() {
    return {};
  }
}<|MERGE_RESOLUTION|>--- conflicted
+++ resolved
@@ -113,11 +113,7 @@
         {}
       );
 
-<<<<<<< HEAD
-      ssl.rejectUnauthorized = config.CUBEJS_DB_SSL_REJECT_UNAUTHORIZED.toLowerCase() === 'true';
-=======
       ssl.rejectUnauthorized = config.CUBEJS_DB_SSL_REJECT_UNAUTHORIZED;
->>>>>>> a06b23bf
     }
 
     return ssl;
