/* eslint-disable no-restricted-syntax */
import jwt, { Algorithm as JWTAlgorithm } from 'jsonwebtoken';
import R from 'ramda';
import bodyParser from 'body-parser';
import { graphqlHTTP } from 'express-graphql';
import structuredClone from '@ungap/structured-clone';
import {
  getEnv,
  getRealType,
  QueryAlias,
} from '@cubejs-backend/shared';
import type {
  Application as ExpressApplication,
  ErrorRequestHandler,
  NextFunction,
  RequestHandler,
  Response,
} from 'express';
import {
  QueryType
} from './types/strings';
import {
  QueryType as QueryTypeEnum, ResultType
} from './types/enums';
import {
  RequestContext,
  ExtendedRequestContext,
  Request,
  QueryRewriteFn,
  SecurityContextExtractorFn,
  ExtendContextFn,
  ResponseResultFn,
  QueryRequest,
} from './types/request';
import {
  CheckAuthInternalOptions,
  JWTOptions,
  CheckAuthFn,
} from './types/auth';
import {
  Query,
  NormalizedQuery,
} from './types/query';
import {
  UserBackgroundContext,
  ApiGatewayOptions,
} from './types/gateway';
import {
  CheckAuthMiddlewareFn,
  RequestLoggerMiddlewareFn,
} from './interfaces';
import { getRequestIdFromRequest, requestParser } from './requestParser';
import { UserError } from './UserError';
import { CubejsHandlerError } from './CubejsHandlerError';
import { SubscriptionServer, WebSocketSendMessageFn } from './SubscriptionServer';
import { LocalSubscriptionStore } from './LocalSubscriptionStore';
import {
  getPivotQuery,
  getQueryGranularity,
  normalizeQuery,
  normalizeQueryCancelPreAggregations,
  normalizeQueryPreAggregationPreview,
  normalizeQueryPreAggregations,
  validatePostRewrite,
} from './query';
import { cachedHandler } from './cached-handler';
import { createJWKsFetcher } from './jwk';
import { SQLServer } from './sql-server';
import { makeSchema } from './graphql';
import { ConfigItem, prepareAnnotation } from './helpers/prepareAnnotation';
import transformData from './helpers/transformData';
import {
  transformCube,
  transformMeasure,
  transformDimension,
  transformSegment,
  transformJoins,
  transformPreAggregations,
} from './helpers/transformMetaExtended';

/**
 * API gateway server class.
 */
class ApiGateway {
  protected readonly refreshScheduler: any;

  protected readonly scheduledRefreshContexts: ApiGatewayOptions['scheduledRefreshContexts'];

  protected readonly scheduledRefreshTimeZones: ApiGatewayOptions['scheduledRefreshTimeZones'];

  protected readonly basePath: string;

  protected readonly queryRewrite: QueryRewriteFn;

  protected readonly subscriptionStore: any;

  protected readonly enforceSecurityChecks: boolean;

  protected readonly standalone: boolean;

  protected readonly extendContext?: ExtendContextFn;

  protected readonly dataSourceStorage: any;

  public readonly checkAuthFn: CheckAuthFn;

  public readonly checkAuthSystemFn: CheckAuthFn;

  protected readonly checkAuthMiddleware: CheckAuthMiddlewareFn;

  protected readonly requestLoggerMiddleware: RequestLoggerMiddlewareFn;

  protected readonly securityContextExtractor: SecurityContextExtractorFn;

  protected readonly releaseListeners: (() => any)[] = [];

  protected readonly playgroundAuthSecret?: string;

  public constructor(
    protected readonly apiSecret: string,
    protected readonly compilerApi: any,
    protected readonly adapterApi: any,
    protected readonly logger: any,
    protected readonly options: ApiGatewayOptions,
  ) {
    this.dataSourceStorage = options.dataSourceStorage;
    this.refreshScheduler = options.refreshScheduler;
    this.scheduledRefreshContexts = options.scheduledRefreshContexts;
    this.scheduledRefreshTimeZones = options.scheduledRefreshTimeZones;
    this.standalone = options.standalone;
    this.basePath = options.basePath;
    this.playgroundAuthSecret = options.playgroundAuthSecret;

    this.queryRewrite = options.queryRewrite || (async (query) => query);
    this.subscriptionStore = options.subscriptionStore || new LocalSubscriptionStore();
    this.enforceSecurityChecks = options.enforceSecurityChecks || (process.env.NODE_ENV === 'production');
    this.extendContext = options.extendContext;

    this.checkAuthFn = this.createCheckAuthFn(options);
    this.checkAuthSystemFn = this.createCheckAuthSystemFn();
    this.checkAuthMiddleware = options.checkAuthMiddleware
      ? this.wrapCheckAuthMiddleware(options.checkAuthMiddleware)
      : this.checkAuth;
    this.securityContextExtractor = this.createSecurityContextExtractor(options.jwt);
    this.requestLoggerMiddleware = options.requestLoggerMiddleware || this.requestLogger;
  }

  public initApp(app: ExpressApplication) {
    const userMiddlewares: RequestHandler[] = [
      this.checkAuthMiddleware,
      this.requestContextMiddleware,
      this.logNetworkUsage,
      this.requestLoggerMiddleware
    ];

    // @todo Should we pass requestLoggerMiddleware?
    const guestMiddlewares = [];

    app.use(`${this.basePath}/graphql`, userMiddlewares, async (req, res) => {
      const compilerApi = this.getCompilerApi(req.context);
      let schema = compilerApi.getGraphQLSchema();
      if (!schema) {
        const metaConfig = await compilerApi.metaConfig({
          requestId: req.context.requestId,
        });
        schema = makeSchema(metaConfig);
        compilerApi.setGraphQLSchema(schema);
      }

      return graphqlHTTP({
        schema,
        context: {
          req,
          apiGateway: this
        },
        graphiql: getEnv('nodeEnv') !== 'production' ? { headerEditorEnabled: true } : false,
      })(req, res);
    });

    app.get(`${this.basePath}/v1/load`, userMiddlewares, (async (req, res) => {
      await this.load({
        query: req.query.query,
        context: req.context,
        res: this.resToResultFn(res),
        queryType: req.query.queryType,
      });
    }));

    const jsonParser = bodyParser.json({ limit: '1mb' });
    app.post(`${this.basePath}/v1/load`, jsonParser, userMiddlewares, (async (req, res) => {
      await this.load({
        query: req.body.query,
        context: req.context,
        res: this.resToResultFn(res),
        queryType: req.body.queryType
      });
    }));

    app.get(`${this.basePath}/v1/subscribe`, userMiddlewares, (async (req, res) => {
      await this.load({
        query: req.query.query,
        context: req.context,
        res: this.resToResultFn(res),
        queryType: req.query.queryType
      });
    }));

    app.get(`${this.basePath}/v1/sql`, userMiddlewares, (async (req, res) => {
      await this.sql({
        query: req.query.query,
        context: req.context,
        res: this.resToResultFn(res)
      });
    }));

    app.post(`${this.basePath}/v1/sql`, userMiddlewares, (async (req, res) => {
      await this.sql({
        query: req.body.query,
        context: req.context,
        res: this.resToResultFn(res)
      });
    }));

    app.get(`${this.basePath}/v1/meta`, userMiddlewares, (async (req, res) => {
      if (req.query.hasOwnProperty('extended')) {
        await this.metaExtended({
          context: req.context,
          res: this.resToResultFn(res),
        });
      } else {
        await this.meta({
          context: req.context,
          res: this.resToResultFn(res),
        });
      }
    }));

    app.get(`${this.basePath}/v1/run-scheduled-refresh`, userMiddlewares, (async (req, res) => {
      await this.runScheduledRefresh({
        queryingOptions: req.query.queryingOptions,
        context: req.context,
        res: this.resToResultFn(res)
      });
    }));

    app.get(`${this.basePath}/v1/dry-run`, userMiddlewares, (async (req, res) => {
      await this.dryRun({
        query: req.query.query,
        context: req.context,
        res: this.resToResultFn(res)
      });
    }));

    app.post(`${this.basePath}/v1/dry-run`, jsonParser, userMiddlewares, (async (req, res) => {
      await this.dryRun({
        query: req.body.query,
        context: req.context,
        res: this.resToResultFn(res)
      });
    }));

    if (this.playgroundAuthSecret) {
      const systemMiddlewares: RequestHandler[] = [
        this.checkAuthSystemMiddleware,
        this.requestContextMiddleware,
        this.requestLoggerMiddleware
      ];

      app.get('/cubejs-system/v1/context', systemMiddlewares, this.createSystemContextHandler(this.basePath));

      app.get('/cubejs-system/v1/pre-aggregations', systemMiddlewares, (async (req, res) => {
        await this.getPreAggregations({
          cacheOnly: req.query.cacheOnly,
          context: req.context,
          res: this.resToResultFn(res)
        });
      }));

      app.get('/cubejs-system/v1/pre-aggregations/security-contexts', systemMiddlewares, (async (req, res) => {
        const contexts = this.scheduledRefreshContexts ? await this.scheduledRefreshContexts() : [];
        this.resToResultFn(res)({
          securityContexts: contexts
            .map(ctx => ctx && (ctx.securityContext || ctx.authInfo))
            .filter(ctx => ctx)
        });
      }));

      app.get('/cubejs-system/v1/pre-aggregations/timezones', systemMiddlewares, (async (req, res) => {
        this.resToResultFn(res)({
          timezones: this.scheduledRefreshTimeZones || []
        });
      }));

      app.post('/cubejs-system/v1/pre-aggregations/partitions', jsonParser, systemMiddlewares, (async (req, res) => {
        await this.getPreAggregationPartitions({
          query: req.body.query,
          context: req.context,
          res: this.resToResultFn(res)
        });
      }));

      app.post('/cubejs-system/v1/pre-aggregations/preview', jsonParser, systemMiddlewares, (async (req, res) => {
        await this.getPreAggregationPreview({
          query: req.body.query,
          context: req.context,
          res: this.resToResultFn(res)
        });
      }));

      app.post('/cubejs-system/v1/pre-aggregations/build', jsonParser, systemMiddlewares, (async (req, res) => {
        await this.buildPreAggregations({
          query: req.body.query,
          context: req.context,
          res: this.resToResultFn(res)
        });
      }));

      app.post('/cubejs-system/v1/pre-aggregations/queue', jsonParser, systemMiddlewares, (async (req, res) => {
        await this.getPreAggregationsInQueue({
          context: req.context,
          res: this.resToResultFn(res)
        });
      }));

      app.post('/cubejs-system/v1/pre-aggregations/cancel', jsonParser, systemMiddlewares, (async (req, res) => {
        await this.cancelPreAggregationsFromQueue({
          query: req.body.query,
          context: req.context,
          res: this.resToResultFn(res)
        });
      }));
    }

    app.get('/readyz', guestMiddlewares, cachedHandler(this.readiness));
    app.get('/livez', guestMiddlewares, cachedHandler(this.liveness));

    app.post(`${this.basePath}/v1/pre-aggregations/can-use`, userMiddlewares, (req: Request, res: Response) => {
      const { transformedQuery, references } = req.body;

      const canUsePreAggregationForTransformedQuery = this.compilerApi(req.context)
        .canUsePreAggregationForTransformedQuery(transformedQuery, references);

      res.json({ canUsePreAggregationForTransformedQuery });
    });

    app.use(this.handleErrorMiddleware);
  }

  public initSQLServer() {
    return new SQLServer(this);
  }

  public initSubscriptionServer(sendMessage: WebSocketSendMessageFn) {
    return new SubscriptionServer(this, sendMessage, this.subscriptionStore);
  }

  protected duration(requestStarted) {
    return requestStarted && (new Date().getTime() - requestStarted.getTime());
  }

  public async runScheduledRefresh({ context, res, queryingOptions }: {
    context: RequestContext,
    res: ResponseResultFn,
    queryingOptions: any
  }) {
    const requestStarted = new Date();
    try {
      const refreshScheduler = this.refreshScheduler();
      res(await refreshScheduler.runScheduledRefresh(context, {
        ...this.parseQueryParam(queryingOptions || {}),
        throwErrors: true
      }));
    } catch (e) {
      this.handleError({
        e, context, res, requestStarted
      });
    }
  }

  public async meta({ context, res }: { context: RequestContext, res: ResponseResultFn }) {
    const requestStarted = new Date();

    function visibilityFilter(item) {
      return getEnv('devMode') || context.signedWithPlaygroundAuthSecret || item.isVisible;
    }

    try {
      const metaConfig = await this.getCompilerApi(context).metaConfig({
        requestId: context.requestId,
      });
      const cubes = metaConfig
        .map((meta) => meta.config)
        .map((cube) => ({
          ...cube,
          measures: cube.measures.filter(visibilityFilter),
          dimensions: cube.dimensions.filter(visibilityFilter),
        }));
      res({ cubes });
    } catch (e) {
      this.handleError({
        e,
        context,
        res,
        requestStarted,
      });
    }
  }

  public async metaExtended({ context, res }: { context: RequestContext, res: ResponseResultFn }) {
    const requestStarted = new Date();

    function visibilityFilter(item) {
      return getEnv('devMode') || context.signedWithPlaygroundAuthSecret || item.isVisible;
    }

    try {
      const metaConfigExtended = await this.getCompilerApi(context).metaConfigExtended({
        requestId: context.requestId,
      });
      const { metaConfig, cubeDefinitions } = metaConfigExtended;

      const cubes = metaConfig
        .map((meta) => meta.config)
        .map((cube) => ({
          ...transformCube(cube, cubeDefinitions),
          measures: cube.measures?.filter(visibilityFilter).map((measure) => ({
            ...transformMeasure(measure, cubeDefinitions),
          })),
          dimensions: cube.dimensions?.filter(visibilityFilter).map((dimension) => ({
            ...transformDimension(dimension, cubeDefinitions),
          })),
          segments: cube.segments?.map((segment) => ({
            ...transformSegment(segment, cubeDefinitions),
          })),
          joins: transformJoins(cubeDefinitions[cube.name]?.joins),
          preAggregations: transformPreAggregations(cubeDefinitions[cube.name]?.preAggregations),
        }));
      res({ cubes });
    } catch (e) {
      this.handleError({
        e,
        context,
        res,
        requestStarted,
      });
    }
  }

  public async getPreAggregations({ cacheOnly, context, res }: { cacheOnly?: boolean, context: RequestContext, res: ResponseResultFn }) {
    const requestStarted = new Date();
    try {
      const compilerApi = this.getCompilerApi(context);
      const preAggregations = await compilerApi.preAggregations();

      const preAggregationPartitions = await this.refreshScheduler()
        .preAggregationPartitions(
          context,
          normalizeQueryPreAggregations(
            {
              timezones: this.scheduledRefreshTimeZones,
              preAggregations: preAggregations.map(p => ({
                id: p.id,
                cacheOnly,
              }))
            },
          )
        );

      res({ preAggregations: preAggregationPartitions.map(({ preAggregation }) => preAggregation) });
    } catch (e) {
      this.handleError({
        e, context, res, requestStarted
      });
    }
  }

  public async getPreAggregationPartitions(
    { query, context, res }: { query: any, context: RequestContext, res: ResponseResultFn }
  ) {
    const requestStarted = new Date();
    try {
      query = normalizeQueryPreAggregations(
        this.parseQueryParam(query),
        { timezones: this.scheduledRefreshTimeZones }
      );
      const orchestratorApi = this.getAdapterApi(context);
      const compilerApi = this.getCompilerApi(context);

      const preAggregationPartitions = await this.refreshScheduler()
        .preAggregationPartitions(
          context,
          query
        );

      const preAggregationPartitionsWithoutError = preAggregationPartitions.filter(p => !p?.errors?.length);

      const versionEntriesResult = preAggregationPartitions &&
        await orchestratorApi.getPreAggregationVersionEntries(
          context,
          preAggregationPartitionsWithoutError,
          compilerApi.preAggregationsSchema
        );

      const mergePartitionsAndVersionEntries = () => ({ preAggregation, partitions, ...props }) => ({
        ...props,
        preAggregation,
        partitions: partitions.map(partition => {
          partition.versionEntries = versionEntriesResult?.versionEntriesByTableName[partition?.tableName] || [];
          partition.structureVersion = versionEntriesResult?.structureVersionsByTableName[partition?.tableName];
          return partition;
        }),
      });

      res({
        preAggregationPartitions: preAggregationPartitions.map(mergePartitionsAndVersionEntries())
      });
    } catch (e) {
      this.handleError({
        e, context, res, requestStarted
      });
    }
  }

  public async getPreAggregationPreview(
    { query, context, res }: { query: any, context: RequestContext, res: ResponseResultFn }
  ) {
    const requestStarted = new Date();
    try {
      query = normalizeQueryPreAggregationPreview(this.parseQueryParam(query));
      const { preAggregationId, versionEntry, timezone } = query;

      const orchestratorApi = this.getAdapterApi(context);

      const preAggregationPartitions = await this.refreshScheduler()
        .preAggregationPartitions(
          context,
          {
            timezones: [timezone],
            preAggregations: [{ id: preAggregationId }]
          }
        );
      const { partitions } = (preAggregationPartitions && preAggregationPartitions[0] || {});
      const preAggregationPartition = partitions && partitions.find(p => p?.tableName === versionEntry.table_name);

      res({
        preview: preAggregationPartition && await orchestratorApi.getPreAggregationPreview(
          context,
          preAggregationPartition
        )
      });
    } catch (e) {
      this.handleError({
        e, context, res, requestStarted
      });
    }
  }

  public async buildPreAggregations(
    { query, context, res }: { query: any, context: RequestContext, res: ResponseResultFn }
  ) {
    const requestStarted = new Date();
    try {
      query = normalizeQueryPreAggregations(this.parseQueryParam(query));
      const result = await this.refreshScheduler()
        .buildPreAggregations(
          context,
          query
        );

      res({ result });
    } catch (e) {
      this.handleError({
        e, context, res, requestStarted
      });
    }
  }

  public async getPreAggregationsInQueue(
    { context, res }: { context: RequestContext, res: ResponseResultFn }
  ) {
    const requestStarted = new Date();
    try {
      const orchestratorApi = this.getAdapterApi(context);
      res({
        result: await orchestratorApi.getPreAggregationQueueStates()
      });
    } catch (e) {
      this.handleError({
        e, context, res, requestStarted
      });
    }
  }

  public async cancelPreAggregationsFromQueue(
    { query, context, res }: { query: any, context: RequestContext, res: ResponseResultFn }
  ) {
    const requestStarted = new Date();
    try {
      const { queryKeys, dataSource } = normalizeQueryCancelPreAggregations(this.parseQueryParam(query));
      const orchestratorApi = this.getAdapterApi(context);
      res({
        result: await orchestratorApi.cancelPreAggregationQueriesFromQueue(queryKeys, dataSource)
      });
    } catch (e) {
      this.handleError({
        e, context, res, requestStarted
      });
    }
  }

  /**
   * Convert incoming query parameter (JSON fetched from the HTTP) to
   * an array of query type and array of normalized queries.
   */
  protected async getNormalizedQueries(
    query: Record<string, any> | Record<string, any>[],
    context: RequestContext,
  ): Promise<[QueryType, NormalizedQuery[]]> {
    query = this.parseQueryParam(query);
    let queryType: QueryType = QueryTypeEnum.REGULAR_QUERY;

    if (!Array.isArray(query)) {
      query = this.compareDateRangeTransformer(query);
      if (Array.isArray(query)) {
        queryType = QueryTypeEnum.COMPARE_DATE_RANGE_QUERY;
      }
    } else {
      queryType = QueryTypeEnum.BLENDING_QUERY;
    }

    const queries = Array.isArray(query) ? query : [query];
    const normalizedQueries: NormalizedQuery[] = await Promise.all(
      queries.map(
        async (currentQuery) => validatePostRewrite(
          await this.queryRewrite(
            normalizeQuery(currentQuery),
            context
          )
        )
      )
    );

    if (normalizedQueries.find((currentQuery) => !currentQuery)) {
      throw new Error('queryTransformer returned null query. Please check your queryTransformer implementation');
    }

    if (queryType === QueryTypeEnum.BLENDING_QUERY) {
      const queryGranularity = getQueryGranularity(normalizedQueries);

      if (queryGranularity.length > 1) {
        throw new UserError('Data blending query granularities must match');
      }
      if (queryGranularity.filter(Boolean).length === 0) {
        throw new UserError('Data blending query without granularity is not supported');
      }
    }

    return [queryType, normalizedQueries];
  }

  public async sql({ query, context, res }: QueryRequest) {
    const requestStarted = new Date();

    try {
      query = this.parseQueryParam(query);
      const [queryType, normalizedQueries] = await this.getNormalizedQueries(query, context);

      const sqlQueries = await Promise.all<any>(
        normalizedQueries.map((normalizedQuery) => this.getCompilerApi(context).getSql(
          this.coerceForSqlQuery(normalizedQuery, context),
          { includeDebugInfo: getEnv('devMode') || context.signedWithPlaygroundAuthSecret }
        ))
      );

      const toQuery = (sqlQuery) => ({
        ...sqlQuery,
        order: R.fromPairs(sqlQuery.order.map(({ id: key, desc }) => [key, desc ? 'desc' : 'asc']))
      });

      res(queryType === QueryTypeEnum.REGULAR_QUERY ?
        { sql: toQuery(sqlQueries[0]) } :
        sqlQueries.map((sqlQuery) => ({ sql: toQuery(sqlQuery) })));
    } catch (e) {
      this.handleError({
        e, context, query, res, requestStarted
      });
    }
  }

  protected createSecurityContextExtractor(options?: JWTOptions): SecurityContextExtractorFn {
    if (options?.claimsNamespace) {
      return (ctx: Readonly<RequestContext>) => {
        if (typeof ctx.securityContext === 'object' && ctx.securityContext !== null) {
          if (<string>options.claimsNamespace in ctx.securityContext) {
            return ctx.securityContext[<string>options.claimsNamespace];
          }
        }

        return {};
      };
    }

    let checkAuthDeprecationShown: boolean = false;

    return (ctx: Readonly<RequestContext>) => {
      let securityContext: any = {};

      if (typeof ctx.securityContext === 'object' && ctx.securityContext !== null) {
        if (ctx.securityContext.u) {
          if (!checkAuthDeprecationShown) {
            this.logger('JWT U Property Deprecation', {
              warning: (
                'Storing security context in the u property within the payload is now deprecated, please migrate: ' +
                'https://github.com/cube-js/cube.js/blob/master/DEPRECATION.md#authinfo'
              )
            });

            checkAuthDeprecationShown = true;
          }

          securityContext = {
            ...ctx.securityContext,
            ...ctx.securityContext.u,
          };

          delete securityContext.u;
        } else {
          securityContext = ctx.securityContext;
        }
      }

      return securityContext;
    };
  }

  protected coerceForSqlQuery(query, context: Readonly<RequestContext>) {
    return {
      ...query,
      timeDimensions: query.timeDimensions || [],
      contextSymbols: {
        securityContext: this.securityContextExtractor(context),
      },
      requestId: context.requestId
    };
  }

  protected async dryRun({ query, context, res }: QueryRequest) {
    const requestStarted = new Date();

    try {
      const [queryType, normalizedQueries] = await this.getNormalizedQueries(query, context);

      const sqlQueries = await Promise.all<any>(
        normalizedQueries.map((normalizedQuery) => this.getCompilerApi(context).getSql(
          this.coerceForSqlQuery(normalizedQuery, context),
          {
            includeDebugInfo: getEnv('devMode') || context.signedWithPlaygroundAuthSecret
          }
        ))
      );

      res({
        queryType,
        normalizedQueries,
        queryOrder: sqlQueries.map((sqlQuery) => R.fromPairs(
          sqlQuery.order.map(({ id: member, desc }) => [member, desc ? 'desc' : 'asc'])
        )),
        transformedQueries: sqlQueries.map((sqlQuery) => sqlQuery.canUseTransformedQuery),
        pivotQuery: getPivotQuery(queryType, normalizedQueries)
      });
    } catch (e) {
      this.handleError({
        e, context, query, res, requestStarted
      });
    }
  }

  /**
   * Returns an array of sqlQuery objects for specified normalized
   * queries.
   * @internal
   */
  private async getSqlQueriesInternal(
    context: RequestContext,
    normalizedQueries: (NormalizedQuery)[],
  ): Promise<Array<any>> {
    const sqlQueries = await Promise.all(
      normalizedQueries.map(
        async (normalizedQuery, index) => {
          const loadRequestSQLStarted = new Date();
          const sqlQuery = await this.getCompilerApi(context)
            .getSql(
              this.coerceForSqlQuery(normalizedQuery, context)
            );

          this.log({
            type: 'Load Request SQL',
            duration: this.duration(loadRequestSQLStarted),
            query: normalizedQueries[index],
            sqlQuery
          }, context);

          return sqlQuery;
        }
      )
    );
    return sqlQueries;
  }

  /**
   * Execute query and return adapter's result.
   * @internal
   */
  private async getSqlResponseInternal(
    context: RequestContext,
    normalizedQuery: NormalizedQuery,
    sqlQuery: any,
  ) {
    const queries = [{
      ...sqlQuery,
      query: sqlQuery.sql[0],
      values: sqlQuery.sql[1],
      continueWait: true,
      renewQuery: normalizedQuery.renewQuery,
      requestId: context.requestId,
      context
    }];
    if (normalizedQuery.total) {
      const normalizedTotal = structuredClone(normalizedQuery);
      normalizedTotal.totalQuery = true;
      normalizedTotal.limit = null;
      normalizedTotal.rowLimit = null;
      normalizedTotal.offset = null;
      const [totalQuery] = await this.getSqlQueriesInternal(
        context,
        [normalizedTotal],
      );
      queries.push({
        ...totalQuery,
        query: totalQuery.sql[0],
        values: totalQuery.sql[1],
        continueWait: true,
        renewQuery: normalizedTotal.renewQuery,
        requestId: context.requestId,
        context
      });
    }
    const [response, total] = await Promise.all(
      queries.map(async (query) => {
        const res = await this
          .getAdapterApi(context)
          .executeQuery(query);
        return res;
      })
    );
    response.total = normalizedQuery.total
      ? Number(total.data[0][QueryAlias.TOTAL_COUNT])
      : undefined;
    return response;
  }

  /**
   * Convert adapter's result and other request paramters to a final
   * result object.
   * @internal
   */
  private getResultInternal(
    context: RequestContext,
    queryType: QueryType,
    normalizedQuery: NormalizedQuery,
    sqlQuery: any,
    annotation: {
      measures: {
        [index: string]: unknown;
      };
      dimensions: {
        [index: string]: unknown;
      };
      segments: {
        [index: string]: unknown;
      };
      timeDimensions: {
        [index: string]: unknown;
      };
    },
    response: any,
    responseType?: ResultType,
  ) {
    return {
      query: normalizedQuery,
      data: transformData(
        sqlQuery.aliasNameToMember,
        {
          ...annotation.measures,
          ...annotation.dimensions,
          ...annotation.timeDimensions
        } as { [member: string]: ConfigItem },
        response.data,
        normalizedQuery,
        queryType,
        responseType,
      ),
      lastRefreshTime: response.lastRefreshTime?.toISOString(),
      ...(
        getEnv('devMode') ||
          context.signedWithPlaygroundAuthSecret
          ? {
            refreshKeyValues: response.refreshKeyValues,
            usedPreAggregations: response.usedPreAggregations,
            transformedQuery: sqlQuery.canUseTransformedQuery,
            requestId: context.requestId,
          }
          : null
      ),
      annotation,
      dataSource: response.dataSource,
      dbType: response.dbType,
      extDbType: response.extDbType,
      external: response.external,
      slowQuery: Boolean(response.slowQuery),
      total: normalizedQuery.total ? response.total : null,
    };
  }

  /**
   * Data queries APIs (`/load`, `/subscribe`) entry point. Used by
   * `CubejsApi#load` and `CubejsApi#subscribe` methods to fetch the
   * data.
   */
  public async load(request: QueryRequest) {
    let query: Query | Query[] | undefined;
    const {
      context,
      res,
      apiType = 'rest',
      ...props
    } = request;
    const requestStarted = new Date();

    try {
      query = this.parseQueryParam(request.query);
      let resType: ResultType = ResultType.DEFAULT;

      if (!Array.isArray(query) && query.responseFormat) {
        resType = query.responseFormat;
      }

      this.log({
        type: 'Load Request',
        query
      }, context);

      const [queryType, normalizedQueries] =
        await this.getNormalizedQueries(query, context);

      const metaConfigResult = await this
        .getCompilerApi(context).metaConfig({
          requestId: context.requestId
        });

      const sqlQueries = await this
        .getSqlQueriesInternal(context, normalizedQueries);

      let slowQuery = false;

      const results = await Promise.all(
        normalizedQueries.map(async (normalizedQuery, index) => {
          slowQuery = slowQuery ||
            Boolean(sqlQueries[index].slowQuery);

          const annotation = prepareAnnotation(
            metaConfigResult, normalizedQuery
          );

          const response = await this.getSqlResponseInternal(
            context,
            normalizedQuery,
            sqlQueries[index],
          );

          return this.getResultInternal(
            context,
            queryType,
            normalizedQuery,
            sqlQueries[index],
            annotation,
            response,
            resType,
          );
        })
      );

      this.log(
        {
          type: 'Load Request Success',
          query,
          duration: this.duration(requestStarted),
          apiType,
          isPlayground: Boolean(
            context.signedWithPlaygroundAuthSecret
          ),
          queries: results.length,
          queriesWithPreAggregations:
            results.filter(
              (r: any) => Object.keys(
                r.usedPreAggregations || {}
              ).length
            ).length,
          queriesWithData:
            results.filter((r: any) => r.data?.length).length,
          dbType: results.map(r => r.dbType),
        },
        context,
      );

      if (
        queryType !== QueryTypeEnum.REGULAR_QUERY &&
        props.queryType == null
      ) {
        throw new UserError(
          `'${queryType
          }' query type is not supported by the client.` +
          'Please update the client.'
        );
      }

      if (props.queryType === 'multi') {
        res({
          queryType,
          results,
          pivotQuery: getPivotQuery(queryType, normalizedQueries),
          slowQuery
        });
      } else {
        res(results[0]);
      }
    } catch (e) {
      this.handleError({
        e, context, query, res, requestStarted
      });
    }
  }

  public subscribeQueueEvents({ context, signedWithPlaygroundAuthSecret, connectionId, res }) {
    if (this.enforceSecurityChecks && !signedWithPlaygroundAuthSecret) {
      throw new CubejsHandlerError(
        403,
        'Forbidden',
        'Only for signed with playground auth secret'
      );
    }
    return this.getAdapterApi(context).subscribeQueueEvents(connectionId, res);
  }

  public unSubscribeQueueEvents({ context, connectionId }) {
    return this.getAdapterApi(context).unSubscribeQueueEvents(connectionId);
  }

  public async subscribe({
    query, context, res, subscribe, subscriptionState, queryType, apiType
  }) {
    const requestStarted = new Date();
    try {
      this.log({
        type: 'Subscribe',
        query
      }, context);

      let result: any = null;
      let error: any = null;

      if (!subscribe) {
        await this.load({ query, context, res, queryType, apiType });
        return;
      }

      // TODO subscribe to refreshKeys instead of constantly firing load
      await this.load({
        query,
        context,
        res: (message, opts) => {
          if (!Array.isArray(message) && message.error) {
            error = { message, opts };
          } else {
            result = { message, opts };
          }
        },
        queryType,
        apiType,
      });
      const state = await subscriptionState();
      if (result && (!state || JSON.stringify(state.result) !== JSON.stringify(result))) {
        res(result.message, result.opts);
      } else if (error) {
        res(error.message, error.opts);
      }
      await subscribe({ error, result });
    } catch (e) {
      this.handleError({
        e, context, query, res, requestStarted
      });
    }
  }

  protected resToResultFn(res: Response) {
    return (message, { status }: { status?: number } = {}) => (status ? res.status(status).json(message) : res.json(message));
  }

  protected parseQueryParam(query): Query | Query[] {
    if (!query || query === 'undefined') {
      throw new UserError('query param is required');
    }
    if (typeof query === 'string') {
      query = JSON.parse(query);
    }
    return query as Query | Query[];
  }

  protected getCompilerApi(context) {
    if (typeof this.compilerApi === 'function') {
      return this.compilerApi(context);
    }

    return this.compilerApi;
  }

  protected getAdapterApi(context) {
    if (typeof this.adapterApi === 'function') {
      return this.adapterApi(context);
    }

    return this.adapterApi;
  }

  public async contextByReq(req: Request, securityContext, requestId: string): Promise<ExtendedRequestContext> {
    const extensions = typeof this.extendContext === 'function' ? await this.extendContext(req) : {};

    return {
      securityContext,
      // Deprecated, but let's allow it for now.
      authInfo: securityContext,
      signedWithPlaygroundAuthSecret: Boolean(req.signedWithPlaygroundAuthSecret),
      requestId,
      ...extensions,
    };
  }

  protected handleErrorMiddleware: ErrorRequestHandler = async (e, req, res, next) => {
    this.handleError({
      e,
      context: (<any>req).context,
      res: this.resToResultFn(res),
      requestStarted: new Date(),
    });

    next(e);
  };

  public handleError({
    e, context, query, res, requestStarted
  }: any) {
<<<<<<< HEAD
    const { requestId } = context;

=======
    const { requestId } = context ?? {};
    
>>>>>>> 91d9e7eb
    if (e instanceof CubejsHandlerError) {
      this.log({
        type: e.type,
        query,
        error: e.message,
        duration: this.duration(requestStarted)
      }, context);
      res({ error: e.message, stack: e.stack, requestId }, { status: e.status });
    } else if (e.error === 'Continue wait') {
      this.log({
        type: 'Continue wait',
        query,
        error: e.message,
        duration: this.duration(requestStarted)
      }, context);
      res(e, { status: 202 });
    } else if (e.error) {
      this.log({
        type: 'Orchestrator error',
        query,
        error: e.error,
        duration: this.duration(requestStarted),
      }, context);
      res(e, { status: 400 });
    } else if (e.type === 'UserError') {
      this.log({
        type: e.type,
        query,
        error: e.message,
        duration: this.duration(requestStarted)
      }, context);
      res(
        {
          type: e.type,
          error: e.message,
          stack: e.stack,
          requestId
        },
        { status: 400 }
      );
    } else {
      this.log({
        type: 'Internal Server Error',
        query,
        error: e.stack || e.toString(),
        duration: this.duration(requestStarted)
      }, context);
      res({ error: e.toString(), stack: e.stack, requestId }, { status: 500 });
    }
  }

  protected wrapCheckAuthMiddleware(fn: CheckAuthMiddlewareFn): CheckAuthMiddlewareFn {
    this.logger('CheckAuthMiddleware Middleware Deprecation', {
      warning: (
        'Option checkAuthMiddleware is now deprecated in favor of checkAuth, please migrate: ' +
        'https://github.com/cube-js/cube.js/blob/master/DEPRECATION.md#checkauthmiddleware'
      )
    });

    let showWarningAboutNotObject = false;

    return (req, res, next) => {
      fn(req, res, (e) => {
        // We renamed authInfo to securityContext, but users can continue to use both ways
        if (req.securityContext && !req.authInfo) {
          req.authInfo = req.securityContext;
        } else if (req.authInfo) {
          req.securityContext = req.authInfo;
        }

        if ((typeof req.securityContext !== 'object' || req.securityContext === null) && !showWarningAboutNotObject) {
          this.logger('Security Context Should Be Object', {
            warning: (
              `Value of securityContext (previously authInfo) expected to be object, actual: ${getRealType(req.securityContext)}`
            )
          });

          showWarningAboutNotObject = true;
        }

        next(e);
      });
    };
  }

  protected wrapCheckAuth(fn: CheckAuthFn): CheckAuthFn {
    // We dont need to span all logs with deprecation message
    let warningShowed = false;
    // securityContext should be object
    let showWarningAboutNotObject = false;

    return async (req, auth) => {
      await fn(req, auth);

      // We renamed authInfo to securityContext, but users can continue to use both ways
      if (req.securityContext && !req.authInfo) {
        req.authInfo = req.securityContext;
      } else if (req.authInfo) {
        if (!warningShowed) {
          this.logger('AuthInfo Deprecation', {
            warning: (
              'authInfo was renamed to securityContext, please migrate: ' +
              'https://github.com/cube-js/cube.js/blob/master/DEPRECATION.md#checkauthmiddleware'
            )
          });

          warningShowed = true;
        }

        req.securityContext = req.authInfo;
      }

      if ((typeof req.securityContext !== 'object' || req.securityContext === null) && !showWarningAboutNotObject) {
        this.logger('Security Context Should Be Object', {
          warning: (
            `Value of securityContext (previously authInfo) expected to be object, actual: ${getRealType(req.securityContext)}`
          )
        });

        showWarningAboutNotObject = true;
      }
    };
  }

  protected createDefaultCheckAuth(options?: JWTOptions, internalOptions?: CheckAuthInternalOptions): CheckAuthFn {
    type VerifyTokenFn = (auth: string, secret: string) => Promise<object | string> | object | string;

    const verifyToken = (auth, secret) => jwt.verify(auth, secret, {
      algorithms: <JWTAlgorithm[] | undefined>options?.algorithms,
      issuer: options?.issuer,
      audience: options?.audience,
      subject: options?.subject,
    });

    let checkAuthFn: VerifyTokenFn = verifyToken;

    if (options?.jwkUrl) {
      const jwks = createJWKsFetcher(options, {
        onBackgroundException: (e) => {
          this.logger('JWKs Background Fetching Error', {
            error: e.message,
          });
        },
      });

      this.releaseListeners.push(jwks.release);

      // Precache JWKs response to speedup first auth
      if (options.jwkUrl && typeof options.jwkUrl === 'string') {
        jwks.fetchOnly(options.jwkUrl).catch((e) => this.logger('JWKs Prefetching Error', {
          error: e.message,
        }));
      }

      checkAuthFn = async (auth) => {
        const decoded = <Record<string, any> | null>jwt.decode(auth, { complete: true });
        if (!decoded) {
          throw new CubejsHandlerError(
            403,
            'Forbidden',
            'Unable to decode JWT key'
          );
        }

        if (!decoded.header || !decoded.header.kid) {
          throw new CubejsHandlerError(
            403,
            'Forbidden',
            'JWT without kid inside headers'
          );
        }

        const jwk = await jwks.getJWKbyKid(
          typeof options.jwkUrl === 'function' ? options.jwkUrl(decoded) : <string>options.jwkUrl,
          decoded.header.kid
        );
        if (!jwk) {
          throw new CubejsHandlerError(
            403,
            'Forbidden',
            `Unable to verify, JWK with kid: "${decoded.header.kid}" not found`
          );
        }

        return verifyToken(auth, jwk);
      };
    }

    const secret = options?.key || this.apiSecret;

    return async (req, auth) => {
      if (auth) {
        try {
          req.securityContext = await checkAuthFn(auth, secret);
          req.signedWithPlaygroundAuthSecret = Boolean(internalOptions?.isPlaygroundCheckAuth);
        } catch (e) {
          if (this.enforceSecurityChecks) {
            throw new CubejsHandlerError(403, 'Forbidden', 'Invalid token');
          } else {
            this.log({
              type: (e as Error).message,
              token: auth,
              error: (e as Error).stack || (e as Error).toString()
            }, <any>req);
          }
        }
      } else if (this.enforceSecurityChecks) {
        // @todo Move it to 401 or 400
        throw new CubejsHandlerError(403, 'Forbidden', 'Authorization header isn\'t set');
      }
    };
  }

  protected createCheckAuthFn(options: ApiGatewayOptions): CheckAuthFn {
    const mainCheckAuthFn = options.checkAuth
      ? this.wrapCheckAuth(options.checkAuth)
      : this.createDefaultCheckAuth(options.jwt);

    if (this.playgroundAuthSecret) {
      const systemCheckAuthFn = this.createCheckAuthSystemFn();
      return async (ctx, authorization) => {
        try {
          await mainCheckAuthFn(ctx, authorization);
        } catch (error) {
          await systemCheckAuthFn(ctx, authorization);
        }
      };
    }

    return (ctx, authorization) => mainCheckAuthFn(ctx, authorization);
  }

  protected createCheckAuthSystemFn(): CheckAuthFn {
    const systemCheckAuthFn = this.createDefaultCheckAuth(
      {
        key: this.playgroundAuthSecret,
        algorithms: ['HS256']
      },
      { isPlaygroundCheckAuth: true }
    );

    return async (ctx, authorization) => {
      await systemCheckAuthFn(ctx, authorization);
    };
  }

  protected extractAuthorizationHeaderWithSchema(req: Request) {
    if (typeof req.headers.authorization === 'string') {
      const parts = req.headers.authorization.split(' ', 2);
      if (parts.length === 1) {
        return parts[0];
      }

      return parts[1];
    }

    return undefined;
  }

  protected async checkAuthWrapper(checkAuthFn: CheckAuthFn, req: Request, res: Response, next) {
    const token = this.extractAuthorizationHeaderWithSchema(req);

    try {
      await checkAuthFn(req, token);
      if (next) {
        next();
      }
    } catch (e: unknown) {
      if (e instanceof CubejsHandlerError) {
        res.status(e.status).json({ error: e.message });
      } else if (e instanceof Error) {
        this.log({
          type: 'Auth Error',
          token,
          error: e.stack || e.toString()
        }, <any>req);

        res.status(500).json({
          error: e.toString(),
          stack: e.stack
        });
      }
    }
  }

  protected checkAuth: RequestHandler = async (req, res, next) => {
    await this.checkAuthWrapper(this.checkAuthFn, req, res, next);
  };

  protected checkAuthSystemMiddleware: RequestHandler = async (req, res, next) => {
    await this.checkAuthWrapper(this.checkAuthSystemFn, req, res, next);
  };

  protected requestContextMiddleware: RequestHandler = async (req: Request, res: Response, next: NextFunction) => {
    req.context = await this.contextByReq(req, req.securityContext, getRequestIdFromRequest(req));
    if (next) {
      next();
    }
  };

  protected requestLogger: RequestHandler = async (req: Request, res: Response, next: NextFunction) => {
    const details = requestParser(req, res);

    this.log({ type: 'REST API Request', ...details }, req.context);

    if (next) {
      next();
    }
  };

  protected logNetworkUsage: RequestHandler = async (req: Request, res: Response, next: NextFunction) => {
    this.log({
      type: 'Incoming network usage',
      service: 'api-http',
      bytes: Buffer.byteLength(req.url + req.rawHeaders.join('\n')) + (Number(req.get('content-length')) || 0),
      path: req.path,
    }, req.context);
    res.on('finish', () => {
      this.log({
        type: 'Outgoing network usage',
        service: 'api-http',
        bytes: Number(res.get('content-length')) || 0,
        path: req.path,
      }, req.context);
    });
    if (next) {
      next();
    }
  };

  protected compareDateRangeTransformer(query) {
    let queryCompareDateRange;
    let compareDateRangeTDIndex;

    (query.timeDimensions || []).forEach((td, index) => {
      if (td.compareDateRange != null) {
        if (queryCompareDateRange != null) {
          throw new UserError('compareDateRange can only exist for one timeDimension');
        }

        queryCompareDateRange = td.compareDateRange;
        compareDateRangeTDIndex = index;
      }
    });

    if (queryCompareDateRange == null) {
      return query;
    }

    return queryCompareDateRange.map((dateRange) => ({
      ...R.clone(query),
      timeDimensions: query.timeDimensions.map((td, index) => {
        if (compareDateRangeTDIndex === index) {
          // eslint-disable-next-line @typescript-eslint/no-unused-vars
          const { compareDateRange, ...timeDimension } = td;
          return {
            ...timeDimension,
            dateRange
          };
        }

        return td;
      })
    }));
  }

  public log(event: { type: string, [key: string]: any }, context?: Partial<RequestContext>) {
    const { type, ...restParams } = event;

    this.logger(type, {
      ...restParams,
      ...(!context ? undefined : {
        securityContext: context.securityContext,
        requestId: context.requestId,
        ...(!context.appName ? undefined : { appName: context.appName }),
        ...(!context.protocol ? undefined : { protocol: context.protocol }),
        ...(!context.apiType ? undefined : { apiType: context.apiType }),
      })
    });
  }

  protected healthResponse(res: Response, health: 'HEALTH' | 'DOWN') {
    res.status(health === 'HEALTH' ? 200 : 500).json({
      health,
    });
  }

  protected createSystemContextHandler = (basePath: string): RequestHandler => {
    const body: Readonly<Record<string, any>> = {
      basePath,
      dockerVersion: getEnv('dockerImageVersion') || null,
      serverCoreVersion: this.options.serverCoreVersion || null
    };

    return (req, res) => {
      res.status(200).json(body);
    };
  };

  protected readiness: RequestHandler = async (req, res) => {
    let health: 'HEALTH' | 'DOWN' = 'HEALTH';

    if (this.standalone) {
      const orchestratorApi = await this.adapterApi({});

      try {
        // todo: test other data sources
        orchestratorApi.addDataSeenSource('default');
        await orchestratorApi.testConnection();
      } catch (e) {
        this.log({
          type: 'Internal Server Error on readiness probe',
          error: (e as Error).stack || (e as Error).toString(),
        });

        return this.healthResponse(res, 'DOWN');
      }

      try {
        await orchestratorApi.testOrchestratorConnections();
      } catch (e) {
        this.log({
          type: 'Internal Server Error on readiness probe',
          error: (e as Error).stack || (e as Error).toString(),
        });

        health = 'DOWN';
      }
    }

    return this.healthResponse(res, health);
  };

  protected liveness: RequestHandler = async (req, res) => {
    let health: 'HEALTH' | 'DOWN' = 'HEALTH';

    try {
      await this.dataSourceStorage.testConnections();
    } catch (e) {
      this.log({
        type: 'Internal Server Error on liveness probe',
        error: (e as Error).stack || (e as Error).toString(),
      });

      return this.healthResponse(res, 'DOWN');
    }

    try {
      // @todo Optimize this moment?
      await this.dataSourceStorage.testOrchestratorConnections();
    } catch (e) {
      this.log({
        type: 'Internal Server Error on liveness probe',
        error: (e as Error).stack || (e as Error).toString(),
      });

      health = 'DOWN';
    }

    return this.healthResponse(res, health);
  };

  public release() {
    for (const releaseListener of this.releaseListeners) {
      releaseListener();
    }
  }
}
export {
  UserBackgroundContext,
  ApiGatewayOptions,
  ApiGateway,
};<|MERGE_RESOLUTION|>--- conflicted
+++ resolved
@@ -1159,13 +1159,8 @@
   public handleError({
     e, context, query, res, requestStarted
   }: any) {
-<<<<<<< HEAD
-    const { requestId } = context;
-
-=======
     const { requestId } = context ?? {};
-    
->>>>>>> 91d9e7eb
+
     if (e instanceof CubejsHandlerError) {
       this.log({
         type: e.type,
