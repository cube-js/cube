/* eslint-disable no-restricted-syntax */
import * as stream from 'stream';
import { EventEmitterInterface } from '@cubejs-backend/event-emitter';
import jwt, { Algorithm as JWTAlgorithm } from 'jsonwebtoken';
import R from 'ramda';
import bodyParser from 'body-parser';
import { graphqlHTTP } from 'express-graphql';
import structuredClone from '@ungap/structured-clone';
import {
  getEnv,
  getRealType,
  QueryAlias,
} from '@cubejs-backend/shared';
import type {
  Application as ExpressApplication,
  ErrorRequestHandler,
  NextFunction,
  RequestHandler,
  Request as ExpressRequest,
  Response as ExpressResponse,
} from 'express';
import { createProxyMiddleware } from 'http-proxy-middleware';

import {
  QueryType,
  ApiScopes,
} from './types/strings';
import {
  QueryType as QueryTypeEnum, ResultType
} from './types/enums';
import {
  RequestContext,
  ExtendedRequestContext,
  Request,
  QueryRewriteFn,
  SecurityContextExtractorFn,
  ExtendContextFn,
  ResponseResultFn,
  QueryRequest,
  PreAggsJobsRequest,
  PreAggsSelector,
  PreAggJob,
  PreAggJobStatusItem,
  PreAggJobStatusResponse,
  SqlApiRequest, MetaResponseResultFn,
} from './types/request';
import {
  CheckAuthInternalOptions,
  JWTOptions,
  CheckAuthFn,
  ContextToApiScopesFn,
} from './types/auth';
import {
  Query,
  NormalizedQuery,
  MemberExpression,
  ParsedMemberExpression,
} from './types/query';
import {
  UserBackgroundContext,
  ApiGatewayOptions,
} from './types/gateway';
import {
  RequestLoggerMiddlewareFn,
  ContextRejectionMiddlewareFn,
  ContextAcceptorFn,
} from './interfaces';
import { getRequestIdFromRequest, requestParser } from './requestParser';
import { UserError } from './UserError';
import { CubejsHandlerError } from './CubejsHandlerError';
import { SubscriptionServer, WebSocketSendMessageFn } from './SubscriptionServer';
import { LocalSubscriptionStore } from './LocalSubscriptionStore';
import {
  getPivotQuery,
  getQueryGranularity,
  normalizeQuery,
  normalizeQueryCancelPreAggregations,
  normalizeQueryPreAggregationPreview,
  normalizeQueryPreAggregations, remapToQueryAdapterFormat,
} from './query';
import { cachedHandler } from './cached-handler';
import { createJWKsFetcher } from './jwk';
import { SQLServer, SQLServerConstructorOptions } from './sql-server';
import { getJsonQueryFromGraphQLQuery, makeSchema } from './graphql';
import { ConfigItem, prepareAnnotation } from './helpers/prepareAnnotation';
import transformData from './helpers/transformData';
import {
  transformCube,
  transformMeasure,
  transformDimension,
  transformSegment,
  transformJoins,
  transformPreAggregations,
} from './helpers/transformMetaExtended';

type HandleErrorOptions = {
    e: any,
    res: ResponseResultFn,
    context?: any,
    query?: any,
    requestStarted?: Date
};

function userAsyncHandler(handler: (req: Request & { context: ExtendedRequestContext }, res: ExpressResponse) => Promise<void>) {
  return (req: ExpressRequest, res: ExpressResponse, next: NextFunction) => {
    handler(req as any, res).catch(next);
  };
}

function systemAsyncHandler(handler: (req: Request & { context: ExtendedRequestContext }, res: ExpressResponse) => Promise<void>) {
  return (req: ExpressRequest, res: ExpressResponse, next: NextFunction) => {
    handler(req as any, res).catch(next);
  };
}

// Prepared CheckAuthFn, default or from config: always async, returns nothing
type PreparedCheckAuthFn = (ctx: any, authorization?: string) => Promise<void>;

class ApiGateway {
  protected readonly refreshScheduler: any;

  protected readonly scheduledRefreshContexts: ApiGatewayOptions['scheduledRefreshContexts'];

  protected readonly scheduledRefreshTimeZones: ApiGatewayOptions['scheduledRefreshTimeZones'];

  protected readonly basePath: string;

  protected readonly queryRewrite: QueryRewriteFn;

  protected readonly subscriptionStore: any;

  protected readonly enforceSecurityChecks: boolean;

  protected readonly standalone: boolean;

  protected readonly extendContext?: ExtendContextFn;

  protected readonly dataSourceStorage: any;

  public readonly checkAuthFn: PreparedCheckAuthFn;

  public readonly checkAuthSystemFn: PreparedCheckAuthFn;

  protected readonly contextToApiScopesFn: ContextToApiScopesFn;

  protected readonly contextToApiScopesDefFn: ContextToApiScopesFn =
    async () => ['graphql', 'meta', 'data'];

  protected readonly requestLoggerMiddleware: RequestLoggerMiddlewareFn;

  protected readonly securityContextExtractor: SecurityContextExtractorFn;

  protected readonly contextRejectionMiddleware: ContextRejectionMiddlewareFn;

  protected readonly wsContextAcceptor: ContextAcceptorFn;

  protected readonly releaseListeners: (() => any)[] = [];

  protected readonly playgroundAuthSecret?: string;

  // eslint-disable-next-line @typescript-eslint/no-unused-vars
  protected readonly event: (name: string, props?: object) => void;

  protected readonly sqlServer: SQLServer;

  public constructor(
    protected readonly apiSecret: string,
    protected readonly compilerApi: (ctx: RequestContext) => Promise<any>,
    protected readonly adapterApi: (ctx: RequestContext) => Promise<any>,
    protected readonly logger: any,
    protected readonly eventEmitter: EventEmitterInterface,
    protected readonly options: ApiGatewayOptions,
  ) {
    this.dataSourceStorage = options.dataSourceStorage;
    this.refreshScheduler = options.refreshScheduler;
    this.scheduledRefreshContexts = options.scheduledRefreshContexts;
    this.scheduledRefreshTimeZones = options.scheduledRefreshTimeZones;
    this.standalone = options.standalone;
    this.basePath = options.basePath;
    this.playgroundAuthSecret = options.playgroundAuthSecret;

    this.queryRewrite = options.queryRewrite || (async (query) => query);
    this.subscriptionStore = options.subscriptionStore || new LocalSubscriptionStore();
    this.enforceSecurityChecks = options.enforceSecurityChecks || (process.env.NODE_ENV === 'production');
    this.extendContext = options.extendContext;

    this.checkAuthFn = this.createCheckAuthFn(options);
    this.checkAuthSystemFn = this.createCheckAuthSystemFn();
    this.contextToApiScopesFn = this.createContextToApiScopesFn(options);
    this.securityContextExtractor = this.createSecurityContextExtractor(options.jwt);
    this.requestLoggerMiddleware = options.requestLoggerMiddleware || this.requestLogger;
    this.contextRejectionMiddleware = options.contextRejectionMiddleware || (async (req, res, next) => next());
    this.wsContextAcceptor = options.wsContextAcceptor || (() => ({ accepted: true }));
    // eslint-disable-next-line @typescript-eslint/no-empty-function
    this.event = options.event || function dummyEvent() {};
    this.sqlServer = this.createSQLServerInstance({
      gatewayPort: options.gatewayPort,
    });
  }

  public getSQLServer(): SQLServer {
    return this.sqlServer;
  }

  protected createSQLServerInstance(options: SQLServerConstructorOptions): SQLServer {
    return new SQLServer(this, {
      gatewayPort: options.gatewayPort,
    });
  }

  public initApp(app: ExpressApplication) {
    const userMiddlewares: RequestHandler[] = [
      this.checkAuth,
      this.requestContextMiddleware,
      this.contextRejectionMiddleware,
      this.logNetworkUsage,
      this.requestLoggerMiddleware
    ];

    /** **************************************************************
     * No scope                                              *
     *************************************************************** */

    // @todo Should we pass requestLoggerMiddleware?

    const guestMiddlewares = [];

    app.get('/readyz', guestMiddlewares, cachedHandler(this.readiness));
    app.get('/livez', guestMiddlewares, cachedHandler(this.liveness));

    /** **************************************************************
     * graphql scope                                                 *
     *************************************************************** */

    app.post(`${this.basePath}/v1/graphql-to-json`, userMiddlewares, async (req: any, res) => {
      const { query, variables } = req.body;
      const compilerApi = await this.getCompilerApi(req.context);

      const metaConfig = await compilerApi.metaConfig(req.context, {
        requestId: req.context.requestId,
      });

      let schema = compilerApi.getGraphQLSchema();
      if (!schema) {
        schema = makeSchema(metaConfig);
        compilerApi.setGraphQLSchema(schema);
      }

      try {
        const jsonQuery = getJsonQueryFromGraphQLQuery(query, metaConfig, variables);
        res.json({ jsonQuery });
      } catch (e: any) {
        this.logger('GraphQL to JSON error', {
          error: (e.stack || e).toString(),
        });
        res.json({ jsonQuery: null });
      }
    });

    app.use(
      `${this.basePath}/graphql`,
      userMiddlewares,
      userAsyncHandler(async (req, res) => {
        await this.assertApiScope(
          'graphql',
          req?.context?.securityContext
        );

        const compilerApi = await this.getCompilerApi(req.context);
        let schema = compilerApi.getGraphQLSchema();
        if (!schema) {
          let metaConfig = await compilerApi.metaConfig(req.context, {
            requestId: req.context.requestId,
          });
          metaConfig = this.filterVisibleItemsInMeta(req.context, metaConfig);
          schema = makeSchema(metaConfig);
          compilerApi.setGraphQLSchema(schema);
        }
        return graphqlHTTP({
          schema,
          context: {
            req,
            apiGateway: this
          },
          graphiql: getEnv('nodeEnv') !== 'production'
            ? { headerEditorEnabled: true }
            : false,
        })(req, res);
      })
    );

    /** **************************************************************
     * data scope                                                    *
     *************************************************************** */

    app.get(`${this.basePath}/v1/load`, userMiddlewares, userAsyncHandler(async (req: any, res) => {
      await this.load({
        query: req.query.query,
        context: req.context,
        res: this.resToResultFn(res),
        queryType: req.query.queryType,
      });
    }));

    const jsonParser = bodyParser.json({ limit: '1mb' });
    app.post(`${this.basePath}/v1/load`, jsonParser, userMiddlewares, userAsyncHandler(async (req, res) => {
      await this.load({
        query: req.body.query,
        context: req.context,
        res: this.resToResultFn(res),
        queryType: req.body.queryType
      });
    }));

    app.get(`${this.basePath}/v1/subscribe`, userMiddlewares, userAsyncHandler(async (req: any, res) => {
      await this.load({
        query: req.query.query,
        context: req.context,
        res: this.resToResultFn(res),
        queryType: req.query.queryType
      });
    }));

    app.get(`${this.basePath}/v1/sql`, userMiddlewares, userAsyncHandler(async (req: any, res) => {
      await this.sql({
        query: req.query.query,
        context: req.context,
        res: this.resToResultFn(res)
      });
    }));

    app.post(`${this.basePath}/v1/sql`, jsonParser, userMiddlewares, userAsyncHandler(async (req, res) => {
      await this.sql({
        query: req.body.query,
        context: req.context,
        res: this.resToResultFn(res)
      });
    }));

    app.get(`${this.basePath}/v1/dry-run`, userMiddlewares, userAsyncHandler(async (req: any, res) => {
      await this.dryRun({
        query: req.query.query,
        context: req.context,
        res: this.resToResultFn(res)
      });
    }));

    app.post(`${this.basePath}/v1/dry-run`, jsonParser, userMiddlewares, userAsyncHandler(async (req, res) => {
      await this.dryRun({
        query: req.body.query,
        context: req.context,
        res: this.resToResultFn(res)
      });
    }));

    /** **************************************************************
     * meta scope                                                    *
     *************************************************************** */

    app.get(
      `${this.basePath}/v1/meta`,
      userMiddlewares,
      userAsyncHandler(async (req, res) => {
        if ('extended' in req.query) {
          await this.metaExtended({
            context: req.context,
            res: this.resToResultFn(res),
          });
        } else {
          await this.meta({
            context: req.context,
            res: this.resToResultFn(res),
          });
        }
      })
    );

    app.post(
      `${this.basePath}/v1/cubesql`,
      userMiddlewares,
      userAsyncHandler(async (req, res) => {
        res.setHeader('Content-Type', 'application/json');
        res.setHeader('Transfer-Encoding', 'chunked');

        try {
          await this.sqlServer.execSql(req.body.query, res, req.context?.securityContext);
        } catch (e: any) {
          this.handleError({
            e,
            context: req.context,
            res: this.resToResultFn(res)
          });
        }
      })
    );

    // Used by Rollup Designer
    app.post(
      `${this.basePath}/v1/pre-aggregations/can-use`,
      userMiddlewares,
      userAsyncHandler(async (req, res) => {
        await this.assertApiScope(
          'meta',
          req?.context?.securityContext
        );

        const { transformedQuery, references } = req.body;
        const compilerApi = await this.getCompilerApi(req.context as RequestContext);
        const canUsePreAggregationForTransformedQuery = compilerApi.canUsePreAggregationForTransformedQuery(
          transformedQuery,
          references,
        );

        res.json({ canUsePreAggregationForTransformedQuery });
      })
    );

    /** **************************************************************
     * jobs scope                                                    *
     *************************************************************** */

    app.post(
      `${this.basePath}/v1/pre-aggregations/jobs`,
      userMiddlewares,
      userAsyncHandler(this.preAggregationsJobs.bind(this)),
    );

    /** **************************************************************
     * Private API (no scopes)                                       *
     *************************************************************** */

    if (this.playgroundAuthSecret) {
      const systemMiddlewares: RequestHandler[] = [
        this.checkAuthSystemMiddleware,
        this.requestContextMiddleware,
        this.contextRejectionMiddleware,
        this.requestLoggerMiddleware
      ];

      app.get('/cubejs-system/v1/context', systemMiddlewares, this.createSystemContextHandler(this.basePath));

      app.get('/cubejs-system/v1/pre-aggregations', systemMiddlewares, systemAsyncHandler(async (req, res) => {
        await this.getPreAggregations({
          cacheOnly: !!req.query.cacheOnly,
          context: req.context,
          res: this.resToResultFn(res)
        });
      }));

      app.get('/cubejs-system/v1/pre-aggregations/security-contexts', systemMiddlewares, systemAsyncHandler(async (req, res) => {
        const contexts = this.scheduledRefreshContexts ? await this.scheduledRefreshContexts() : [];
        this.resToResultFn(res)({
          securityContexts: contexts
            .map(ctx => ctx && (ctx.securityContext || ctx.authInfo))
            .filter(ctx => ctx)
        });
      }));

      app.get('/cubejs-system/v1/pre-aggregations/timezones', systemMiddlewares, systemAsyncHandler(async (req, res) => {
        this.resToResultFn(res)({
          timezones: this.scheduledRefreshTimeZones || []
        });
      }));

      app.post('/cubejs-system/v1/pre-aggregations/partitions', jsonParser, systemMiddlewares, systemAsyncHandler(async (req, res) => {
        await this.getPreAggregationPartitions({
          query: req.body.query,
          context: req.context,
          res: this.resToResultFn(res)
        });
      }));

      app.post('/cubejs-system/v1/pre-aggregations/preview', jsonParser, systemMiddlewares, systemAsyncHandler(async (req, res) => {
        await this.getPreAggregationPreview({
          query: req.body.query,
          context: req.context,
          res: this.resToResultFn(res)
        });
      }));

      app.post('/cubejs-system/v1/pre-aggregations/build', jsonParser, systemMiddlewares, systemAsyncHandler(async (req, res) => {
        await this.buildPreAggregations({
          query: req.body.query,
          context: req.context,
          res: this.resToResultFn(res)
        });
      }));

      app.post('/cubejs-system/v1/pre-aggregations/queue', jsonParser, systemMiddlewares, systemAsyncHandler(async (req, res) => {
        await this.getPreAggregationsInQueue({
          context: req.context,
          res: this.resToResultFn(res)
        });
      }));

      app.post('/cubejs-system/v1/pre-aggregations/cancel', jsonParser, systemMiddlewares, systemAsyncHandler(async (req, res) => {
        await this.cancelPreAggregationsFromQueue({
          query: req.body.query,
          context: req.context,
          res: this.resToResultFn(res)
        });
      }));
    }

    if (getEnv('nativeApiGateway')) {
      const proxyMiddleware = createProxyMiddleware<Request, Response>({
        target: `http://127.0.0.1:${this.sqlServer.getNativeGatewayPort()}/v2`,
        changeOrigin: true,
      });

      app.use(
        `${this.basePath}/v2`,
        proxyMiddleware as any
      );
    }

    app.use(this.handleErrorMiddleware);
  }

  public initSubscriptionServer(sendMessage: WebSocketSendMessageFn) {
    return new SubscriptionServer(this, sendMessage, this.subscriptionStore, this.wsContextAcceptor, this.eventEmitter);
  }

  protected duration(requestStarted) {
    return requestStarted && (new Date().getTime() - requestStarted.getTime());
  }

<<<<<<< HEAD
  public async runScheduledRefresh({ context, res, queryingOptions }: {
    context: RequestContext,
    res: ResponseResultFn,
    queryingOptions: any
  }) {
    const requestStarted = new Date();
    try {
      await this.assertApiScope('jobs', context.securityContext);
      this.logger('Scheduled Refresh Requested');
      const refreshScheduler = this.refreshScheduler();
      res(await refreshScheduler.runScheduledRefresh(context, {
        ...this.parseQueryParam(queryingOptions || {}),
        throwErrors: true,
        forceNoCache: true,
        isJob: true,
      }));
    } catch (e: any) {
      this.handleError({
        e, context, res, requestStarted
      });
    }
  }

=======
>>>>>>> 4bdd62f6
  private filterVisibleItemsInMeta(context: RequestContext, cubes: any[]) {
    const isDevMode = getEnv('devMode');
    function visibilityFilter(item) {
      return isDevMode || context.signedWithPlaygroundAuthSecret || item.isVisible;
    }

    return cubes
      .map((cube) => ({
        config: {
          ...cube.config,
          measures: cube.config.measures?.filter(visibilityFilter),
          dimensions: cube.config.dimensions?.filter(visibilityFilter),
          segments: cube.config.segments?.filter(visibilityFilter),
        },
      })).filter(cube => cube.config.measures?.length || cube.config.dimensions?.length || cube.config.segments?.length);
  }

  public async meta({ context, res, includeCompilerId, onlyCompilerId }: {
    context: RequestContext,
    res: MetaResponseResultFn,
    includeCompilerId?: boolean,
    onlyCompilerId?: boolean
  }) {
    const requestStarted = new Date();

    try {
      await this.assertApiScope('meta', context.securityContext);
      const compilerApi = await this.getCompilerApi(context);
      const metaConfig = await compilerApi.metaConfig(context, {
        requestId: context.requestId,
        includeCompilerId: includeCompilerId || onlyCompilerId
      });
      if (onlyCompilerId) {
        const response: { cubes: any[], compilerId?: string } = {
          cubes: [],
          compilerId: metaConfig.compilerId
        };
        res(response);
        return;
      }
      const cubesConfig = includeCompilerId ? metaConfig.cubes : metaConfig;
      const cubes = this.filterVisibleItemsInMeta(context, cubesConfig).map(cube => cube.config);
      const response: { cubes: any[], compilerId?: string } = { cubes };
      if (includeCompilerId) {
        response.compilerId = metaConfig.compilerId;
      }
      res(response);
    } catch (e: any) {
      this.handleError({
        e,
        context,
        // @ts-ignore
        res,
        requestStarted,
      });
    }
  }

  public async metaExtended({ context, res }: { context: ExtendedRequestContext, res: ResponseResultFn }) {
    const requestStarted = new Date();

    try {
      await this.assertApiScope('meta', context.securityContext);
      const compilerApi = await this.getCompilerApi(context);
      const metaConfigExtended = await compilerApi.metaConfigExtended(context, {
        requestId: context.requestId,
      });
      const { metaConfig, cubeDefinitions } = metaConfigExtended;

      const cubes = this.filterVisibleItemsInMeta(context, metaConfig)
        .map((meta) => meta.config)
        .map((cube) => ({
          ...transformCube(cube, cubeDefinitions),
          measures: cube.measures?.map((measure) => ({
            ...transformMeasure(measure, cubeDefinitions),
          })),
          dimensions: cube.dimensions?.map((dimension) => ({
            ...transformDimension(dimension, cubeDefinitions),
          })),
          segments: cube.segments?.map((segment) => ({
            ...transformSegment(segment, cubeDefinitions),
          })),
          joins: transformJoins(cubeDefinitions[cube.name]?.joins),
          preAggregations: transformPreAggregations(cubeDefinitions[cube.name]?.preAggregations),
        }));
      res({ cubes });
    } catch (e: any) {
      this.handleError({
        e,
        context,
        res,
        requestStarted,
      });
    }
  }

  public async getPreAggregations({ cacheOnly, context, res }: { cacheOnly?: boolean, context: RequestContext, res: ResponseResultFn }) {
    const requestStarted = new Date();
    try {
      const compilerApi = await this.getCompilerApi(context);
      const preAggregations = await compilerApi.preAggregations();

      const preAggregationPartitions = await this.refreshScheduler()
        .preAggregationPartitions(
          context,
          normalizeQueryPreAggregations(
            {
              timezones: this.scheduledRefreshTimeZones,
              preAggregations: preAggregations.map(p => ({
                id: p.id,
                cacheOnly,
              }))
            },
          )
        );

      res({ preAggregations: preAggregationPartitions.map(({ preAggregation }) => preAggregation) });
    } catch (e: any) {
      this.handleError({
        e, context, res, requestStarted
      });
    }
  }

  public async getPreAggregationPartitions(
    { query, context, res }: { query: any, context: RequestContext, res: ResponseResultFn }
  ) {
    const requestStarted = new Date();
    try {
      query = normalizeQueryPreAggregations(
        this.parseQueryParam(query),
        { timezones: this.scheduledRefreshTimeZones }
      );
      const orchestratorApi = await this.getAdapterApi(context);
      const compilerApi = await this.getCompilerApi(context);

      const preAggregationPartitions = await this.refreshScheduler()
        .preAggregationPartitions(
          context,
          query
        );

      const preAggregationPartitionsWithoutError = preAggregationPartitions.filter(p => !p?.errors?.length);

      const versionEntriesResult = preAggregationPartitions &&
        await orchestratorApi.getPreAggregationVersionEntries(
          context,
          preAggregationPartitionsWithoutError,
          compilerApi.preAggregationsSchema
        );

      const checkExpand = (path: string | RegExp) => !query.expand ||
        (path instanceof RegExp
          ? query.expand.some((p: string) => path.test(p))
          : query.expand.includes(path));

      const mergePartitionsAndVersionEntries = () => ({ errors, preAggregation, partitions, invalidateKeyQueries, timezones }) => ({
        errors,
        invalidateKeyQueries,
        preAggregation,
        timezones,
        partitions: partitions.map(partition => ({
          ...(checkExpand('partitions.details') ? partition : {}),
          ...(checkExpand('partitions.meta') ? {
            dataSource: partition.dataSource,
            preAggregationId: partition.preAggregationId,
            tableName: partition.tableName,
            type: partition.type,
          } : {}),
          ...(checkExpand('partitions.versions') ? {
            versionEntries: versionEntriesResult?.versionEntriesByTableName[partition?.tableName] || [],
            structureVersion: versionEntriesResult?.structureVersionsByTableName[partition?.tableName] || [],
          } : {}),
        })),
      });

      res({
        preAggregationPartitions: preAggregationPartitions.map(mergePartitionsAndVersionEntries())
      });
    } catch (e: any) {
      this.handleError({
        e, context, res, requestStarted
      });
    }
  }

  public async getPreAggregationPreview(
    { query, context, res }: { query: any, context: RequestContext, res: ResponseResultFn }
  ) {
    const requestStarted = new Date();
    try {
      query = normalizeQueryPreAggregationPreview(this.parseQueryParam(query));
      const { preAggregationId, versionEntry, timezone } = query;

      const orchestratorApi = await this.getAdapterApi(context);

      const preAggregationPartitions = await this.refreshScheduler()
        .preAggregationPartitions(
          context,
          {
            timezones: [timezone],
            preAggregations: [{ id: preAggregationId }]
          }
        );
      const { partitions } = (preAggregationPartitions && preAggregationPartitions[0] || {});
      const preAggregationPartition = partitions && partitions.find(p => p?.tableName === versionEntry.table_name);

      res({
        preview: preAggregationPartition && await orchestratorApi.getPreAggregationPreview(
          context,
          preAggregationPartition
        )
      });
    } catch (e: any) {
      this.handleError({
        e, context, res, requestStarted
      });
    }
  }

  public async buildPreAggregations(
    { query, context, res }: { query: any, context: RequestContext, res: ResponseResultFn }
  ) {
    const requestStarted = new Date();
    try {
      query = normalizeQueryPreAggregations(this.parseQueryParam(query));
      const result = await this.refreshScheduler()
        .buildPreAggregations(
          context,
          query
        );

      res({ result });
    } catch (e: any) {
      this.handleError({
        e, context, res, requestStarted
      });
    }
  }

  /**
   * Entry point for the `/cubejs-system/v1/pre-aggregations/jobs` endpoint.
   * Post object example:
   * ```
   * {
   *   "action": "post",
   *   "selector": {
   *     "contexts": [
   *       {"securityContext": {"tenant": "t1"}},
   *       {"securityContext": {"tenant": "t2"}}
   *     ],
   *     "timezones": ["UTC"],
   *     "dataSources": ["default"],
   *     "cubes": ["Events"],
   *     "preAggregations": ["Events.TemporaryData"]
   *   }
   * }
   * // or
   * {
   *   "action": "get",
   *   "tokens": [
   *     "ec1232ea3356f04f8be313fecf3deb4d",
   *     "48b75d5c466fa579c936dc451f498f69",
   *     "76509837091396dc204abb1016c48e75",
   *     "52264769f81f6ff62062a93d6f6fbdb2"
   *   ]
   * }
   * // or
   * {
   *   "action": "get",
   *   "resType": "object",
   *   "tokens": [
   *     "ec1232ea3356f04f8be313fecf3deb4d",
   *     "48b75d5c466fa579c936dc451f498f69",
   *     "76509837091396dc204abb1016c48e75",
   *     "52264769f81f6ff62062a93d6f6fbdb2"
   *   ]
   * }
   * ```
   * TODO (buntarb): selector object validator.
   */
  private async preAggregationsJobs(req: Request, res: ExpressResponse) {
    const response = this.resToResultFn(res);
    const requestStarted = new Date();
    const context = <RequestContext>req.context;
    const query = <PreAggsJobsRequest>req.body;
    let result;
    try {
      await this.assertApiScope('jobs', req?.context?.securityContext);
      switch (query.action) {
        case 'post':
          if (
            !(<PreAggsSelector>query.selector).timezones ||
            (<PreAggsSelector>query.selector).timezones.length === 0
          ) {
            throw new UserError(
              'A user\'s selector must contain at least one time zone.'
            );
          }
          if (
            !(<PreAggsSelector>query.selector).contexts ||
            (
              <{securityContext: any}[]>(
                <PreAggsSelector>query.selector
              ).contexts
            ).length === 0
          ) {
            throw new UserError(
              'A user\'s selector must contain at least one context element.'
            );
          } else {
            let e = false;
            (<{securityContext: any}[]>(
              <PreAggsSelector>query.selector
            ).contexts).forEach((c) => {
              if (!c.securityContext) e = true;
            });
            if (e) {
              throw new UserError(
                'Every context element must contain the ' +
                '\'securityContext\' property.'
              );
            }
          }
          result = await this.preAggregationsJobsPOST(
            context,
            <PreAggsSelector>query.selector
          );
          if (result.length === 0) {
            throw new UserError(
              'A user\'s selector doesn\'t match any of the ' +
              'pre-aggregations described by the Cube schemas.'
            );
          }
          break;
        case 'get':
          result = await this.preAggregationsJobsGET(
            context,
            <string[]>query.tokens,
            query.resType,
          );
          break;
        default:
          throw new Error(`The '${query.action}' action type doesn't supported.`);
      }
      this.event(`pre_aggregations_jobs_${query.action}`, {
        source: req.header('source') || 'unknown',
      });
      response(result, { status: 200 });
    } catch (e: any) {
      this.handleError({ e, context, query, res: response, requestStarted });
    }
  }

  /**
   * Post pre-aggregations build jobs entry point.
   */
  private async preAggregationsJobsPOST(
    context: RequestContext,
    selector: PreAggsSelector,
  ): Promise<string[]> {
    let jobs: string[] = [];
    if (!selector.contexts?.length) {
      jobs = await this.postPreAggregationsBuildJobs(
        context,
        selector,
      );
    } else {
      const promise = Promise.all(
        selector.contexts.map(async (config) => {
          const ctx = <RequestContext>{
            ...context,
            ...config,
          };
          const _jobs = await this.postPreAggregationsBuildJobs(
            ctx,
            selector,
          );
          return _jobs;
        })
      );
      const resolve = await promise;
      resolve.forEach((_jobs) => {
        jobs = jobs.concat(_jobs);
      });
    }
    return jobs;
  }

  /**
   * Add pre-aggregations build job. Returns added jobs ids.
   */
  private async postPreAggregationsBuildJobs(
    context: RequestContext,
    selector: PreAggsSelector
  ): Promise<string[]> {
    const compiler = await this.getCompilerApi(context);
    const { timezones } = selector;
    const preaggs = await compiler.preAggregations({
      dataSources: selector.dataSources,
      cubes: selector.cubes,
      preAggregationIds: selector.preAggregations,
    });
    if (preaggs.length === 0) {
      return [];
    } else {
      const jobs: string[] = await this
        .refreshScheduler()
        .postBuildJobs(
          context,
          {
            metadata: undefined,
            timezones,
            preAggregations: preaggs.map(p => ({
              id: p.id,
              cacheOnly: undefined, // boolean
              partitions: undefined, // string[]
            })),
            forceBuildPreAggregations: undefined,
            throwErrors: false,
          }
        );
      return jobs;
    }
  }

  /**
   * Get pre-aggregations build jobs entry point.
   */
  private async preAggregationsJobsGET(
    context: RequestContext,
    tokens: string[],
    resType = 'array',
  ): Promise<PreAggJobStatusResponse> {
    const jobs: { job: PreAggJob | null, token: string }[] = await this
      .refreshScheduler()
      .getCachedBuildJobs(context, tokens);

    const metaCache: Map<string, any> = new Map();

    const response: PreAggJobStatusItem[] = await Promise.all(
      jobs.map(async ({ job, token }) => {
        if (!job) {
          return {
            token,
            status: 'not_found',
          };
        }

        const ctx = { ...context, ...job.context };
        const orchestrator = await this.getAdapterApi(ctx);
        const compiler = await this.getCompilerApi(ctx);
        const selector: PreAggsSelector = {
          cubes: [job.preagg.split('.')[0]],
          preAggregations: [job.preagg],
          contexts: [job.context],
          timezones: [job.timezone],
          dataSources: [job.dataSource],
        };
        if (
          job.status.indexOf('done') === 0 ||
          job.status.indexOf('failure') === 0
        ) {
          // returning from the cache
          return {
            token,
            table: job.target,
            status: job.status,
            selector,
          };
        } else {
          // checking the queue
          const status = await this.getPreAggJobQueueStatus(
            orchestrator,
            job,
          );
          if (status) {
            // returning queued status
            return {
              token,
              table: job.target,
              status,
              selector,
            };
          } else {
            const metaCacheKey = JSON.stringify(ctx);
            if (!metaCache.has(metaCacheKey)) {
              metaCache.set(metaCacheKey, await compiler.metaConfigExtended(context, ctx));
            }

            // checking and fetching result status
            const s = await this.getPreAggJobResultStatus(
              ctx.requestId,
              orchestrator,
              compiler,
              metaCache.get(metaCacheKey),
              job,
              token,
            );

            return {
              token,
              table: job.target,
              status: s,
              selector,
            };
          }
        }
      })
    );

    if (resType === 'object') {
      return response.reduce(
        (prev, current) => ({
          [current.token]: { ...current, token: undefined },
          ...prev
        }),
        {}
      );
    }

    return response;
  }

  /**
   * Returns PreAggJob status if it still in queue, false otherwise.
   */
  private async getPreAggJobQueueStatus(
    orchestrator: any,
    job: PreAggJob,
  ): Promise<false | string> {
    let inQueue = false;
    let status: string = 'n/a';
    const queuedList = await orchestrator.getPreAggregationQueueStates();
    queuedList.forEach((item) => {
      if (
        item.queryHandler &&
        item.queryHandler === 'query' &&
        item.query &&
        item.query.requestId === job.request &&
        item.query.newVersionEntry.table_name === job.table &&
        item.query.newVersionEntry.structure_version === job.structure &&
        item.query.newVersionEntry.content_version === job.content &&
        item.query.newVersionEntry.last_updated_at === job.updated
      ) {
        inQueue = true;
        switch (<string>item.status[0]) {
          case 'toProcess':
            status = 'scheduled';
            break;
          case 'active':
            status = 'processing';
            break;
          default:
            status = <string>item.status[0];
            break;
        }
      }
    });
    return inQueue ? status : false;
  }

  /**
   * Returns PreAggJob execution status.
   */
  private async getPreAggJobResultStatus(
    requestId: string,
    orchestrator: any,
    compiler: any,
    metadata: any,
    job: PreAggJob,
    token: string,
  ): Promise<string> {
    const preaggs = await compiler.preAggregations();
    const preagg = preaggs.find(pa => pa.id === job.preagg);
    if (preagg) {
      const cube = metadata.cubeDefinitions[preagg.cube];
      const [, status]: [boolean, string] =
        await orchestrator.isPartitionExist(
          requestId,
          preagg.preAggregation.external,
          cube.dataSource,
          compiler.preAggregationsSchema,
          job.target,
          job.key,
          token,
        );

      return status;
    }

    return 'pre_agg_not_found';
  }

  public async getPreAggregationsInQueue(
    { context, res }: { context: RequestContext, res: ResponseResultFn }
  ) {
    const requestStarted = new Date();
    try {
      const orchestratorApi = await this.getAdapterApi(context);
      res({
        result: await orchestratorApi.getPreAggregationQueueStates()
      });
    } catch (e: any) {
      this.handleError({
        e, context, res, requestStarted
      });
    }
  }

  public async cancelPreAggregationsFromQueue(
    { query, context, res }: { query: any, context: RequestContext, res: ResponseResultFn }
  ) {
    const requestStarted = new Date();
    try {
      const { queryKeys, dataSource } = normalizeQueryCancelPreAggregations(this.parseQueryParam(query));
      const orchestratorApi = await this.getAdapterApi(context);
      res({
        result: await orchestratorApi.cancelPreAggregationQueriesFromQueue(queryKeys, dataSource)
      });
    } catch (e: any) {
      this.handleError({
        e, context, res, requestStarted
      });
    }
  }

  /**
   * Convert incoming query parameter (JSON fetched from the HTTP) to
   * an array of query type and array of normalized queries.
   */
  protected async getNormalizedQueries(
    inputQuery: Record<string, any> | Record<string, any>[],
    context: RequestContext,
    persistent = false,
    memberExpressions: boolean = false,
  ): Promise<[QueryType, NormalizedQuery[]]> {
    let query = this.parseQueryParam(inputQuery);

    let queryType: QueryType = QueryTypeEnum.REGULAR_QUERY;
    if (!Array.isArray(query)) {
      query = this.compareDateRangeTransformer(query);
      if (Array.isArray(query)) {
        queryType = QueryTypeEnum.COMPARE_DATE_RANGE_QUERY;
      }
    } else {
      queryType = QueryTypeEnum.BLENDING_QUERY;
    }

    const queries: Query[] = Array.isArray(query) ? query : [query];

    this.log({
      type: 'Query Rewrite',
      query
    }, context);

    const startTime = new Date().getTime();
    const compilerApi = await this.getCompilerApi(context);

    let normalizedQueries: NormalizedQuery[] = await Promise.all(
      queries.map(
        async (currentQuery) => {
          const hasExpressionsInQuery = this.hasExpressionsInQuery(currentQuery);

          if (hasExpressionsInQuery) {
            if (!memberExpressions) {
              throw new Error('Expressions are not allowed in this context');
            }

            currentQuery = this.parseMemberExpressionsInQuery(currentQuery);
          }

          const normalizedQuery = normalizeQuery(currentQuery, persistent);
          // First apply cube/view level security policies
          const queryWithRlsFilters = await compilerApi.applyRowLevelSecurity(
            normalizedQuery,
            context
          );
          // Then apply user-supplied queryRewrite
          let rewrittenQuery = await this.queryRewrite(
            queryWithRlsFilters,
            context,
          );

          if (hasExpressionsInQuery) {
            rewrittenQuery = this.evalMemberExpressionsInQuery(rewrittenQuery);
          }

          return normalizeQuery(
            rewrittenQuery,
            persistent,
          );
        }
      )
    );

    this.log({
      type: 'Query Rewrite completed',
      normalizedQueries,
      duration: new Date().getTime() - startTime,
      query
    }, context);

    normalizedQueries = normalizedQueries.map(q => remapToQueryAdapterFormat(q));

    if (normalizedQueries.find((currentQuery) => !currentQuery)) {
      throw new Error('queryTransformer returned null query. Please check your queryTransformer implementation');
    }

    if (queryType === QueryTypeEnum.BLENDING_QUERY) {
      const queryGranularity = getQueryGranularity(normalizedQueries);

      if (queryGranularity.length > 1) {
        throw new UserError('Data blending query granularities must match');
      }
      if (queryGranularity.length === 0) {
        throw new UserError('Data blending query without granularity is not supported');
      }
    }

    return [queryType, normalizedQueries];
  }

  public async sql({
    query,
    context,
    res,
    memberToAlias,
    exportAnnotatedSql,
    memberExpressions,
    expressionParams,
    disableExternalPreAggregations,
    disableLimitEnforcing,
  }: QueryRequest) {
    const requestStarted = new Date();

    try {
      await this.assertApiScope('data', context.securityContext);

      const [queryType, normalizedQueries] =
        await this.getNormalizedQueries(query, context, disableLimitEnforcing, memberExpressions);

      const sqlQueries = await Promise.all<any>(
        normalizedQueries.map(async (normalizedQuery) => (await this.getCompilerApi(context)).getSql(
          this.coerceForSqlQuery({ ...normalizedQuery, memberToAlias, expressionParams, disableExternalPreAggregations }, context),
          {
            includeDebugInfo: getEnv('devMode') || context.signedWithPlaygroundAuthSecret,
            exportAnnotatedSql,
          }
        ))
      );

      const toQuery = (sqlQuery) => ({
        ...sqlQuery,
        order: R.fromPairs(sqlQuery.order.map(({ id: key, desc }) => [key, desc ? 'desc' : 'asc']))
      });

      res(queryType === QueryTypeEnum.REGULAR_QUERY ?
        { sql: toQuery(sqlQueries[0]) } :
        sqlQueries.map((sqlQuery) => ({ sql: toQuery(sqlQuery) })));
    } catch (e: any) {
      this.handleError({
        e, context, query, res, requestStarted
      });
    }
  }

  private hasExpressionsInQuery(query: Query): boolean {
    const arraysToCheck = [query.measures, query.dimensions, query.segments];

    return arraysToCheck.some(array => array?.some(item => typeof item === 'string' && item.startsWith('{')));
  }

  private parseMemberExpressionsInQuery(query: Query): Query {
    return {
      ...query,
      measures: (query.measures || []).map(m => (typeof m === 'string' ? this.parseMemberExpression(m) : m)),
      dimensions: (query.dimensions || []).map(m => (typeof m === 'string' ? this.parseMemberExpression(m) : m)),
      segments: (query.segments || []).map(m => (typeof m === 'string' ? this.parseMemberExpression(m) : m)),
    };
  }

  private parseMemberExpression(memberExpression: string): string | ParsedMemberExpression {
    try {
      if (memberExpression.startsWith('{')) {
        const obj = JSON.parse(memberExpression);
        const args = obj.cube_params;
        args.push(`return \`${obj.expr}\``);

        const groupingSet = obj.grouping_set ? {
          groupType: obj.grouping_set.group_type,
          id: obj.grouping_set.id,
          subId: obj.grouping_set.sub_id ? obj.grouping_set.sub_id : undefined
        } : undefined;

        return {
          cubeName: obj.cube_name,
          name: obj.alias,
          expressionName: obj.alias,
          expression: args,
          definition: memberExpression,
          groupingSet,
        };
      } else {
        return memberExpression;
      }
    } catch {
      return memberExpression;
    }
  }

  private evalMemberExpressionsInQuery(query: Query): Query {
    return {
      ...query,
      measures: (query.measures || []).map(m => (typeof m !== 'string' ? this.evalMemberExpression(m as ParsedMemberExpression) : m)),
      dimensions: (query.dimensions || []).map(m => (typeof m !== 'string' ? this.evalMemberExpression(m as ParsedMemberExpression) : m)),
      segments: (query.segments || []).map(m => (typeof m !== 'string' ? this.evalMemberExpression(m as ParsedMemberExpression) : m)),
    };
  }

  private evalMemberExpression(memberExpression: MemberExpression | ParsedMemberExpression): string | MemberExpression {
    const expression = Array.isArray(memberExpression.expression) ?
      Function.constructor.apply(null, memberExpression.expression) : memberExpression.expression;

    return {
      ...memberExpression,
      expression,
    };
  }

  public async sqlGenerators({ context, res }: { context: RequestContext, res: ResponseResultFn }) {
    const requestStarted = new Date();

    try {
      const compilerApi = await this.getCompilerApi(context);
      const query = {
        requestId: context.requestId,
      };
      const cubeNameToDataSource = await compilerApi.cubeNameToDataSource(query);

      let dataSources = Object.keys(cubeNameToDataSource).map(c => cubeNameToDataSource[c]);
      dataSources = [...new Set(dataSources)];
      const dataSourceToSqlGenerator = (await Promise.all(
        dataSources.map(async dataSource => ({ [dataSource]: (await compilerApi.getSqlGenerator(query, dataSource)).sqlGenerator }))
      )).reduce((a, b) => ({ ...a, ...b }), {});

      res({ cubeNameToDataSource, dataSourceToSqlGenerator });
    } catch (e: any) {
      this.handleError({
        e, context, res, requestStarted
      });
    }
  }

  protected createSecurityContextExtractor(options?: JWTOptions): SecurityContextExtractorFn {
    if (options?.claimsNamespace) {
      return (ctx: Readonly<RequestContext>) => {
        if (typeof ctx.securityContext === 'object' && ctx.securityContext !== null) {
          if (<string>options.claimsNamespace in ctx.securityContext) {
            return ctx.securityContext[<string>options.claimsNamespace];
          }
        }

        return {};
      };
    }

    let checkAuthDeprecationShown: boolean = false;

    return (ctx: Readonly<RequestContext>) => {
      let securityContext: any = {};

      if (typeof ctx.securityContext === 'object' && ctx.securityContext !== null) {
        if (ctx.securityContext.u) {
          if (!checkAuthDeprecationShown) {
            this.logger('JWT U Property Deprecation', {
              warning: (
                'Storing security context in the u property within the payload is now deprecated, please migrate: ' +
                'https://github.com/cube-js/cube.js/blob/master/DEPRECATION.md#authinfo'
              )
            });

            checkAuthDeprecationShown = true;
          }

          securityContext = {
            ...ctx.securityContext,
            ...ctx.securityContext.u,
          };

          delete securityContext.u;
        } else {
          securityContext = ctx.securityContext;
        }
      }

      return securityContext;
    };
  }

  protected coerceForSqlQuery(query, context: Readonly<RequestContext>) {
    return {
      ...query,
      timeDimensions: query.timeDimensions || [],
      contextSymbols: {
        securityContext: this.securityContextExtractor(context),
      },
      requestId: context.requestId
    };
  }

  protected async dryRun({ query, context, res }: QueryRequest) {
    const requestStarted = new Date();

    try {
      await this.assertApiScope('data', context.securityContext);

      const [queryType, normalizedQueries] = await this.getNormalizedQueries(query, context);

      const sqlQueries = await Promise.all<any>(
        normalizedQueries.map(async (normalizedQuery) => (await this.getCompilerApi(context)).getSql(
          this.coerceForSqlQuery(normalizedQuery, context),
          {
            includeDebugInfo: getEnv('devMode') || context.signedWithPlaygroundAuthSecret
          }
        ))
      );

      res({
        queryType,
        normalizedQueries,
        queryOrder: sqlQueries.map((sqlQuery) => R.fromPairs(
          sqlQuery.order.map(({ id: member, desc }) => [member, desc ? 'desc' : 'asc'])
        )),
        transformedQueries: sqlQueries.map((sqlQuery) => sqlQuery.canUseTransformedQuery),
        pivotQuery: getPivotQuery(queryType, normalizedQueries)
      });
    } catch (e: any) {
      this.handleError({
        e, context, query, res, requestStarted
      });
    }
  }

  /**
   * Returns an array of sqlQuery objects for specified normalized
   * queries.
   * @internal
   */
  private async getSqlQueriesInternal(
    context: RequestContext,
    normalizedQueries: (NormalizedQuery)[],
  ): Promise<Array<any>> {
    const sqlQueries = await Promise.all(
      normalizedQueries.map(
        async (normalizedQuery, index) => {
          const loadRequestSQLStarted = new Date();
          const sqlQuery = await (await this.getCompilerApi(context))
            .getSql(
              this.coerceForSqlQuery(normalizedQuery, context)
            );

          this.log({
            type: 'Load Request SQL',
            duration: this.duration(loadRequestSQLStarted),
            query: normalizedQueries[index],
            sqlQuery
          }, context);

          return sqlQuery;
        }
      )
    );
    return sqlQueries;
  }

  /**
   * Execute query and return adapter's result.
   * @internal
   */
  private async getSqlResponseInternal(
    context: RequestContext,
    normalizedQuery: NormalizedQuery,
    sqlQuery: any,
  ) {
    const queries = [{
      ...sqlQuery,
      query: sqlQuery.sql[0],
      values: sqlQuery.sql[1],
      continueWait: true,
      renewQuery: normalizedQuery.renewQuery,
      requestId: context.requestId,
      context,
      persistent: false,
    }];
    if (normalizedQuery.total) {
      const normalizedTotal = structuredClone(normalizedQuery);
      normalizedTotal.totalQuery = true;

      delete normalizedTotal.order;

      normalizedTotal.limit = null;
      normalizedTotal.rowLimit = null;
      normalizedTotal.offset = null;

      const [totalQuery] = await this.getSqlQueriesInternal(
        context,
        [normalizedTotal],
      );
      queries.push({
        ...totalQuery,
        query: totalQuery.sql[0],
        values: totalQuery.sql[1],
        continueWait: true,
        renewQuery: normalizedTotal.renewQuery,
        requestId: context.requestId,
        context
      });
    }
    const [response, total] = await Promise.all(
      queries.map(async (query) => {
        const res = await (await this.getAdapterApi(context))
          .executeQuery(query);
        return res;
      })
    );
    response.total = normalizedQuery.total
      ? Number(total.data[0][QueryAlias.TOTAL_COUNT])
      : undefined;
    return response;
  }

  /**
   * Convert adapter's result and other request paramters to a final
   * result object.
   * @internal
   */
  private getResultInternal(
    context: RequestContext,
    queryType: QueryType,
    normalizedQuery: NormalizedQuery,
    sqlQuery: any,
    annotation: {
      measures: {
        [index: string]: unknown;
      };
      dimensions: {
        [index: string]: unknown;
      };
      segments: {
        [index: string]: unknown;
      };
      timeDimensions: {
        [index: string]: unknown;
      };
    },
    response: any,
    responseType?: ResultType,
  ) {
    return {
      query: normalizedQuery,
      data: transformData(
        sqlQuery.aliasNameToMember,
        {
          ...annotation.measures,
          ...annotation.dimensions,
          ...annotation.timeDimensions
        } as { [member: string]: ConfigItem },
        response.data,
        normalizedQuery,
        queryType,
        responseType,
      ),
      lastRefreshTime: response.lastRefreshTime?.toISOString(),
      ...(
        getEnv('devMode') ||
          context.signedWithPlaygroundAuthSecret
          ? {
            refreshKeyValues: response.refreshKeyValues,
            usedPreAggregations: response.usedPreAggregations,
            transformedQuery: sqlQuery.canUseTransformedQuery,
            requestId: context.requestId,
          }
          : null
      ),
      annotation,
      dataSource: response.dataSource,
      dbType: response.dbType,
      extDbType: response.extDbType,
      external: response.external,
      slowQuery: Boolean(response.slowQuery),
      total: normalizedQuery.total ? response.total : null,
    };
  }

  /**
   * Returns stream object which will be used to stream results from
   * the data source if applicable, returns `null` otherwise.
   */
  public async stream(context: RequestContext, query: Query): Promise<null | {
    originalQuery: Query;
    normalizedQuery: NormalizedQuery;
    streamingQuery: unknown;
    stream: stream.Writable;
  }> {
    const requestStarted = new Date();
    try {
      this.log({ type: 'Load Request', query, streaming: true }, context);
      const [, normalizedQueries] = await this.getNormalizedQueries(query, context, true);
      const sqlQuery = (await this.getSqlQueriesInternal(context, normalizedQueries))[0];
      const q = {
        ...sqlQuery,
        query: sqlQuery.sql[0],
        values: sqlQuery.sql[1],
        continueWait: true,
        renewQuery: false,
        requestId: context.requestId,
        context,
        persistent: true,
        forceNoCache: true,
      };
      const _stream = {
        originalQuery: query,
        normalizedQuery: normalizedQueries[0],
        streamingQuery: q,
        stream: await (await this.getAdapterApi(context)).streamQuery(q),
      };
      return _stream;
    } catch (err: any) {
      const e = err.message === 'Continue wait' ? { error: 'Continue wait' } : err;
      this.handleError({
        e,
        context,
        query,
        res: (errorObj) => {
          throw errorObj;
        },
        requestStarted
      });
      return null;
    }
  }

  /**
   * Data queries APIs (`/load`, `/subscribe`) entry point. Used by
   * `CubejsApi#load` and `CubejsApi#subscribe` methods to fetch the
   * data.
   */
  public async load(request: QueryRequest) {
    let query: Query | Query[] | undefined;
    const {
      context,
      res,
      apiType = 'rest',
      ...props
    } = request;
    const requestStarted = new Date();

    try {
      await this.assertApiScope('data', context.securityContext);

      query = this.parseQueryParam(request.query);
      let resType: ResultType = ResultType.DEFAULT;

      if (!Array.isArray(query) && query.responseFormat) {
        resType = query.responseFormat;
      }

      this.log({
        type: 'Load Request',
        query
      }, context);

      const [queryType, normalizedQueries] =
        await this.getNormalizedQueries(query, context);

      let metaConfigResult = await (await this
        .getCompilerApi(context)).metaConfig(request.context, {
        requestId: context.requestId
      });

      metaConfigResult = this.filterVisibleItemsInMeta(context, metaConfigResult);

      const sqlQueries = await this.getSqlQueriesInternal(context, normalizedQueries);

      let slowQuery = false;

      const results = await Promise.all(
        normalizedQueries.map(async (normalizedQuery, index) => {
          slowQuery = slowQuery ||
            Boolean(sqlQueries[index].slowQuery);

          const annotation = prepareAnnotation(
            metaConfigResult, normalizedQuery
          );

          const response = await this.getSqlResponseInternal(
            context,
            normalizedQuery,
            sqlQueries[index],
          );

          return this.getResultInternal(
            context,
            queryType,
            normalizedQuery,
            sqlQueries[index],
            annotation,
            response,
            resType,
          );
        })
      );

      this.log(
        {
          type: 'Load Request Success',
          query,
          duration: this.duration(requestStarted),
          apiType,
          isPlayground: Boolean(
            context.signedWithPlaygroundAuthSecret
          ),
          queries: results.length,
          queriesWithPreAggregations:
            results.filter(
              (r: any) => Object.keys(
                r.usedPreAggregations || {}
              ).length
            ).length,
          queriesWithData:
            results.filter((r: any) => r.data?.length).length,
          dbType: results.map(r => r.dbType),
        },
        context,
      );

      if (
        queryType !== QueryTypeEnum.REGULAR_QUERY &&
        props.queryType == null
      ) {
        throw new UserError(
          `'${queryType
          }' query type is not supported by the client.` +
          'Please update the client.'
        );
      }

      if (props.queryType === 'multi') {
        res({
          queryType,
          results,
          pivotQuery: getPivotQuery(queryType, normalizedQueries),
          slowQuery
        });
      } else {
        res(results[0]);
      }
    } catch (e: any) {
      this.handleError({
        e, context, query, res, requestStarted
      });
    }
  }

  public async sqlApiLoad(request: SqlApiRequest) {
    let query: Query | Query[] | null = null;
    const {
      context,
      res,
    } = request;
    const requestStarted = new Date();

    try {
      await this.assertApiScope('data', context.securityContext);

      query = this.parseQueryParam(request.query);
      let resType: ResultType = ResultType.DEFAULT;

      if (!Array.isArray(query) && query.responseFormat) {
        resType = query.responseFormat;
      }

      const [queryType, normalizedQueries] =
        await this.getNormalizedQueries(query, context, request.streaming, request.memberExpressions);

      const compilerApi = await this.getCompilerApi(context);
      let metaConfigResult = await compilerApi.metaConfig(request.context, {
        requestId: context.requestId
      });

      metaConfigResult = this.filterVisibleItemsInMeta(context, metaConfigResult);

      const sqlQueries = await this
        .getSqlQueriesInternal(
          context,
          normalizedQueries.map(q => ({ ...q, disableExternalPreAggregations: request.sqlQuery }))
        );

      let results;

      let slowQuery = false;

      const streamResponse = async (sqlQuery) => {
        const q = {
          ...sqlQuery,
          query: sqlQuery.query || sqlQuery.sql[0],
          values: sqlQuery.values || sqlQuery.sql[1],
          continueWait: true,
          renewQuery: false,
          requestId: context.requestId,
          context,
          persistent: true,
          forceNoCache: true,
        };

        const adapterApi = await this.getAdapterApi(context);

        return {
          stream: await adapterApi.streamQuery(q),
        };
      };

      if (request.sqlQuery) {
        const finalQuery = {
          query: request.sqlQuery[0],
          values: request.sqlQuery[1],
          continueWait: true,
          renewQuery: normalizedQueries[0].renewQuery,
          requestId: context.requestId,
          context,
          ...sqlQueries[0],
          // TODO Can we just pass through data? Ensure hidden members can't be queried
          aliasNameToMember: null,
        };

        if (request.streaming) {
          results = [await streamResponse(finalQuery)];
        } else {
          const adapterApi = await this.getAdapterApi(context);
          const response = await adapterApi.executeQuery(finalQuery);

          const annotation = prepareAnnotation(
            metaConfigResult, normalizedQueries[0]
          );

          // TODO Can we just pass through data? Ensure hidden members can't be queried
          results = [{
            data: response.data,
            annotation
          }];
        }
      } else {
        results = await Promise.all(
          normalizedQueries.map(async (normalizedQuery, index) => {
            slowQuery = slowQuery ||
              Boolean(sqlQueries[index].slowQuery);

            const annotation = prepareAnnotation(
              metaConfigResult, normalizedQuery
            );

            if (request.streaming) {
              return streamResponse(sqlQueries[index]);
            }

            const response = await this.getSqlResponseInternal(
              context,
              normalizedQuery,
              sqlQueries[index],
            );

            return this.getResultInternal(
              context,
              queryType,
              normalizedQuery,
              sqlQueries[index],
              annotation,
              response,
              resType,
            );
          })
        );
      }

      res(request.streaming ? results[0] : {
        results,
      });
    } catch (e: any) {
      this.handleError({
        e, context, query, res, requestStarted
      });
    }
  }

  public async subscribeQueueEvents({ context, signedWithPlaygroundAuthSecret, connectionId, res }) {
    if (this.enforceSecurityChecks && !signedWithPlaygroundAuthSecret) {
      throw new CubejsHandlerError(
        403,
        'Forbidden',
        'Only for signed with playground auth secret'
      );
    }
    return (await this.getAdapterApi(context)).subscribeQueueEvents(connectionId, res);
  }

  public async unSubscribeQueueEvents({ context, connectionId }) {
    return (await this.getAdapterApi(context)).unSubscribeQueueEvents(connectionId);
  }

  public async subscribe({
    query, context, res, subscribe, subscriptionState, queryType, apiType
  }) {
    const requestStarted = new Date();
    try {
      this.log({
        type: 'Subscribe',
        query
      }, context);

      let result: any = null;
      let error: any = null;

      if (!subscribe) {
        await this.load({ query, context, res, queryType, apiType });
        return;
      }

      // TODO: RENE
      // TODO subscribe to refreshKeys instead of constantly firing load
      await this.load({
        query,
        context,
        res: (message, opts) => {
          if (!Array.isArray(message) && message.error) {
            error = { message, opts };
          } else {
            result = { message, opts };
          }
        },
        queryType,
        apiType,
      });
      const state = await subscriptionState();
      if (result && (!state || JSON.stringify(state.result) !== JSON.stringify(result))) {
        res(result.message, result.opts);
      } else if (error) {
        res(error.message, error.opts);
      }
      await subscribe({ error, result });
    } catch (e: any) {
      this.handleError({
        e, context, query, res, requestStarted
      });
    }
  }

  protected resToResultFn(res: ExpressResponse) {
    return (message, { status }: { status?: number } = {}) => (status ? res.status(status).json(message) : res.json(message));
  }

  protected parseQueryParam(query): Query | Query[] {
    if (!query || query === 'undefined') {
      throw new UserError('Query param is required');
    }

    if (typeof query === 'string') {
      try {
        return JSON.parse(query) as Query | Query[];
      } catch (e: any) {
        throw new UserError(`Unable to decode query param as JSON, error: ${e.message}`);
      }
    }

    return query as Query | Query[];
  }

  protected async getCompilerApi(context: RequestContext) {
    return this.compilerApi(context);
  }

  protected async getAdapterApi(context: RequestContext) {
    return this.adapterApi(context);
  }

  public async contextByReq(req: Request, securityContext, requestId: string): Promise<ExtendedRequestContext> {
    const extensions = typeof this.extendContext === 'function' ? await this.extendContext(req) : {};

    return {
      securityContext,
      // Deprecated, but let's allow it for now.
      authInfo: securityContext,
      signedWithPlaygroundAuthSecret: Boolean(req.signedWithPlaygroundAuthSecret),
      requestId,
      ...extensions,
    };
  }

  protected handleErrorMiddleware: ErrorRequestHandler = async (e, req: Request, res, next) => {
    this.handleError({
      e,
      context: (<any>req).context,
      res: this.resToResultFn(res),
      requestStarted: req.requestStarted || new Date(),
    });

    next(e);
  };

  public handleError({
    e, context, query, res, requestStarted
  }: HandleErrorOptions) {
    const requestId = getEnv('devMode') || context?.signedWithPlaygroundAuthSecret ? context?.requestId : undefined;

    const plainError = e.plainMessages;

    if (e instanceof CubejsHandlerError) {
      this.log({
        type: e.type,
        query,
        error: e.message,
        duration: this.duration(requestStarted)
      }, context);
      res({ error: e.message, stack: e.stack, requestId, plainError }, { status: e.status });
    } else if (e.error === 'Continue wait') {
      this.log({
        type: 'Continue wait',
        query,
        error: e.message,
        duration: this.duration(requestStarted),
      }, context);
      res({ error: e.message || e.error.message || e.error.toString(), requestId }, { status: 200 });
    } else if (e.error) {
      this.log({
        type: 'Orchestrator error',
        query,
        error: e.error,
        duration: this.duration(requestStarted),
      }, context);
      res({ error: e.message || e.error.message || e.error.toString(), requestId }, { status: 400 });
    } else if (e.type === 'UserError') {
      this.log({
        type: e.type,
        query,
        error: e.message,
        duration: this.duration(requestStarted)
      }, context);
      res(
        {
          type: e.type,
          error: e.message,
          plainError,
          stack: e.stack,
          requestId
        },
        { status: 400 }
      );
    } else {
      this.log({
        type: 'Internal Server Error',
        query,
        error: e.stack || e.toString(),
        duration: this.duration(requestStarted)
      }, context);
      res({ error: e.toString(), stack: e.stack, requestId, plainError, }, { status: 500 });
    }
  }

  protected wrapCheckAuth(fn: CheckAuthFn): PreparedCheckAuthFn {
    // We dont need to span all logs with deprecation message
    let warningShowed = false;
    // securityContext should be object
    let showWarningAboutNotObject = false;

    return async (req, auth) => {
      const result = await fn(req, auth);

      // checkAuth from config can return new security context, e.g from Python config
      if (result?.security_context) {
        req.securityContext = result?.security_context;
      }

      // We renamed authInfo to securityContext, but users can continue to use both ways
      if (req.securityContext && !req.authInfo) {
        req.authInfo = req.securityContext;
      } else if (req.authInfo) {
        if (!warningShowed) {
          this.logger('AuthInfo Deprecation', {
            warning: (
              'authInfo was renamed to securityContext, please migrate: ' +
              'https://github.com/cube-js/cube.js/blob/master/DEPRECATION.md#checkauthmiddleware'
            )
          });

          warningShowed = true;
        }

        req.securityContext = req.authInfo;
      }

      if ((typeof req.securityContext !== 'object' || req.securityContext === null) && !showWarningAboutNotObject) {
        this.logger('Security Context Should Be Object', {
          warning: (
            `Value of securityContext (previously authInfo) expected to be object, actual: ${getRealType(req.securityContext)}`
          )
        });

        showWarningAboutNotObject = true;
      }
    };
  }

  protected createDefaultCheckAuth(options?: JWTOptions, internalOptions?: CheckAuthInternalOptions): PreparedCheckAuthFn {
    type VerifyTokenFn = (auth: string, secret: string) => Promise<object | string> | object | string;

    const verifyToken = (auth, secret) => jwt.verify(auth, secret, {
      algorithms: <JWTAlgorithm[] | undefined>options?.algorithms,
      issuer: options?.issuer,
      audience: options?.audience,
      subject: options?.subject,
    });

    let checkAuthFn: VerifyTokenFn = verifyToken;

    if (options?.jwkUrl) {
      const jwks = createJWKsFetcher(options, {
        onBackgroundException: (e) => {
          this.logger('JWKs Background Fetching Error', {
            error: e.message,
          });
        },
      });

      this.releaseListeners.push(jwks.release);

      // Precache JWKs response to speedup first auth
      if (options.jwkUrl && typeof options.jwkUrl === 'string') {
        jwks.fetchOnly(options.jwkUrl).catch((e) => this.logger('JWKs Prefetching Error', {
          error: e.message,
        }));
      }

      checkAuthFn = async (auth) => {
        const decoded = <Record<string, any> | null>jwt.decode(auth, { complete: true });
        if (!decoded) {
          throw new CubejsHandlerError(
            403,
            'Forbidden',
            'Unable to decode JWT key'
          );
        }

        if (!decoded.header || !decoded.header.kid) {
          throw new CubejsHandlerError(
            403,
            'Forbidden',
            'JWT without kid inside headers'
          );
        }

        const jwk = await jwks.getJWKbyKid(
          typeof options.jwkUrl === 'function' ? await options.jwkUrl(decoded) : <string>options.jwkUrl,
          decoded.header.kid
        );
        if (!jwk) {
          throw new CubejsHandlerError(
            403,
            'Forbidden',
            `Unable to verify, JWK with kid: "${decoded.header.kid}" not found`
          );
        }

        return verifyToken(auth, jwk);
      };
    }

    const secret = options?.key || this.apiSecret;

    return async (req, auth) => {
      if (auth) {
        try {
          req.securityContext = await checkAuthFn(auth, secret);
          req.signedWithPlaygroundAuthSecret = Boolean(internalOptions?.isPlaygroundCheckAuth);
        } catch (e: any) {
          if (this.enforceSecurityChecks) {
            throw new CubejsHandlerError(403, 'Forbidden', 'Invalid token', e);
          }
        }
      } else if (this.enforceSecurityChecks) {
        // @todo Move it to 401 or 400
        throw new CubejsHandlerError(403, 'Forbidden', 'Authorization header isn\'t set');
      }
    };
  }

  protected createCheckAuthFn(options: ApiGatewayOptions): PreparedCheckAuthFn {
    const mainCheckAuthFn = options.checkAuth
      ? this.wrapCheckAuth(options.checkAuth)
      : this.createDefaultCheckAuth(options.jwt);

    if (this.playgroundAuthSecret) {
      const systemCheckAuthFn = this.createCheckAuthSystemFn();
      return async (ctx, authorization) => {
        // TODO: separate two auth workflows
        try {
          await mainCheckAuthFn(ctx, authorization);
        } catch (mainAuthError) {
          try {
            await systemCheckAuthFn(ctx, authorization);
          } catch (playgroundAuthError) {
            throw mainAuthError;
          }
        }
      };
    }

    return (ctx, authorization) => mainCheckAuthFn(ctx, authorization);
  }

  protected createCheckAuthSystemFn(): PreparedCheckAuthFn {
    const systemCheckAuthFn = this.createDefaultCheckAuth(
      {
        key: this.playgroundAuthSecret,
        algorithms: ['HS256']
      },
      { isPlaygroundCheckAuth: true }
    );

    return async (ctx, authorization) => {
      await systemCheckAuthFn(ctx, authorization);
    };
  }

  protected createContextToApiScopesFn(
    options: ApiGatewayOptions,
  ): ContextToApiScopesFn {
    return options.contextToApiScopes
      ? async (securityContext?: any, defaultApiScopes?: ApiScopes[]) => {
        const scopes = options.contextToApiScopes &&
            await options.contextToApiScopes(
              securityContext,
              defaultApiScopes,
            );
        if (!scopes || !Array.isArray(scopes)) {
          throw new Error(
            'A user-defined contextToApiScopes function returns an inconsistent type.'
          );
        } else {
          scopes.forEach((p) => {
            if (['graphql', 'meta', 'data', 'jobs'].indexOf(p) === -1) {
              throw new Error(
                `A user-defined contextToApiScopes function returns a wrong scope: ${p}`
              );
            }
          });
        }
        return scopes;
      }
      : async () => {
        const defaultApiScope = getEnv('defaultApiScope');
        if (defaultApiScope) {
          return defaultApiScope;
        } else {
          return this.contextToApiScopesDefFn();
        }
      };
  }

  protected async assertApiScope(
    scope: ApiScopes,
    securityContext?: any,
  ): Promise<void> {
    const scopes =
      await this.contextToApiScopesFn(
        securityContext || {},
        getEnv('defaultApiScope') || await this.contextToApiScopesDefFn(),
      );
    const permited = scopes.indexOf(scope) >= 0;
    if (!permited) {
      throw new CubejsHandlerError(
        403,
        'Forbidden',
        `API scope is missing: ${scope}`
      );
    }
  }

  protected extractAuthorizationHeaderWithSchema(req: Request) {
    if (typeof req.headers.authorization === 'string') {
      const parts = req.headers.authorization.split(' ', 2);
      if (parts.length === 1) {
        return parts[0];
      }

      return parts[1];
    }

    return undefined;
  }

  protected async checkAuthWrapper(checkAuthFn: PreparedCheckAuthFn, req: Request, res: ExpressResponse, next) {
    const token = this.extractAuthorizationHeaderWithSchema(req);

    try {
      await checkAuthFn(req, token);
      if (next) {
        next();
      }
    } catch (e: unknown) {
      if (e instanceof CubejsHandlerError) {
        const error = e.originalError || e;
        this.log({
          type: error.message,
          url: req.url,
          token,
          error: error.stack || error.toString()
        }, <any>req);

        res.status(e.status).json({ error: e.message });
      } else if (e instanceof Error) {
        this.log({
          type: 'Auth Error',
          token,
          error: e.stack || e.toString()
        }, <any>req);

        res.status(500).json({
          error: e.toString(),
          stack: e.stack
        });
      }
    }
  }

  protected checkAuth: RequestHandler = async (req, res, next) => {
    await this.checkAuthWrapper(this.checkAuthFn, req, res, next);
  };

  protected checkAuthSystemMiddleware: RequestHandler = async (req, res, next) => {
    await this.checkAuthWrapper(this.checkAuthSystemFn, req, res, next);
  };

  protected requestContextMiddleware: RequestHandler = async (req: Request, res: ExpressResponse, next: NextFunction) => {
    try {
      req.context = await this.contextByReq(req, req.securityContext, getRequestIdFromRequest(req));
      req.requestStarted = new Date();
      if (next) {
        next();
      }
    } catch (e: any) {
      if (next) {
        next(e);
      } else {
        throw e;
      }
    }
  };

  protected requestLogger: RequestHandler = async (req: Request, res: ExpressResponse, next: NextFunction) => {
    const details = requestParser(req, res);

    this.log({ type: 'REST API Request', ...details }, req.context);

    if (next) {
      next();
    }
  };

  protected logNetworkUsage: RequestHandler = async (req: Request, res: ExpressResponse, next: NextFunction) => {
    this.log({
      type: 'Incoming network usage',
      service: 'api-http',
      bytes: Buffer.byteLength(req.url + req.rawHeaders.join('\n')) + (Number(req.get('content-length')) || 0),
      path: req.path,
    }, req.context);
    res.on('finish', () => {
      this.log({
        type: 'Outgoing network usage',
        service: 'api-http',
        bytes: Number(res.get('content-length')) || 0,
        path: req.path,
      }, req.context);
    });
    if (next) {
      next();
    }
  };

  protected compareDateRangeTransformer(query) {
    let queryCompareDateRange;
    let compareDateRangeTDIndex;

    (query.timeDimensions || []).forEach((td, index) => {
      if (td.compareDateRange != null) {
        if (queryCompareDateRange != null) {
          throw new UserError('compareDateRange can only exist for one timeDimension');
        }

        queryCompareDateRange = td.compareDateRange;
        compareDateRangeTDIndex = index;
      }
    });

    if (queryCompareDateRange == null) {
      return query;
    }

    return queryCompareDateRange.map((dateRange) => ({
      ...R.clone(query),
      timeDimensions: query.timeDimensions.map((td, index) => {
        if (compareDateRangeTDIndex === index) {
          // eslint-disable-next-line @typescript-eslint/no-unused-vars
          const { compareDateRange, ...timeDimension } = td;
          return {
            ...timeDimension,
            dateRange
          };
        }

        return td;
      })
    }));
  }

  public log(event: { type: string, [key: string]: any }, context?: Partial<RequestContext>) {
    const { type, ...restParams } = event;

    this.logger(type, {
      ...restParams,
      ...(!context ? undefined : {
        securityContext: context.securityContext,
        requestId: context.requestId,
        ...(!context.appName ? undefined : { appName: context.appName }),
        ...(!context.protocol ? undefined : { protocol: context.protocol }),
        ...(!context.apiType ? undefined : { apiType: context.apiType }),
      })
    });
  }

  protected healthResponse(res: ExpressResponse, health: 'HEALTH' | 'DOWN') {
    res.status(health === 'HEALTH' ? 200 : 500).json({
      health,
    });
  }

  protected createSystemContextHandler = (basePath: string): RequestHandler => {
    const body: Readonly<Record<string, any>> = {
      basePath,
      dockerVersion: getEnv('dockerImageVersion') || null,
      serverCoreVersion: this.options.serverCoreVersion || null
    };

    return (req, res) => {
      res.status(200).json(body);
    };
  };

  private logProbeError(e: any, type: string): void {
    this.log({
      type,
      driverType: e.driverType,
      error: (e as Error).stack || (e as Error).toString(),
    });
  }

  protected readiness: RequestHandler = async (req, res) => {
    let health: 'HEALTH' | 'DOWN' = 'HEALTH';

    if (this.standalone) {
      try {
        const orchestratorApi = await this.adapterApi({} as any);

        // todo: test other data sources
        orchestratorApi.addDataSeenSource('default');
        await orchestratorApi.testConnection();
        await orchestratorApi.testOrchestratorConnections();
      } catch (e: any) {
        this.logProbeError(e, 'Internal Server Error on readiness probe');
        health = 'DOWN';
      }
    }

    return this.healthResponse(res, health);
  };

  protected liveness: RequestHandler = async (req, res) => {
    let health: 'HEALTH' | 'DOWN' = 'HEALTH';

    try {
      await this.dataSourceStorage.testConnections();
      // @todo Optimize this moment?
      await this.dataSourceStorage.testOrchestratorConnections();
    } catch (e: any) {
      this.logProbeError(e, 'Internal Server Error on liveness probe');
      health = 'DOWN';
    }

    return this.healthResponse(res, health);
  };

  public release() {
    for (const releaseListener of this.releaseListeners) {
      releaseListener();
    }
  }
}
export {
  UserBackgroundContext,
  ApiGatewayOptions,
  ApiGateway,
};<|MERGE_RESOLUTION|>--- conflicted
+++ resolved
@@ -419,6 +419,18 @@
      * jobs scope                                                    *
      *************************************************************** */
 
+    app.get(
+      `${this.basePath}/v1/run-scheduled-refresh`,
+      userMiddlewares,
+      userAsyncHandler(async (req, res) => {
+        await this.runScheduledRefresh({
+          queryingOptions: req.query.queryingOptions,
+          context: req.context,
+          res: this.resToResultFn(res)
+        });
+      })
+    );
+
     app.post(
       `${this.basePath}/v1/pre-aggregations/jobs`,
       userMiddlewares,
@@ -525,7 +537,6 @@
     return requestStarted && (new Date().getTime() - requestStarted.getTime());
   }
 
-<<<<<<< HEAD
   public async runScheduledRefresh({ context, res, queryingOptions }: {
     context: RequestContext,
     res: ResponseResultFn,
@@ -549,8 +560,6 @@
     }
   }
 
-=======
->>>>>>> 4bdd62f6
   private filterVisibleItemsInMeta(context: RequestContext, cubes: any[]) {
     const isDevMode = getEnv('devMode');
     function visibilityFilter(item) {
