/* eslint-disable no-restricted-syntax */
import jwt, { Algorithm as JWTAlgorithm } from 'jsonwebtoken';
import R from 'ramda';
import moment from 'moment';
import bodyParser from 'body-parser';
import { getEnv, getRealType } from '@cubejs-backend/shared';

import type {
  Response, NextFunction,
  Application as ExpressApplication,
  RequestHandler,
  ErrorRequestHandler
} from 'express';

import { getRequestIdFromRequest, requestParser } from './requestParser';
import { UserError } from './UserError';
import { CubejsHandlerError } from './CubejsHandlerError';
import { SubscriptionServer, WebSocketSendMessageFn } from './SubscriptionServer';
import { LocalSubscriptionStore } from './LocalSubscriptionStore';
import {
  getPivotQuery,
  getQueryGranularity,
  normalizeQuery,
  normalizeQueryPreAggregations,
  normalizeQueryPreAggregationPreview,
  QUERY_TYPE
} from './query';
import {
  CheckAuthFn,
  CheckAuthMiddlewareFn,
  ExtendContextFn,
  QueryRewriteFn,
  RequestContext,
  RequestLoggerMiddlewareFn,
  Request,
  ExtendedRequestContext,
  JWTOptions,
  SecurityContextExtractorFn,
} from './interfaces';
import { cachedHandler } from './cached-handler';
import { createJWKsFetcher } from './jwk';

type ResponseResultFn = (message: Record<string, any> | Record<string, any>[], extra?: { status: number }) => void;

type MetaConfig = {
  config: {
    name: string,
    title: string
  }
};

type CheckAuthInternalOptions = {
  isPlaygroundCheckAuth: boolean;
};

const toConfigMap = (metaConfig: MetaConfig[]) => R.fromPairs(
  R.map((c) => [c.config.name, c.config], metaConfig)
);

const prepareAnnotation = (metaConfig: MetaConfig[], query: any) => {
  const configMap = toConfigMap(metaConfig);

  const annotation = (memberType) => (member) => {
    const [cubeName, fieldName] = member.split('.');
    const memberWithoutGranularity = [cubeName, fieldName].join('.');
    const config = configMap[cubeName][memberType].find(m => m.name === memberWithoutGranularity);

    if (!config) {
      return undefined;
    }

    return [member, {
      title: config.title,
      shortTitle: config.shortTitle,
      description: config.description,
      type: config.type,
      format: config.format,
      meta: config.meta,
      ...(memberType === 'measures' ? {
        drillMembers: config.drillMembers,
        drillMembersGrouped: config.drillMembersGrouped
      } : {})
    }];
  };

  const dimensions = (query.dimensions || []);
  return {
    measures: R.fromPairs((query.measures || []).map(annotation('measures')).filter(a => !!a)),
    dimensions: R.fromPairs(dimensions.map(annotation('dimensions')).filter(a => !!a)),
    segments: R.fromPairs((query.segments || []).map(annotation('segments')).filter(a => !!a)),
    timeDimensions: R.fromPairs(
      R.unnest(
        (query.timeDimensions || [])
          .filter(td => !!td.granularity)
          .map(
            td => [annotation('dimensions')(`${td.dimension}.${td.granularity}`)].concat(
              // TODO: deprecated: backward compatibility for referencing time dimensions without granularity
              dimensions.indexOf(td.dimension) === -1 ? [annotation('dimensions')(td.dimension)] : []
            ).filter(a => !!a)
          )
      )
    ),
  };
};

const transformValue = (value, type) => {
  if (value && (type === 'time' || value instanceof Date)) { // TODO support for max time
    return (value instanceof Date ? moment(value) : moment.utc(value)).format(moment.HTML5_FMT.DATETIME_LOCAL_MS);
  }
  return value && value.value ? value.value : value; // TODO move to sql adapter
};

const transformData = (aliasToMemberNameMap, annotation, data, query, queryType) => (data.map(r => {
  const row = R.pipe(
    // @ts-ignore
    R.toPairs,
    R.map(p => {
      const memberName = aliasToMemberNameMap[p[0]];
      const annotationForMember = annotation[memberName];

      if (!annotationForMember) {
        throw new UserError(`You requested hidden member: '${p[0]}'. Please make it visible using \`shown: true\`. Please note primaryKey fields are \`shown: false\` by default: https://cube.dev/docs/joins#setting-a-primary-key.`);
      }

      const transformResult = [
        memberName,
        transformValue(p[1], annotationForMember.type)
      ];

      const path = memberName.split('.');

      // TODO: deprecated: backward compatibility for referencing time dimensions without granularity
      const memberNameWithoutGranularity = [path[0], path[1]].join('.');
      if (path.length === 3 && (query.dimensions || []).indexOf(memberNameWithoutGranularity) === -1) {
        return [
          transformResult,
          [
            memberNameWithoutGranularity,
            transformResult[1]
          ]
        ];
      }

      return [transformResult];
    }),
    // @ts-ignore
    R.unnest,
    R.fromPairs
  // @ts-ignore
  )(r);

  // @ts-ignore
  const [{ dimension, granularity, dateRange } = {}] = query.timeDimensions;

  if (queryType === QUERY_TYPE.COMPARE_DATE_RANGE_QUERY) {
    return {
      ...row,
      compareDateRange: dateRange.join(' - ')
    };
  } else if (queryType === QUERY_TYPE.BLENDING_QUERY) {
    return {
      ...row,
      [['time', granularity].join('.')]: row[[dimension, granularity].join('.')]
    };
  }

  return row;
}));

export type UserBackgroundContext = {
  // @deprecated Renamed to securityContext, please use securityContext.
  authInfo?: any;
  securityContext: any;
};

type BaseRequest = {
 context: RequestContext;
 res: ResponseResultFn
};

type QueryRequest = BaseRequest & {
  query: Record<string, any> | Record<string, any>[];
  queryType?: 'multi'
};

export interface ApiGatewayOptions {
  standalone: boolean;
  dataSourceStorage: any;
  refreshScheduler: any;
  scheduledRefreshContexts?: () => Promise<UserBackgroundContext[]>;
  scheduledRefreshTimeZones?: String[];
  basePath: string;
  extendContext?: ExtendContextFn;
  checkAuth?: CheckAuthFn;
  // @deprecated Please use checkAuth
  checkAuthMiddleware?: CheckAuthMiddlewareFn;
  jwt?: JWTOptions;
  requestLoggerMiddleware?: RequestLoggerMiddlewareFn;
  queryRewrite?: QueryRewriteFn;
  subscriptionStore?: any;
  enforceSecurityChecks?: boolean;
  playgroundAuthSecret?: string;
}

export class ApiGateway {
  protected readonly refreshScheduler: any;

  protected readonly scheduledRefreshContexts: ApiGatewayOptions['scheduledRefreshContexts'];

  protected readonly scheduledRefreshTimeZones: ApiGatewayOptions['scheduledRefreshTimeZones'];

  protected readonly basePath: string;

  protected readonly queryRewrite: QueryRewriteFn;

  protected readonly subscriptionStore: any;

  protected readonly enforceSecurityChecks: boolean;

  protected readonly standalone: boolean;

  protected readonly extendContext?: ExtendContextFn;

  protected readonly dataSourceStorage: any;

  public readonly checkAuthFn: CheckAuthFn;

  public readonly checkAuthSystemFn: CheckAuthFn;

  protected readonly checkAuthMiddleware: CheckAuthMiddlewareFn;

  protected readonly requestLoggerMiddleware: RequestLoggerMiddlewareFn;

  protected readonly securityContextExtractor: SecurityContextExtractorFn;

  protected readonly releaseListeners: (() => any)[] = [];

  protected readonly playgroundAuthSecret?: string;

  public constructor(
    protected readonly apiSecret: string,
    protected readonly compilerApi: any,
    protected readonly adapterApi: any,
    protected readonly logger: any,
    protected readonly options: ApiGatewayOptions,
  ) {
    this.dataSourceStorage = options.dataSourceStorage;
    this.refreshScheduler = options.refreshScheduler;
    this.scheduledRefreshContexts = options.scheduledRefreshContexts;
    this.scheduledRefreshTimeZones = options.scheduledRefreshTimeZones;
    this.standalone = options.standalone;
    this.basePath = options.basePath;
    this.playgroundAuthSecret = options.playgroundAuthSecret;

    this.queryRewrite = options.queryRewrite || (async (query) => query);
    this.subscriptionStore = options.subscriptionStore || new LocalSubscriptionStore();
    this.enforceSecurityChecks = options.enforceSecurityChecks || (process.env.NODE_ENV === 'production');
    this.extendContext = options.extendContext;

    this.checkAuthFn = this.createCheckAuthFn(options);
    this.checkAuthSystemFn = this.createCheckAuthSystemFn();
    this.checkAuthMiddleware = options.checkAuthMiddleware
      ? this.wrapCheckAuthMiddleware(options.checkAuthMiddleware)
      : this.checkAuth;
    this.securityContextExtractor = this.createSecurityContextExtractor(options.jwt);
    this.requestLoggerMiddleware = options.requestLoggerMiddleware || this.requestLogger;
  }

  public initApp(app: ExpressApplication) {
    const userMiddlewares: RequestHandler[] = [
      this.checkAuthMiddleware,
      this.requestContextMiddleware,
      this.requestLoggerMiddleware
    ];

    // @todo Should we pass requestLoggerMiddleware?
    const guestMiddlewares = [];

    app.get(`${this.basePath}/v1/load`, userMiddlewares, (async (req, res) => {
      await this.load({
        query: req.query.query,
        context: req.context,
        res: this.resToResultFn(res),
        queryType: req.query.queryType
      });
    }));

    const jsonParser = bodyParser.json({ limit: '1mb' });
    app.post(`${this.basePath}/v1/load`, jsonParser, userMiddlewares, (async (req, res) => {
      await this.load({
        query: req.body.query,
        context: req.context,
        res: this.resToResultFn(res),
        queryType: req.body.queryType
      });
    }));

    app.get(`${this.basePath}/v1/subscribe`, userMiddlewares, (async (req, res) => {
      await this.load({
        query: req.query.query,
        context: req.context,
        res: this.resToResultFn(res),
        queryType: req.query.queryType
      });
    }));

    app.get(`${this.basePath}/v1/sql`, userMiddlewares, (async (req, res) => {
      await this.sql({
        query: req.query.query,
        context: req.context,
        res: this.resToResultFn(res)
      });
    }));

    app.get(`${this.basePath}/v1/meta`, userMiddlewares, (async (req, res) => {
      await this.meta({
        context: req.context,
        res: this.resToResultFn(res)
      });
    }));

    app.get(`${this.basePath}/v1/run-scheduled-refresh`, userMiddlewares, (async (req, res) => {
      await this.runScheduledRefresh({
        queryingOptions: req.query.queryingOptions,
        context: req.context,
        res: this.resToResultFn(res)
      });
    }));

    app.get(`${this.basePath}/v1/dry-run`, userMiddlewares, (async (req, res) => {
      await this.dryRun({
        query: req.query.query,
        context: req.context,
        res: this.resToResultFn(res)
      });
    }));

    app.post(`${this.basePath}/v1/dry-run`, jsonParser, userMiddlewares, (async (req, res) => {
      await this.dryRun({
        query: req.body.query,
        context: req.context,
        res: this.resToResultFn(res)
      });
    }));

    if (this.playgroundAuthSecret) {
      const systemMiddlewares: RequestHandler[] = [
        this.checkAuthSystemMiddleware,
        this.requestContextMiddleware,
        this.requestLoggerMiddleware
      ];

      app.get('/cubejs-system/v1/context', systemMiddlewares, this.createSystemContextHandler(this.basePath));

      app.get('/cubejs-system/v1/pre-aggregations', systemMiddlewares, (async (req, res) => {
        await this.getPreAggregations({
          context: req.context,
          res: this.resToResultFn(res)
        });
      }));

      app.get('/cubejs-system/v1/pre-aggregations/security-contexts', systemMiddlewares, (async (req, res) => {
        const contexts = this.scheduledRefreshContexts ? await this.scheduledRefreshContexts() : [];
        this.resToResultFn(res)({
          securityContexts: contexts
            .map(ctx => ctx && (ctx.securityContext || ctx.authInfo))
            .filter(ctx => ctx)
        });
      }));

      app.get('/cubejs-system/v1/pre-aggregations/timezones', systemMiddlewares, (async (req, res) => {
        this.resToResultFn(res)({
          timezones: this.scheduledRefreshTimeZones || []
        });
      }));

      app.post('/cubejs-system/v1/pre-aggregations/partitions', jsonParser, systemMiddlewares, (async (req, res) => {
        await this.getPreAggregationPartitions({
          query: req.body.query,
          context: req.context,
          res: this.resToResultFn(res)
        });
      }));

      app.post('/cubejs-system/v1/pre-aggregations/preview', jsonParser, systemMiddlewares, (async (req, res) => {
        await this.getPreAggregationPreview({
          query: req.body.query,
          context: req.context,
          res: this.resToResultFn(res)
        });
      }));

      app.post('/cubejs-system/v1/pre-aggregations/build', jsonParser, systemMiddlewares, (async (req, res) => {
        await this.buildPreAggregations({
          query: req.body.query,
          context: req.context,
          res: this.resToResultFn(res)
        });
      }));

      app.post('/cubejs-system/v1/pre-aggregations/queue', jsonParser, systemMiddlewares, (async (req, res) => {
        await this.getPreAggregationsInQueue({
          context: req.context,
          res: this.resToResultFn(res)
        });
      }));
    }

    app.get('/readyz', guestMiddlewares, cachedHandler(this.readiness));
    app.get('/livez', guestMiddlewares, cachedHandler(this.liveness));

    app.use(this.handleErrorMiddleware);
  }

  public initSubscriptionServer(sendMessage: WebSocketSendMessageFn) {
    return new SubscriptionServer(this, sendMessage, this.subscriptionStore);
  }

  protected duration(requestStarted) {
    return requestStarted && (new Date().getTime() - requestStarted.getTime());
  }

  public async runScheduledRefresh({ context, res, queryingOptions }: {
    context: RequestContext,
    res: ResponseResultFn,
    queryingOptions: any
  }) {
    const requestStarted = new Date();
    try {
      const refreshScheduler = this.refreshScheduler();
      res(await refreshScheduler.runScheduledRefresh(context, {
        ...this.parseQueryParam(queryingOptions || {}),
        throwErrors: true
      }));
    } catch (e) {
      this.handleError({
        e, context, res, requestStarted
      });
    }
  }

  public async meta({ context, res }: { context: RequestContext, res: ResponseResultFn }) {
    const requestStarted = new Date();
    try {
      const metaConfig = await this.getCompilerApi(context).metaConfig({ requestId: context.requestId });
      const cubes = metaConfig.map(c => c.config);
      res({ cubes });
    } catch (e) {
      this.handleError({
        e, context, res, requestStarted
      });
    }
  }

  public async getPreAggregations({ context, res }: { context: RequestContext, res: ResponseResultFn }) {
    const requestStarted = new Date();
    try {
      const preAggregations = await this.getCompilerApi(context).preAggregations();

      res({ preAggregations });
    } catch (e) {
      this.handleError({
        e, context, res, requestStarted
      });
    }
  }

  public async getPreAggregationPartitions(
    { query, context, res }: { query: any, context: RequestContext, res: ResponseResultFn }
  ) {
    const requestStarted = new Date();
    try {
      query = normalizeQueryPreAggregations(
        this.parseQueryParam(query),
        { timezones: this.scheduledRefreshTimeZones }
      );
      const orchestratorApi = this.getAdapterApi(context);
      const compilerApi = this.getCompilerApi(context);

      const preAggregationPartitions = await this.refreshScheduler()
        .preAggregationPartitions(
          context,
          compilerApi,
          query
        );

      const preAggregationVersionEntries = preAggregationPartitions &&
        await orchestratorApi.getPreAggregationVersionEntries(
          context,
          preAggregationPartitions,
          compilerApi.preAggregationsSchema
        );

      const mergePartitionsAndVersionEntries = () => {
        const preAggregationVersionEntriesByName = preAggregationVersionEntries.reduce((obj, versionEntry) => {
          if (!obj[versionEntry.table_name]) obj[versionEntry.table_name] = [];
          obj[versionEntry.table_name].push(versionEntry);
          return obj;
        }, {});

        return ({ preAggregation, partitions, ...props }) => ({
          ...props,
          preAggregation,
          partitions: partitions.map(partition => {
            partition.versionEntries = preAggregationVersionEntriesByName[partition.sql?.tableName] || [];
            return partition;
          }),
        });
      };

      res({
        preAggregationPartitions: preAggregationPartitions.map(mergePartitionsAndVersionEntries())
      });
    } catch (e) {
      this.handleError({
        e, context, res, requestStarted
      });
    }
  }

  public async getPreAggregationPreview(
    { query, context, res }: { query: any, context: RequestContext, res: ResponseResultFn }
  ) {
    const requestStarted = new Date();
    try {
      query = normalizeQueryPreAggregationPreview(this.parseQueryParam(query));
      const { preAggregationId, refreshRange, versionEntry, timezone } = query;

      const orchestratorApi = this.getAdapterApi(context);
      const compilerApi = this.getCompilerApi(context);

      const preAggregationPartitions = await this.refreshScheduler()
        .preAggregationPartitions(
          context,
          compilerApi,
          {
            timezones: [timezone],
            preAggregations: [{ id: preAggregationId, refreshRange }]
          }
        );
      const { partitions } = (preAggregationPartitions && preAggregationPartitions[0] || {});
      const preAggregationPartition = partitions && partitions.find(p => p.sql?.tableName === versionEntry.table_name);

      res({
        preview: preAggregationPartition && await orchestratorApi.getPreAggregationPreview(
          context,
          preAggregationPartition,
          query.versionEntry
        )
      });
    } catch (e) {
      this.handleError({
        e, context, res, requestStarted
      });
    }
  }

  public async buildPreAggregations(
    { query, context, res }: { query: any, context: RequestContext, res: ResponseResultFn }
  ) {
    const requestStarted = new Date();
    try {
      query = normalizeQueryPreAggregations(this.parseQueryParam(query));
<<<<<<< HEAD
      await this.refreshScheduler()
=======
      const result = await this.refreshScheduler()
>>>>>>> 692372e1
        .buildPreAggregations(
          context,
          this.getCompilerApi(context),
          query
        );

<<<<<<< HEAD
      res({});
=======
      res({ result });
>>>>>>> 692372e1
    } catch (e) {
      this.handleError({
        e, context, res, requestStarted
      });
    }
  }

  public async getPreAggregationsInQueue(
    { context, res }: { context: RequestContext, res: ResponseResultFn }
  ) {
    const requestStarted = new Date();
    try {
      const orchestratorApi = this.getAdapterApi(context);
      res({
        result: await orchestratorApi.getPreAggregationQueueStates()
      });
    } catch (e) {
      this.handleError({
        e, context, res, requestStarted
      });
    }
  }

  protected async getNormalizedQueries(query, context: RequestContext): Promise<any> {
    query = this.parseQueryParam(query);
    let queryType = QUERY_TYPE.REGULAR_QUERY;

    if (!Array.isArray(query)) {
      query = this.compareDateRangeTransformer(query);
      if (Array.isArray(query)) {
        queryType = QUERY_TYPE.COMPARE_DATE_RANGE_QUERY;
      }
    } else {
      queryType = QUERY_TYPE.BLENDING_QUERY;
    }

    const queries = Array.isArray(query) ? query : [query];
    const normalizedQueries = await Promise.all(
      queries.map((currentQuery) => this.queryRewrite(normalizeQuery(currentQuery), context))
    );

    if (normalizedQueries.find((currentQuery) => !currentQuery)) {
      throw new Error('queryTransformer returned null query. Please check your queryTransformer implementation');
    }

    if (queryType === QUERY_TYPE.BLENDING_QUERY) {
      const queryGranularity = getQueryGranularity(normalizedQueries);

      if (queryGranularity.length > 1) {
        throw new UserError('Data blending query granularities must match');
      }
      if (queryGranularity.filter(Boolean).length === 0) {
        throw new UserError('Data blending query without granularity is not supported');
      }
    }

    return [queryType, normalizedQueries];
  }

  public async sql({ query, context, res }: QueryRequest) {
    const requestStarted = new Date();

    try {
      query = this.parseQueryParam(query);
      const [queryType, normalizedQueries] = await this.getNormalizedQueries(query, context);

      const sqlQueries = await Promise.all<any>(
        normalizedQueries.map((normalizedQuery) => this.getCompilerApi(context).getSql(
          this.coerceForSqlQuery(normalizedQuery, context),
          { includeDebugInfo: getEnv('devMode') || context.signedWithPlaygroundAuthSecret }
        ))
      );

      const toQuery = (sqlQuery) => ({
        ...sqlQuery,
        order: R.fromPairs(sqlQuery.order.map(({ id: key, desc }) => [key, desc ? 'desc' : 'asc']))
      });

      res(queryType === QUERY_TYPE.REGULAR_QUERY ?
        { sql: toQuery(sqlQueries[0]) } :
        sqlQueries.map((sqlQuery) => ({ sql: toQuery(sqlQuery) })));
    } catch (e) {
      this.handleError({
        e, context, query, res, requestStarted
      });
    }
  }

  protected createSecurityContextExtractor(options?: JWTOptions): SecurityContextExtractorFn {
    if (options?.claimsNamespace) {
      return (ctx: Readonly<RequestContext>) => {
        if (typeof ctx.securityContext === 'object' && ctx.securityContext !== null) {
          if (<string>options.claimsNamespace in ctx.securityContext) {
            return ctx.securityContext[<string>options.claimsNamespace];
          }
        }

        return {};
      };
    }

    let checkAuthDeprecationShown: boolean = false;

    return (ctx: Readonly<RequestContext>) => {
      let securityContext: any = {};

      if (typeof ctx.securityContext === 'object' && ctx.securityContext !== null) {
        if (ctx.securityContext.u) {
          if (!checkAuthDeprecationShown) {
            this.logger('JWT U Property Deprecation', {
              warning: (
                'Storing security context in the u property within the payload is now deprecated, please migrate: ' +
                'https://github.com/cube-js/cube.js/blob/master/DEPRECATION.md#authinfo'
              )
            });

            checkAuthDeprecationShown = true;
          }

          securityContext = {
            ...ctx.securityContext,
            ...ctx.securityContext.u,
          };

          delete securityContext.u;
        } else {
          securityContext = ctx.securityContext;
        }
      }

      return securityContext;
    };
  }

  protected coerceForSqlQuery(query, context: Readonly<RequestContext>) {
    return {
      ...query,
      timeDimensions: query.timeDimensions || [],
      contextSymbols: {
        securityContext: this.securityContextExtractor(context),
      },
      requestId: context.requestId
    };
  }

  protected async dryRun({ query, context, res }: QueryRequest) {
    const requestStarted = new Date();

    try {
      const [queryType, normalizedQueries] = await this.getNormalizedQueries(query, context);

      const sqlQueries = await Promise.all<any>(
        normalizedQueries.map((normalizedQuery) => this.getCompilerApi(context).getSql(
          this.coerceForSqlQuery(normalizedQuery, context),
          { includeDebugInfo: getEnv('devMode') || context.signedWithPlaygroundAuthSecret }
        ))
      );

      res({
        queryType,
        normalizedQueries,
        queryOrder: sqlQueries.map((sqlQuery) => R.fromPairs(
          sqlQuery.order.map(({ id: member, desc }) => [member, desc ? 'desc' : 'asc'])
        )),
        transformedQueries: sqlQueries.map((sqlQuery) => sqlQuery.canUseTransformedQuery),
        pivotQuery: getPivotQuery(queryType, normalizedQueries)
      });
    } catch (e) {
      this.handleError({
        e, context, query, res, requestStarted
      });
    }
  }

  public async load({ query, context, res, ...props }: QueryRequest) {
    const requestStarted = new Date();

    try {
      query = this.parseQueryParam(query);
      this.log({
        type: 'Load Request',
        query
      }, context);

      const [queryType, normalizedQueries] = await this.getNormalizedQueries(query, context);

      const [metaConfigResult, ...sqlQueries] = await Promise.all(
        [
          this.getCompilerApi(context).metaConfig({ requestId: context.requestId })
        ].concat(normalizedQueries.map(
          async (normalizedQuery, index) => {
            const loadRequestSQLStarted = new Date();
            const sqlQuery = await this.getCompilerApi(context).getSql(
              this.coerceForSqlQuery(normalizedQuery, context)
            );

            this.log({
              type: 'Load Request SQL',
              duration: this.duration(loadRequestSQLStarted),
              query: normalizedQueries[index],
              sqlQuery
            }, context);

            return sqlQuery;
          }
        ))
      );

      let slowQuery = false;
      const results = await Promise.all<any[]>(normalizedQueries.map(async (normalizedQuery, index) => {
        const sqlQuery = sqlQueries[index];
        const annotation = prepareAnnotation(metaConfigResult, normalizedQuery);
        const aliasToMemberNameMap = sqlQuery.aliasNameToMember;

        const toExecute = {
          ...sqlQuery,
          query: sqlQuery.sql[0],
          values: sqlQuery.sql[1],
          continueWait: true,
          renewQuery: normalizedQuery.renewQuery,
          requestId: context.requestId,
          context
        };

        const response = await this.getAdapterApi(context).executeQuery(toExecute);

        const flattenAnnotation = {
          ...annotation.measures,
          ...annotation.dimensions,
          ...annotation.timeDimensions
        };

        slowQuery = slowQuery || Boolean(response.slowQuery);

        return {
          query: normalizedQuery,
          data: transformData(
            aliasToMemberNameMap,
            flattenAnnotation,
            response.data,
            normalizedQuery,
            queryType
          ),
          lastRefreshTime: response.lastRefreshTime?.toISOString(),
          ...(getEnv('devMode') || context.signedWithPlaygroundAuthSecret ? {
            refreshKeyValues: response.refreshKeyValues,
            usedPreAggregations: response.usedPreAggregations,
            transformedQuery: sqlQuery.canUseTransformedQuery,
          } : null),
          annotation,
          dataSource: response.dataSource,
          dbType: response.dbType,
          extDbType: response.extDbType,
          external: response.external,
          slowQuery: Boolean(response.slowQuery)
        };
      }));

      this.log({
        type: 'Load Request Success',
        query,
        duration: this.duration(requestStarted),
        queriesWithPreAggregations: results.filter((r: any) => Object.keys(r.usedPreAggregations || {}).length).length,
        queriesWithData: results.filter((r: any) => r.data?.length).length
      }, context);

      if (queryType !== QUERY_TYPE.REGULAR_QUERY && props.queryType == null) {
        throw new UserError(`'${queryType}' query type is not supported by the client. Please update the client.`);
      }

      if (props.queryType === 'multi') {
        res({
          queryType,
          results,
          pivotQuery: getPivotQuery(queryType, normalizedQueries),
          slowQuery
        });
      } else {
        res(results[0]);
      }
    } catch (e) {
      this.handleError({
        e, context, query, res, requestStarted
      });
    }
  }

  public async subscribe({
    query, context, res, subscribe, subscriptionState, queryType
  }) {
    const requestStarted = new Date();
    try {
      this.log({
        type: 'Subscribe',
        query
      }, context);

      let result: any = null;
      let error: any = null;

      if (!subscribe) {
        await this.load({ query, context, res, queryType });
        return;
      }

      // TODO subscribe to refreshKeys instead of constantly firing load
      await this.load({
        query,
        context,
        res: (message, opts) => {
          if (!Array.isArray(message) && message.error) {
            error = { message, opts };
          } else {
            result = { message, opts };
          }
        },
        queryType
      });
      const state = await subscriptionState();
      if (result && (!state || JSON.stringify(state.result) !== JSON.stringify(result))) {
        res(result.message, result.opts);
      } else if (error) {
        res(error.message, error.opts);
      }
      await subscribe({ error, result });
    } catch (e) {
      this.handleError({
        e, context, query, res, requestStarted
      });
    }
  }

  protected resToResultFn(res: Response) {
    // @ts-ignore
    return (message, { status } = {}) => (status ? res.status(status).json(message) : res.json(message));
  }

  protected parseQueryParam(query) {
    if (!query || query === 'undefined') {
      throw new UserError('query param is required');
    }
    if (typeof query === 'string') {
      query = JSON.parse(query);
    }
    return query;
  }

  protected getCompilerApi(context) {
    if (typeof this.compilerApi === 'function') {
      return this.compilerApi(context);
    }

    return this.compilerApi;
  }

  protected getAdapterApi(context) {
    if (typeof this.adapterApi === 'function') {
      return this.adapterApi(context);
    }

    return this.adapterApi;
  }

  public async contextByReq(req: Request, securityContext, requestId: string): Promise<ExtendedRequestContext> {
    const extensions = typeof this.extendContext === 'function' ? await this.extendContext(req) : {};

    return {
      securityContext,
      // Deprecated, but let's allow it for now.
      authInfo: securityContext,
      signedWithPlaygroundAuthSecret: Boolean(req.signedWithPlaygroundAuthSecret),
      requestId,
      ...extensions
    };
  }

  protected handleErrorMiddleware: ErrorRequestHandler = async (e, req, res, next) => {
    this.handleError({
      e,
      context: (<any>req).context,
      res: this.resToResultFn(res),
      requestStarted: new Date(),
    });

    next(e);
  };

  public handleError({
    e, context, query, res, requestStarted
  }: any) {
    if (e instanceof CubejsHandlerError) {
      this.log({
        type: e.type,
        query,
        error: e.message,
        duration: this.duration(requestStarted)
      }, context);
      res({ error: e.message }, { status: e.status });
    } else if (e.error === 'Continue wait') {
      this.log({
        type: 'Continue wait',
        query,
        error: e.message,
        duration: this.duration(requestStarted)
      }, context);
      res(e, { status: 200 });
    } else if (e.error) {
      this.log({
        type: 'Orchestrator error',
        query,
        error: e.error,
        duration: this.duration(requestStarted)
      }, context);
      res(e, { status: 400 });
    } else if (e.type === 'UserError') {
      this.log({
        type: e.type,
        query,
        error: e.message,
        duration: this.duration(requestStarted)
      }, context);
      res(
        {
          type: e.type,
          error: e.message
        },
        { status: 400 }
      );
    } else {
      this.log({
        type: 'Internal Server Error',
        query,
        error: e.stack || e.toString(),
        duration: this.duration(requestStarted)
      }, context);
      res({ error: e.toString() }, { status: 500 });
    }
  }

  protected wrapCheckAuthMiddleware(fn: CheckAuthMiddlewareFn): CheckAuthMiddlewareFn {
    this.logger('CheckAuthMiddleware Middleware Deprecation', {
      warning: (
        'Option checkAuthMiddleware is now deprecated in favor of checkAuth, please migrate: ' +
        'https://github.com/cube-js/cube.js/blob/master/DEPRECATION.md#checkauthmiddleware'
      )
    });

    let showWarningAboutNotObject = false;

    return (req, res, next) => {
      fn(req, res, (e) => {
        // We renamed authInfo to securityContext, but users can continue to use both ways
        if (req.securityContext && !req.authInfo) {
          req.authInfo = req.securityContext;
        } else if (req.authInfo) {
          req.securityContext = req.authInfo;
        }

        if ((typeof req.securityContext !== 'object' || req.securityContext === null) && !showWarningAboutNotObject) {
          this.logger('Security Context Should Be Object', {
            warning: (
              `Value of securityContext (previously authInfo) expected to be object, actual: ${getRealType(req.securityContext)}`
            )
          });

          showWarningAboutNotObject = true;
        }

        next(e);
      });
    };
  }

  protected wrapCheckAuth(fn: CheckAuthFn): CheckAuthFn {
    // We dont need to span all logs with deprecation message
    let warningShowed = false;
    // securityContext should be object
    let showWarningAboutNotObject = false;

    return async (req, auth) => {
      await fn(req, auth);

      // We renamed authInfo to securityContext, but users can continue to use both ways
      if (req.securityContext && !req.authInfo) {
        req.authInfo = req.securityContext;
      } else if (req.authInfo) {
        if (!warningShowed) {
          this.logger('AuthInfo Deprecation', {
            warning: (
              'authInfo was renamed to securityContext, please migrate: ' +
              'https://github.com/cube-js/cube.js/blob/master/DEPRECATION.md#checkauthmiddleware'
            )
          });

          warningShowed = true;
        }

        req.securityContext = req.authInfo;
      }

      if ((typeof req.securityContext !== 'object' || req.securityContext === null) && !showWarningAboutNotObject) {
        this.logger('Security Context Should Be Object', {
          warning: (
            `Value of securityContext (previously authInfo) expected to be object, actual: ${getRealType(req.securityContext)}`
          )
        });

        showWarningAboutNotObject = true;
      }
    };
  }

  protected createDefaultCheckAuth(options?: JWTOptions, internalOptions?: CheckAuthInternalOptions): CheckAuthFn {
    type VerifyTokenFn = (auth: string, secret: string) => Promise<object|string>|object|string;

    const verifyToken = (auth, secret) => jwt.verify(auth, secret, {
      algorithms: <JWTAlgorithm[] | undefined>options?.algorithms,
      issuer: options?.issuer,
      audience: options?.audience,
      subject: options?.subject,
    });

    let checkAuthFn: VerifyTokenFn = verifyToken;

    if (options?.jwkUrl) {
      const jwks = createJWKsFetcher(options, {
        onBackgroundException: (e) => {
          this.logger('JWKs Background Fetching Error', {
            error: e.message,
          });
        },
      });

      this.releaseListeners.push(jwks.release);

      // Precache JWKs response to speedup first auth
      if (options.jwkUrl && typeof options.jwkUrl === 'string') {
        jwks.fetchOnly(options.jwkUrl).catch((e) => this.logger('JWKs Prefetching Error', {
          error: e.message,
        }));
      }

      checkAuthFn = async (auth) => {
        const decoded = <Record<string, any>|null>jwt.decode(auth, { complete: true });
        if (!decoded) {
          throw new CubejsHandlerError(
            403,
            'Forbidden',
            'Unable to decode JWT key'
          );
        }

        if (!decoded.header || !decoded.header.kid) {
          throw new CubejsHandlerError(
            403,
            'Forbidden',
            'JWT without kid inside headers'
          );
        }

        const jwk = await jwks.getJWKbyKid(
          typeof options.jwkUrl === 'function' ? options.jwkUrl(decoded) : <string>options.jwkUrl,
          decoded.header.kid
        );
        if (!jwk) {
          throw new CubejsHandlerError(
            403,
            'Forbidden',
            `Unable to verify, JWK with kid: "${decoded.header.kid}" not found`
          );
        }

        return verifyToken(auth, jwk);
      };
    }

    const secret = options?.key || this.apiSecret;

    return async (req, auth) => {
      if (auth) {
        try {
          req.securityContext = await checkAuthFn(auth, secret);
          req.signedWithPlaygroundAuthSecret = Boolean(internalOptions?.isPlaygroundCheckAuth);
        } catch (e) {
          if (this.enforceSecurityChecks) {
            throw new CubejsHandlerError(403, 'Forbidden', 'Invalid token');
          } else {
            this.log({
              type: e.message,
              token: auth,
              error: e.stack || e.toString()
            }, <any>req);
          }
        }
      } else if (this.enforceSecurityChecks) {
        // @todo Move it to 401 or 400
        throw new CubejsHandlerError(403, 'Forbidden', 'Authorization header isn\'t set');
      }
    };
  }

  protected createCheckAuthFn(options: ApiGatewayOptions): CheckAuthFn {
    const mainCheckAuthFn = options.checkAuth
      ? this.wrapCheckAuth(options.checkAuth)
      : this.createDefaultCheckAuth(options.jwt);

    if (this.playgroundAuthSecret) {
      const systemCheckAuthFn = this.createCheckAuthSystemFn();
      return async (ctx, authorization) => {
        try {
          await mainCheckAuthFn(ctx, authorization);
        } catch (error) {
          await systemCheckAuthFn(ctx, authorization);
        }
      };
    }

    return (ctx, authorization) => mainCheckAuthFn(ctx, authorization);
  }

  protected createCheckAuthSystemFn(): CheckAuthFn {
    const systemCheckAuthFn = this.createDefaultCheckAuth(
      {
        key: this.playgroundAuthSecret,
        algorithms: ['HS256']
      },
      { isPlaygroundCheckAuth: true }
    );

    return async (ctx, authorization) => {
      await systemCheckAuthFn(ctx, authorization);
    };
  }

  protected extractAuthorizationHeaderWithSchema(req: Request) {
    if (typeof req.headers.authorization === 'string') {
      const parts = req.headers.authorization.split(' ', 2);
      if (parts.length === 1) {
        return parts[0];
      }

      return parts[1];
    }

    return undefined;
  }

  protected async checkAuthWrapper(checkAuthFn: CheckAuthFn, req: Request, res: Response, next) {
    const token = this.extractAuthorizationHeaderWithSchema(req);

    try {
      await checkAuthFn(req, token);
      if (next) {
        next();
      }
    } catch (e) {
      if (e instanceof CubejsHandlerError) {
        res.status(e.status).json({ error: e.message });
      } else {
        this.log({
          type: 'Auth Error',
          token,
          error: e.stack || e.toString()
        }, <any>req);
        res.status(500).json({ error: e.toString() });
      }
    }
  }

  protected checkAuth: RequestHandler = async (req, res, next) => {
    await this.checkAuthWrapper(this.checkAuthFn, req, res, next);
  };

  protected checkAuthSystemMiddleware: RequestHandler = async (req, res, next) => {
    await this.checkAuthWrapper(this.checkAuthSystemFn, req, res, next);
  };

  protected requestContextMiddleware: RequestHandler = async (req: Request, res: Response, next: NextFunction) => {
    req.context = await this.contextByReq(req, req.securityContext, getRequestIdFromRequest(req));
    if (next) {
      next();
    }
  };

  protected requestLogger: RequestHandler = async (req: Request, res: Response, next: NextFunction) => {
    const details = requestParser(req, res);

    this.log({ type: 'REST API Request', ...details }, req.context);

    if (next) {
      next();
    }
  };

  protected compareDateRangeTransformer(query) {
    let queryCompareDateRange;
    let compareDateRangeTDIndex;

    (query.timeDimensions || []).forEach((td, index) => {
      if (td.compareDateRange != null) {
        if (queryCompareDateRange != null) {
          throw new UserError('compareDateRange can only exist for one timeDimension');
        }

        queryCompareDateRange = td.compareDateRange;
        compareDateRangeTDIndex = index;
      }
    });

    if (queryCompareDateRange == null) {
      return query;
    }

    return queryCompareDateRange.map((dateRange) => ({
      ...R.clone(query),
      timeDimensions: query.timeDimensions.map((td, index) => {
        if (compareDateRangeTDIndex === index) {
          // eslint-disable-next-line @typescript-eslint/no-unused-vars
          const { compareDateRange, ...timeDimension } = td;
          return {
            ...timeDimension,
            dateRange
          };
        }

        return td;
      })
    }));
  }

  protected log(event: { type: string, [key: string]: any }, context?: RequestContext) {
    const { type, ...restParams } = event;

    this.logger(type, {
      ...restParams,
      ...(!context ? undefined : {
        securityContext: context.securityContext,
        requestId: context.requestId
      })
    });
  }

  protected healthResponse(res: Response, health: 'HEALTH' | 'DOWN') {
    res.status(health === 'HEALTH' ? 200 : 500).json({
      health,
    });
  }

  protected createSystemContextHandler = (basePath: string): RequestHandler => {
    const body: Readonly<Record<string, any>> = {
      basePath,
    };

    return (req, res) => {
      res.status(200).json(body);
    };
  };

  protected readiness: RequestHandler = async (req, res) => {
    let health: 'HEALTH' | 'DOWN' = 'HEALTH';

    if (this.standalone) {
      const orchestratorApi = await this.adapterApi({});

      try {
        // todo: test other data sources
        orchestratorApi.addDataSeenSource('default');
        await orchestratorApi.testConnection();
      } catch (e) {
        this.log({
          type: 'Internal Server Error on readiness probe',
          error: e.stack || e.toString(),
        });

        return this.healthResponse(res, 'DOWN');
      }

      try {
        await orchestratorApi.testOrchestratorConnections();
      } catch (e) {
        this.log({
          type: 'Internal Server Error on readiness probe',
          error: e.stack || e.toString(),
        });

        health = 'DOWN';
      }
    }

    return this.healthResponse(res, health);
  };

  protected liveness: RequestHandler = async (req, res) => {
    let health: 'HEALTH' | 'DOWN' = 'HEALTH';

    try {
      await this.dataSourceStorage.testConnections();
    } catch (e) {
      this.log({
        type: 'Internal Server Error on liveness probe',
        error: e.stack || e.toString(),
      });

      return this.healthResponse(res, 'DOWN');
    }

    try {
      // @todo Optimize this moment?
      await this.dataSourceStorage.testOrchestratorConnections();
    } catch (e) {
      this.log({
        type: 'Internal Server Error on liveness probe',
        error: e.stack || e.toString(),
      });

      health = 'DOWN';
    }

    return this.healthResponse(res, health);
  };

  public release() {
    for (const releaseListener of this.releaseListeners) {
      releaseListener();
    }
  }
}<|MERGE_RESOLUTION|>--- conflicted
+++ resolved
@@ -561,22 +561,14 @@
     const requestStarted = new Date();
     try {
       query = normalizeQueryPreAggregations(this.parseQueryParam(query));
-<<<<<<< HEAD
-      await this.refreshScheduler()
-=======
       const result = await this.refreshScheduler()
->>>>>>> 692372e1
         .buildPreAggregations(
           context,
           this.getCompilerApi(context),
           query
         );
 
-<<<<<<< HEAD
-      res({});
-=======
       res({ result });
->>>>>>> 692372e1
     } catch (e) {
       this.handleError({
         e, context, res, requestStarted
