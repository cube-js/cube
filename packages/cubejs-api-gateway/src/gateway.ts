--- conflicted
+++ resolved
@@ -451,15 +451,12 @@
   public async metaExtended({ context, res }: { context: RequestContext, res: ResponseResultFn }) {
     const requestStarted = new Date();
 
-<<<<<<< HEAD
-=======
     // TODO: test and remove this function.
     // eslint-disable-next-line @typescript-eslint/no-unused-vars
     function visibilityFilter(item) {
       return getEnv('devMode') || context.signedWithPlaygroundAuthSecret || item.isVisible;
     }
 
->>>>>>> 2c5db32f
     try {
       const metaConfigExtended = await this.getCompilerApi(context).metaConfigExtended({
         requestId: context.requestId,
@@ -1094,7 +1091,7 @@
           'A user\'s query must contain a body'
         );
       }
-      
+
       if (!(query as Record<string, any>).query) {
         throw new UserError(
           'A user\'s query must contain at least one query param.'
