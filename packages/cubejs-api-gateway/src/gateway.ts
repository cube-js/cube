--- conflicted
+++ resolved
@@ -1160,13 +1160,9 @@
     e, context, query, res, requestStarted
   }: any) {
     const { requestId } = context ?? {};
-<<<<<<< HEAD
-
-=======
-    
+
     const plainError = e.plainMessages;
-    
->>>>>>> 729bf1c2
+
     if (e instanceof CubejsHandlerError) {
       this.log({
         type: e.type,
