--- conflicted
+++ resolved
@@ -144,19 +144,13 @@
     dateRange: [
       Joi.array().items(Joi.string()).min(1).max(2),
       Joi.string()
-<<<<<<< HEAD
     ],
     compareDateRange: Joi.array()
   }).xor('dateRange', 'compareDateRange')),
-  order: Joi.object().pattern(id, Joi.valid('asc', 'desc')),
-=======
-    ]
-  })),
   order: Joi.alternatives(
     Joi.object().pattern(id, Joi.valid('asc', 'desc')),
     Joi.array().items(Joi.array().min(2).ordered(id, Joi.valid('asc', 'desc')))
   ),
->>>>>>> ae705a7a
   segments: Joi.array().items(id),
   timezone: Joi.string(),
   limit: Joi.number().integer().min(1).max(50000),
@@ -235,14 +229,6 @@
     granularity: d.split('.')[2]
   }));
   const timezone = query.timezone || 'UTC';
-<<<<<<< HEAD
-  const order = query.order && Object.keys(query.order).map(k => ({
-    id: k,
-    desc: query.order[k] === 'desc'
-  }));
-  
-=======
->>>>>>> ae705a7a
   return {
     ...query,
     rowLimit: query.rowLimit || query.limit,
