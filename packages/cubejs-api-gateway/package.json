{
  "name": "@cubejs-backend/api-gateway",
  "description": "Cube.js API Gateway",
  "author": "Cube Dev, Inc.",
  "version": "1.3.24",
  "repository": {
    "type": "git",
    "url": "https://github.com/cube-js/cube.git",
    "directory": "packages/cubejs-api-gateway"
  },
  "engines": {
    "node": "^14.0.0 || ^16.0.0 || >=17.0.0"
  },
  "main": "dist/src/index.js",
  "typings": "dist/src/index.d.ts",
  "scripts": {
    "test": "npm run unit",
    "unit": "CUBE_JS_NATIVE_API_GATEWAY_INTERNAL=true jest --coverage --forceExit dist/test",
    "build": "rm -rf dist && npm run tsc",
    "tsc": "tsc",
    "watch": "tsc -w",
    "lint": "eslint \"**/*.{ts,tsx}\"",
    "lint:fix": "eslint --fix \"**/*.{ts,tsx}\""
  },
  "files": [
    "README.md",
    "dist/src/*"
  ],
  "dependencies": {
<<<<<<< HEAD
    "@cubejs-backend/event-emitter": "file:../cubejs-event-emitter",
    "@cubejs-backend/native": "1.2.29",
    "@cubejs-backend/shared": "1.2.29",
=======
    "@cubejs-backend/native": "1.3.24",
    "@cubejs-backend/shared": "1.3.24",
>>>>>>> cf5b3f47
    "@ungap/structured-clone": "^0.3.4",
    "assert-never": "^1.4.0",
    "body-parser": "^1.19.0",
    "chrono-node": "2.6.2",
    "express": "^4.21.1",
    "express-graphql": "^0.12.0",
    "graphql": "^15.8.0",
    "graphql-scalars": "^1.10.0",
    "graphql-tag": "^2.12.6",
    "http-proxy-middleware": "^3.0.0",
    "inflection": "^1.12.0",
    "joi": "^17.13.3",
    "jsonwebtoken": "^9.0.2",
    "jwk-to-pem": "^2.0.4",
    "moment": "^2.24.0",
    "moment-timezone": "^0.5.46",
    "nexus": "^1.1.0",
    "node-fetch": "^2.6.1",
    "ramda": "^0.27.0",
    "rxjs": "^7.8.1",
    "uuid": "^8.3.2"
  },
  "devDependencies": {
    "@cubejs-backend/linter": "1.3.24",
    "@types/express": "^4.17.21",
    "@types/jest": "^29",
    "@types/jsonwebtoken": "^9.0.2",
    "@types/jwk-to-pem": "^2.0.0",
    "@types/mysql": "^2.15.19",
    "@types/node-fetch": "^2.5.8",
    "@types/ramda": "^0.27.32",
    "@types/supertest": "^2.0.10",
    "@types/uuid": "^8.3.1",
    "jest": "^29",
    "mysql": "^2.18.1",
    "should": "^13.2.3",
    "supertest": "^4.0.2",
    "typescript": "~5.2.2"
  },
  "license": "Apache-2.0",
  "eslintConfig": {
    "extends": "../cubejs-linter"
  }
}<|MERGE_RESOLUTION|>--- conflicted
+++ resolved
@@ -27,14 +27,9 @@
     "dist/src/*"
   ],
   "dependencies": {
-<<<<<<< HEAD
-    "@cubejs-backend/event-emitter": "file:../cubejs-event-emitter",
-    "@cubejs-backend/native": "1.2.29",
-    "@cubejs-backend/shared": "1.2.29",
-=======
     "@cubejs-backend/native": "1.3.24",
     "@cubejs-backend/shared": "1.3.24",
->>>>>>> cf5b3f47
+    "@cubejs-backend/event-emitter": "file:../cubejs-event-emitter",
     "@ungap/structured-clone": "^0.3.4",
     "assert-never": "^1.4.0",
     "body-parser": "^1.19.0",
