--- conflicted
+++ resolved
@@ -27,14 +27,9 @@
     "dist/src/*"
   ],
   "dependencies": {
-<<<<<<< HEAD
     "@cubejs-backend/event-emitter": "file:../cubejs-event-emitter",
-    "@cubejs-backend/native": "1.2.28",
-    "@cubejs-backend/shared": "1.2.28",
-=======
     "@cubejs-backend/native": "1.2.29",
     "@cubejs-backend/shared": "1.2.29",
->>>>>>> b54180db
     "@ungap/structured-clone": "^0.3.4",
     "body-parser": "^1.19.0",
     "chrono-node": "^2.6.2",
