--- conflicted
+++ resolved
@@ -2,11 +2,7 @@
   "name": "@cubejs-backend/api-gateway",
   "description": "Cube.js API Gateway",
   "author": "Cube Dev, Inc.",
-<<<<<<< HEAD
-  "version": "0.35.21",
-=======
   "version": "0.35.79",
->>>>>>> 33b13832
   "repository": {
     "type": "git",
     "url": "https://github.com/cube-js/cube.git",
@@ -31,13 +27,8 @@
     "dist/src/*"
   ],
   "dependencies": {
-<<<<<<< HEAD
-    "@cubejs-backend/native": "^0.35.21",
-    "@cubejs-backend/shared": "^0.35.2",
-=======
     "@cubejs-backend/native": "^0.35.79",
     "@cubejs-backend/shared": "^0.35.67",
->>>>>>> 33b13832
     "@ungap/structured-clone": "^0.3.4",
     "body-parser": "^1.19.0",
     "chrono-node": "^2.6.2",
