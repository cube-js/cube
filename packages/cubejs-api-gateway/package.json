{
  "name": "@cubejs-backend/api-gateway",
  "description": "Cube.js API Gateway",
  "author": "Cube Dev, Inc.",
  "version": "1.2.28",
  "repository": {
    "type": "git",
    "url": "https://github.com/cube-js/cube.git",
    "directory": "packages/cubejs-api-gateway"
  },
  "engines": {
    "node": "^14.0.0 || ^16.0.0 || >=17.0.0"
  },
  "main": "dist/src/index.js",
  "typings": "dist/src/index.d.ts",
  "scripts": {
    "test": "npm run unit",
    "unit": "CUBE_JS_NATIVE_API_GATEWAY_INTERNAL=true jest --coverage --forceExit dist/test",
    "build": "rm -rf dist && npm run tsc",
    "tsc": "tsc",
    "watch": "tsc -w",
    "lint": "eslint \"**/*.{ts,tsx}\"",
    "lint:fix": "eslint --fix \"**/*.{ts,tsx}\""
  },
  "files": [
    "README.md",
    "dist/src/*"
  ],
  "dependencies": {
<<<<<<< HEAD
    "@cubejs-backend/native": "1.2.27",
    "@cubejs-backend/shared": "1.2.27",
    "@cubejs-backend/event-emitter": "file:../cubejs-event-emitter",
=======
    "@cubejs-backend/native": "1.2.28",
    "@cubejs-backend/shared": "1.2.28",
>>>>>>> 8889145e
    "@ungap/structured-clone": "^0.3.4",
    "body-parser": "^1.19.0",
    "chrono-node": "^2.6.2",
    "express": "^4.21.1",
    "express-graphql": "^0.12.0",
    "graphql": "^15.8.0",
    "graphql-scalars": "^1.10.0",
    "graphql-tag": "^2.12.6",
    "http-proxy-middleware": "^3.0.0",
    "inflection": "^1.12.0",
    "joi": "^17.8.3",
    "jsonwebtoken": "^9.0.2",
    "jwk-to-pem": "^2.0.4",
    "moment": "^2.24.0",
    "moment-timezone": "^0.5.46",
    "nexus": "^1.1.0",
    "node-fetch": "^2.6.1",
    "ramda": "^0.27.0",
    "rxjs": "^7.8.1",
    "uuid": "^8.3.2"
  },
  "devDependencies": {
    "@cubejs-backend/linter": "1.2.28",
    "@types/express": "^4.17.21",
    "@types/jest": "^27",
    "@types/jsonwebtoken": "^9.0.2",
    "@types/jwk-to-pem": "^2.0.0",
    "@types/mysql": "^2.15.19",
    "@types/node-fetch": "^2.5.8",
    "@types/ramda": "^0.27.32",
    "@types/supertest": "^2.0.10",
    "@types/uuid": "^8.3.1",
    "jest": "^27",
    "mysql": "^2.18.1",
    "should": "^13.2.3",
    "supertest": "^4.0.2",
    "typescript": "~5.2.2"
  },
  "license": "Apache-2.0",
  "eslintConfig": {
    "extends": "../cubejs-linter"
  },
  "jest": {
    "testEnvironment": "node",
    "collectCoverage": false,
    "coverageReporters": [
      "text",
      "html"
    ],
    "coverageDirectory": "coverage/",
    "collectCoverageFrom": [
      "dist/src/**/*.js",
      "dist/src/**/*.ts"
    ],
    "coveragePathIgnorePatterns": [
      ".*\\.d\\.ts"
    ],
    "snapshotResolver": "<rootDir>/test/snapshotResolver.js"
  }
}<|MERGE_RESOLUTION|>--- conflicted
+++ resolved
@@ -27,14 +27,9 @@
     "dist/src/*"
   ],
   "dependencies": {
-<<<<<<< HEAD
-    "@cubejs-backend/native": "1.2.27",
-    "@cubejs-backend/shared": "1.2.27",
     "@cubejs-backend/event-emitter": "file:../cubejs-event-emitter",
-=======
     "@cubejs-backend/native": "1.2.28",
     "@cubejs-backend/shared": "1.2.28",
->>>>>>> 8889145e
     "@ungap/structured-clone": "^0.3.4",
     "body-parser": "^1.19.0",
     "chrono-node": "^2.6.2",
