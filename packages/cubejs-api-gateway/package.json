--- conflicted
+++ resolved
@@ -27,14 +27,9 @@
     "dist/src/*"
   ],
   "dependencies": {
-<<<<<<< HEAD
-    "@cubejs-backend/native": "^0.31.67",
-    "@cubejs-backend/shared": "^0.31.67",
-=======
     "@cubejs-backend/native": "^0.32.0",
     "@cubejs-backend/shared": "^0.32.0",
     "@hapi/joi": "^15.1.1",
->>>>>>> 42f54aed
     "@ungap/structured-clone": "^0.3.4",
     "body-parser": "^1.19.0",
     "chrono-node": "^2.2.6",
