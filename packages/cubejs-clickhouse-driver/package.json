{
  "name": "@cubejs-backend/clickhouse-driver",
  "description": "Cube.js ClickHouse database driver",
  "author": "Cube Dev, Inc.",
<<<<<<< HEAD
  "version": "0.35.22",
=======
  "version": "0.35.79",
>>>>>>> 33b13832
  "repository": {
    "type": "git",
    "url": "https://github.com/cube-js/cube.git",
    "directory": "packages/cubejs-clickhouse-driver"
  },
  "engines": {
    "node": "^14.0.0 || ^16.0.0 || >=17.0.0"
  },
  "files": [
    "dist/src",
    "index.js"
  ],
  "main": "index.js",
  "typings": "dist/src/index.d.ts",
  "scripts": {
    "build": "rm -rf dist && npm run tsc",
    "tsc": "tsc",
    "watch": "tsc -w",
    "lint": "eslint src/* test/* --ext .ts",
    "lint:fix": "eslint --fix src/* test/* --ext .ts",
    "integration": "jest dist/test",
    "integration:clickhouse": "jest dist/test"
  },
  "dependencies": {
    "@cubejs-backend/apla-clickhouse": "^1.7",
<<<<<<< HEAD
    "@cubejs-backend/base-driver": "^0.35.2",
    "@cubejs-backend/shared": "^0.35.2",
=======
    "@cubejs-backend/base-driver": "^0.35.67",
    "@cubejs-backend/shared": "^0.35.67",
>>>>>>> 33b13832
    "generic-pool": "^3.6.0",
    "moment": "^2.24.0",
    "sqlstring": "^2.3.1",
    "uuid": "^8.3.2"
  },
  "license": "Apache-2.0",
  "devDependencies": {
    "@cubejs-backend/linter": "^0.35.0",
<<<<<<< HEAD
    "@cubejs-backend/testing-shared": "^0.35.22",
=======
    "@cubejs-backend/testing-shared": "^0.35.79",
>>>>>>> 33b13832
    "@types/jest": "^27",
    "jest": "27",
    "typescript": "~5.2.2"
  },
  "publishConfig": {
    "access": "public"
  },
  "jest": {
    "testEnvironment": "node"
  },
  "eslintConfig": {
    "extends": "../cubejs-linter"
  }
}<|MERGE_RESOLUTION|>--- conflicted
+++ resolved
@@ -2,11 +2,7 @@
   "name": "@cubejs-backend/clickhouse-driver",
   "description": "Cube.js ClickHouse database driver",
   "author": "Cube Dev, Inc.",
-<<<<<<< HEAD
-  "version": "0.35.22",
-=======
   "version": "0.35.79",
->>>>>>> 33b13832
   "repository": {
     "type": "git",
     "url": "https://github.com/cube-js/cube.git",
@@ -32,13 +28,8 @@
   },
   "dependencies": {
     "@cubejs-backend/apla-clickhouse": "^1.7",
-<<<<<<< HEAD
-    "@cubejs-backend/base-driver": "^0.35.2",
-    "@cubejs-backend/shared": "^0.35.2",
-=======
     "@cubejs-backend/base-driver": "^0.35.67",
     "@cubejs-backend/shared": "^0.35.67",
->>>>>>> 33b13832
     "generic-pool": "^3.6.0",
     "moment": "^2.24.0",
     "sqlstring": "^2.3.1",
@@ -47,11 +38,7 @@
   "license": "Apache-2.0",
   "devDependencies": {
     "@cubejs-backend/linter": "^0.35.0",
-<<<<<<< HEAD
-    "@cubejs-backend/testing-shared": "^0.35.22",
-=======
     "@cubejs-backend/testing-shared": "^0.35.79",
->>>>>>> 33b13832
     "@types/jest": "^27",
     "jest": "27",
     "typescript": "~5.2.2"
